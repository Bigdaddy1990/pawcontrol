"""Test environment compatibility helpers.

This module is loaded automatically by Python before any other imports. It
ensures that optional Home Assistant helpers exist when the test environment
provides a minimal stub of the framework.
"""

from __future__ import annotations

import importlib
import os
import sys
from contextlib import suppress
from datetime import UTC, datetime
from enum import StrEnum
from types import ModuleType, SimpleNamespace
from typing import Callable

# Prevent external pytest plugins from auto-loading during test collection.
# This keeps the test environment lightweight and ensures that the minimal
# Home Assistant stubs provided below remain sufficient.
os.environ.setdefault("PYTEST_DISABLE_PLUGIN_AUTOLOAD", "1")

try:  # pragma: no cover - Home Assistant available
    from homeassistant.helpers import device_registry, entity  # type: ignore

    ha = sys.modules["homeassistant"]
except Exception:  # pragma: no cover - create minimal stubs
    ha = sys.modules.setdefault("homeassistant", ModuleType("homeassistant"))
    ha.__path__ = []  # mark as package
    helpers = ModuleType("homeassistant.helpers")
    helpers.__path__ = []  # mark as package
    ha.helpers = helpers  # type: ignore[attr-defined]
    sys.modules["homeassistant.helpers"] = helpers
    entity = ModuleType("homeassistant.helpers.entity")
    device_registry = ModuleType("homeassistant.helpers.device_registry")
    entity_registry = ModuleType("homeassistant.helpers.entity_registry")
    sys.modules["homeassistant.helpers.entity"] = entity
    sys.modules["homeassistant.helpers.device_registry"] = device_registry
    sys.modules["homeassistant.helpers.entity_registry"] = entity_registry
    helpers.entity_registry = entity_registry  # type: ignore[attr-defined]

    class DeviceRegistry:  # pragma: no cover - stub
        pass

    device_registry.DeviceRegistry = DeviceRegistry  # type: ignore[attr-defined]

    class EntityRegistry:  # pragma: no cover - stub
        pass

    entity_registry.EntityRegistry = EntityRegistry  # type: ignore[attr-defined]

    config_validation = ModuleType("homeassistant.helpers.config_validation")
    helpers.config_validation = config_validation  # type: ignore[attr-defined]
    sys.modules["homeassistant.helpers.config_validation"] = config_validation

    def ensure_list(value):  # pragma: no cover - simple helper
        if value is None:
            return []
        return value if isinstance(value, list) else [value]

    def config_entry_only_config_schema(domain):  # pragma: no cover - test stub
        def schema(config):
            return config

        return schema

    config_validation.ensure_list = ensure_list  # type: ignore[attr-defined]
    config_validation.config_entry_only_config_schema = config_entry_only_config_schema  # type: ignore[attr-defined]
    config_validation.string = str  # type: ignore[attr-defined]
    config_validation.boolean = bool  # type: ignore[attr-defined]

    helpers_typing = ModuleType("homeassistant.helpers.typing")
    helpers_typing.ConfigType = dict  # type: ignore[attr-defined]
    helpers.typing = helpers_typing  # type: ignore[attr-defined]
    sys.modules["homeassistant.helpers.typing"] = helpers_typing

    selector = ModuleType("homeassistant.helpers.selector")
    helpers.selector = selector  # type: ignore[attr-defined]
    sys.modules["homeassistant.helpers.selector"] = selector

    class BooleanSelector:  # pragma: no cover - stub
        def __init__(self, *args, **kwargs):
            pass

    class NumberSelector:  # pragma: no cover - stub
        def __init__(self, *args, **kwargs):
            pass

    class NumberSelectorMode(StrEnum):  # pragma: no cover - stub
        BOX = "box"

    class NumberSelectorConfig:  # pragma: no cover - stub
        def __init__(self, *args, **kwargs):
            pass

    class SelectSelector:  # pragma: no cover - stub
        def __init__(self, *args, **kwargs):
            pass

    class SelectSelectorMode(StrEnum):  # pragma: no cover - stub
        DROPDOWN = "dropdown"

    class SelectSelectorConfig:  # pragma: no cover - stub
        def __init__(self, *args, **kwargs):
            pass

    selector.BooleanSelector = BooleanSelector  # type: ignore[attr-defined]
    selector.NumberSelector = NumberSelector  # type: ignore[attr-defined]
    selector.NumberSelectorMode = NumberSelectorMode  # type: ignore[attr-defined]
    selector.NumberSelectorConfig = NumberSelectorConfig  # type: ignore[attr-defined]
    selector.SelectSelector = SelectSelector  # type: ignore[attr-defined]
    selector.SelectSelectorMode = SelectSelectorMode  # type: ignore[attr-defined]
    selector.SelectSelectorConfig = SelectSelectorConfig  # type: ignore[attr-defined]

    def _selector(cfg):  # pragma: no cover - stub
        return cfg

    selector.selector = _selector  # type: ignore[attr-defined]

    entity_platform = ModuleType("homeassistant.helpers.entity_platform")
    helpers.entity_platform = entity_platform  # type: ignore[attr-defined]
    sys.modules["homeassistant.helpers.entity_platform"] = entity_platform
    entity_platform.AddEntitiesCallback = Callable[..., None]  # type: ignore[attr-defined]

    storage = ModuleType("homeassistant.helpers.storage")
    class Store:  # pragma: no cover - stub
        def __init__(self, *args, **kwargs):
            self.data = None

        async def async_load(self):
            return self.data

        async def async_save(self, data):
            self.data = data

    storage.Store = Store  # type: ignore[attr-defined]
    helpers.storage = storage  # type: ignore[attr-defined]
    sys.modules["homeassistant.helpers.storage"] = storage

    event = ModuleType("homeassistant.helpers.event")
    async def async_track_time_interval(*args, **kwargs):  # pragma: no cover - stub
        return None

    event.async_track_time_interval = async_track_time_interval  # type: ignore[attr-defined]
    helpers.event = event  # type: ignore[attr-defined]
    sys.modules["homeassistant.helpers.event"] = event

    setup = ModuleType("homeassistant.setup")
    async def async_setup_component(*args, **kwargs):  # pragma: no cover - stub
        return True

    setup.async_setup_component = async_setup_component  # type: ignore[attr-defined]
    sys.modules["homeassistant.setup"] = setup

    issue_registry = ModuleType("homeassistant.helpers.issue_registry")
    class IssueSeverity(StrEnum):  # pragma: no cover - stub
        WARNING = "warning"

    async def async_create_issue(*args, **kwargs):  # pragma: no cover - stub
        return None

    issue_registry.IssueSeverity = IssueSeverity  # type: ignore[attr-defined]
    issue_registry.async_create_issue = async_create_issue  # type: ignore[attr-defined]
    helpers.issue_registry = issue_registry  # type: ignore[attr-defined]
    sys.modules["homeassistant.helpers.issue_registry"] = issue_registry

    restore_state = ModuleType("homeassistant.helpers.restore_state")
    class RestoreEntity:  # pragma: no cover - stub
        pass

    class RestoreStateData:  # pragma: no cover - stub
        def __init__(self, state=None, attributes=None):
            self.state = state
            self.attributes = attributes or {}

    restore_state.RestoreEntity = RestoreEntity  # type: ignore[attr-defined]
    restore_state.RestoreStateData = RestoreStateData  # type: ignore[attr-defined]
    helpers.restore_state = restore_state  # type: ignore[attr-defined]
    sys.modules["homeassistant.helpers.restore_state"] = restore_state

    update_coordinator = ModuleType("homeassistant.helpers.update_coordinator")
    helpers.update_coordinator = update_coordinator  # type: ignore[attr-defined]
    sys.modules["homeassistant.helpers.update_coordinator"] = update_coordinator

    class UpdateFailed(Exception):
        pass

    from typing import Generic, TypeVar

    _T = TypeVar("_T")

    class DataUpdateCoordinator(Generic[_T]):
        def __init__(
            self,
            hass=None,
            logger=None,
            name=None,
            update_interval=None,
            always_update=False,
        ) -> None:
            self.hass = hass
            self.logger = logger
            self.name = name
            self.update_interval = update_interval
            self.always_update = always_update
            self.data = None

        async def async_config_entry_first_refresh(self):  # pragma: no cover - stub
            await self._async_update_data()

        async def _async_update_data(self):  # pragma: no cover - stub
            return None

        async def async_request_refresh(self):  # pragma: no cover - stub
            await self._async_update_data()

        def async_set_updated_data(self, data):  # pragma: no cover - stub
            self.data = data

    _C = TypeVar("_C")

    class CoordinatorEntity(Generic[_C]):
        def __init__(self, coordinator: _C) -> None:
            self.coordinator = coordinator

    update_coordinator.UpdateFailed = UpdateFailed  # type: ignore[attr-defined]
    update_coordinator.DataUpdateCoordinator = DataUpdateCoordinator  # type: ignore[attr-defined]
    update_coordinator.CoordinatorEntity = CoordinatorEntity  # type: ignore[attr-defined]

# Ensure ``homeassistant.util`` is loaded or provide minimal implementation
try:  # pragma: no cover - Home Assistant provides util module
    import homeassistant.util as util  # type: ignore[assignment]

    ha.util = util  # type: ignore[attr-defined]
except Exception:  # pragma: no cover - create minimal util package
    util = ModuleType("homeassistant.util")
    util.__path__ = []
    ha.util = util  # type: ignore[attr-defined]
    sys.modules["homeassistant.util"] = util

    util_logging = ModuleType("homeassistant.util.logging")

    def log_exception(format_err, *args, **kwargs):  # pragma: no cover - stub
        return None

    util_logging.log_exception = log_exception  # type: ignore[attr-defined]
    util.logging = util_logging  # type: ignore[attr-defined]
    sys.modules["homeassistant.util.logging"] = util_logging

    def slugify(value):  # pragma: no cover - simple slugifier
        return str(value).lower().replace(" ", "_")

    util.slugify = slugify  # type: ignore[attr-defined]

    location = ModuleType("homeassistant.util.location")
    def distance(*args, **kwargs):  # pragma: no cover - stub
        return 0.0

    location.distance = distance  # type: ignore[attr-defined]
    util.location = location  # type: ignore[attr-defined]
    sys.modules["homeassistant.util.location"] = location

# Provide logging submodule if missing
try:  # pragma: no cover - Home Assistant provides logging helper
    importlib.import_module("homeassistant.util.logging")
except Exception:  # pragma: no cover - create minimal version
    util_logging = ModuleType("homeassistant.util.logging")

    def log_exception(format_err, *args, **kwargs):  # pragma: no cover - stub
        return None

    util_logging.log_exception = log_exception  # type: ignore[attr-defined]
    util.logging = util_logging  # type: ignore[attr-defined]
    sys.modules["homeassistant.util.logging"] = util_logging

# Provide datetime helper submodule if missing
try:  # pragma: no cover - Home Assistant provides dt helper
    importlib.import_module("homeassistant.util.dt")
except Exception:  # pragma: no cover - create minimal version
    util_dt = ModuleType("homeassistant.util.dt")

    UTC = UTC

    def now() -> datetime:  # pragma: no cover - stub
        return datetime.now(UTC)

    def utcnow() -> datetime:  # pragma: no cover - stub
        return datetime.now(UTC)

    def as_local(dt_obj: datetime) -> datetime:  # pragma: no cover - stub
        if dt_obj.tzinfo is None:
            dt_obj = dt_obj.replace(tzinfo=UTC)
        return dt_obj.astimezone()

    def as_utc(dt_obj: datetime) -> datetime:  # pragma: no cover - stub
        if dt_obj.tzinfo is None:
            return dt_obj.replace(tzinfo=UTC)
        return dt_obj.astimezone(UTC)

    def parse_datetime(value: str) -> datetime:  # pragma: no cover - stub
        return datetime.fromisoformat(value)

    def parse_date(value: str):  # pragma: no cover - stub
        return datetime.fromisoformat(value).date()

    util_dt.now = now  # type: ignore[attr-defined]
    util_dt.utcnow = utcnow  # type: ignore[attr-defined]
    util_dt.UTC = UTC  # type: ignore[attr-defined]
    util_dt.as_local = as_local  # type: ignore[attr-defined]
    util_dt.as_utc = as_utc  # type: ignore[attr-defined]
    util_dt.parse_datetime = parse_datetime  # type: ignore[attr-defined]
    util_dt.parse_date = parse_date  # type: ignore[attr-defined]

    util.dt = util_dt  # type: ignore[attr-defined]
    sys.modules["homeassistant.util.dt"] = util_dt

if not hasattr(entity, "EntityCategory"):

    class EntityCategory(StrEnum):
        CONFIG = "config"
        DIAGNOSTIC = "diagnostic"

    entity.EntityCategory = EntityCategory  # type: ignore[attr-defined]

if not hasattr(device_registry, "DeviceInfo"):

    class DeviceInfo(dict):
        __getattr__ = dict.__getitem__
        __setattr__ = dict.__setitem__

    device_registry.DeviceInfo = DeviceInfo  # type: ignore[attr-defined]

# Provide minimal config entry and core stubs when Home Assistant isn't installed
try:  # pragma: no cover - Home Assistant provides config entries
    from homeassistant.config_entries import ConfigEntry  # type: ignore
except Exception:  # pragma: no cover - create minimal config_entries module
    config_entries = ModuleType("homeassistant.config_entries")

    class ConfigEntryState(StrEnum):
        NOT_LOADED = "not_loaded"
        LOADED = "loaded"

    class ConfigEntry:  # pragma: no cover - test stub
        def __init__(
            self,
            *,
            version: int = 1,
            minor_version: int = 1,
            domain: str | None = None,
            title: str | None = None,
            data: dict | None = None,
            options: dict | None = None,
            entry_id: str | None = None,
            source: str | None = None,
            unique_id: str | None = None,
            discovery_keys=None,
            subentries_data=None,
        ) -> None:
            self.version = version
            self.minor_version = minor_version
            self.domain = domain
            self.title = title
            self.data = data or {}
            self.options = options or {}
            self.entry_id = entry_id or ""
            self.source = source or "user"
            self.unique_id = unique_id
            self.discovery_keys = discovery_keys
            self.subentries_data = subentries_data or []
            self.state = ConfigEntryState.NOT_LOADED

    class ConfigFlow:  # pragma: no cover - test stub
        def __init_subclass__(cls, **kwargs):
            super().__init_subclass__()

    class OptionsFlow:  # pragma: no cover - test stub
        def __init_subclass__(cls, **kwargs):
            super().__init_subclass__()

    ConfigFlowResult = dict

    config_entries.ConfigEntry = ConfigEntry  # type: ignore[attr-defined]
    config_entries.ConfigEntryState = ConfigEntryState  # type: ignore[attr-defined]
    config_entries.ConfigFlow = ConfigFlow  # type: ignore[attr-defined]
    config_entries.OptionsFlow = OptionsFlow  # type: ignore[attr-defined]
    config_entries.ConfigFlowResult = ConfigFlowResult  # type: ignore[attr-defined]
    config_entries.HANDLERS = {}
    ha.config_entries = config_entries  # type: ignore[attr-defined]
    sys.modules["homeassistant.config_entries"] = config_entries

    data_entry_flow = ModuleType("homeassistant.data_entry_flow")
    data_entry_flow.FlowResultType = StrEnum(
        "FlowResultType",
        {"FORM": "form", "CREATE_ENTRY": "create_entry", "ABORT": "abort"},
    )
    data_entry_flow.FlowResult = dict
    sys.modules["homeassistant.data_entry_flow"] = data_entry_flow

try:  # pragma: no cover - Home Assistant provides core module
    from homeassistant.core import HomeAssistant  # type: ignore
except Exception:  # pragma: no cover - create minimal core module
    core = ModuleType("homeassistant.core")

    class HomeAssistant:  # pragma: no cover - test stub
        def __init__(self) -> None:
            self.data = {}
            self.services = SimpleNamespace(async_services=None)
            self.config_entries = SimpleNamespace(
                flow=SimpleNamespace(async_init=lambda *a, **k: None)
            )

    def callback(func):  # pragma: no cover - stub decorator
        return func

    class ServiceCall:  # pragma: no cover - stub
        def __init__(self, data=None):
            self.data = data or {}

    core.HomeAssistant = HomeAssistant  # type: ignore[attr-defined]
    core.callback = callback  # type: ignore[attr-defined]
    core.ServiceCall = ServiceCall  # type: ignore[attr-defined]
    sys.modules["homeassistant.core"] = core
    ha.core = core  # type: ignore[attr-defined]

try:  # pragma: no cover - Home Assistant provides exceptions
    from homeassistant.exceptions import HomeAssistantError  # type: ignore
except Exception:  # pragma: no cover - create minimal exceptions module
    exceptions = ModuleType("homeassistant.exceptions")

    class HomeAssistantError(Exception):
        pass

    class ConfigEntryNotReady(HomeAssistantError):
        pass

    class ServiceValidationError(HomeAssistantError):
        pass

    class ServiceNotFound(HomeAssistantError):
        pass

    exceptions.HomeAssistantError = HomeAssistantError  # type: ignore[attr-defined]
    exceptions.ConfigEntryNotReady = ConfigEntryNotReady  # type: ignore[attr-defined]
    exceptions.ServiceValidationError = ServiceValidationError  # type: ignore[attr-defined]
    exceptions.ServiceNotFound = ServiceNotFound  # type: ignore[attr-defined]
    sys.modules["homeassistant.exceptions"] = exceptions

try:  # pragma: no cover - Home Assistant provides const module
    import homeassistant.const as const  # type: ignore
except Exception:  # pragma: no cover - create minimal const module
    const = ModuleType("homeassistant.const")

    class Platform(StrEnum):  # pragma: no cover - test stub
        SENSOR = "sensor"
        BINARY_SENSOR = "binary_sensor"
        BUTTON = "button"
        SWITCH = "switch"
        NUMBER = "number"
        SELECT = "select"
        TEXT = "text"
        DEVICE_TRACKER = "device_tracker"
        DATE = "date"
        DATETIME = "datetime"

    const.Platform = Platform  # type: ignore[attr-defined]
    const.STATE_UNKNOWN = "unknown"  # type: ignore[attr-defined]
    const.STATE_UNAVAILABLE = "unavailable"  # type: ignore[attr-defined]
    const.PERCENTAGE = "%"  # type: ignore[attr-defined]
    const.CONF_NAME = "name"  # type: ignore[attr-defined]
    const.ATTR_BATTERY_LEVEL = "battery_level"  # type: ignore[attr-defined]
    const.ATTR_GPS_ACCURACY = "gps_accuracy"  # type: ignore[attr-defined]
    const.ATTR_LATITUDE = "latitude"  # type: ignore[attr-defined]
    const.ATTR_LONGITUDE = "longitude"  # type: ignore[attr-defined]
    const.STATE_HOME = "home"  # type: ignore[attr-defined]
    const.UnitOfLength = StrEnum("UnitOfLength", {"METERS": "m", "KILOMETERS": "km"})  # type: ignore[attr-defined]
    const.STATE_NOT_HOME = "not_home"  # type: ignore[attr-defined]
    const.UnitOfMass = StrEnum("UnitOfMass", {"GRAMS": "g", "KILOGRAMS": "kg"})  # type: ignore[attr-defined]
    const.UnitOfSpeed = StrEnum("UnitOfSpeed", {"METERS_PER_SECOND": "m/s"})  # type: ignore[attr-defined]
    const.UnitOfTime = StrEnum("UnitOfTime", {"SECONDS": "s"})  # type: ignore[attr-defined]
    sys.modules["homeassistant.const"] = const

# ---------------------------------------------------------------------------
# Component stubs
# ---------------------------------------------------------------------------
components = ModuleType("homeassistant.components")
ha.components = components  # type: ignore[attr-defined]
sys.modules["homeassistant.components"] = components

for comp in ["bluetooth", "dhcp", "usb", "zeroconf"]:
    mod = ModuleType(f"homeassistant.components.{comp}")
    setattr(components, comp, mod)  # type: ignore[attr-defined]
    sys.modules[f"homeassistant.components.{comp}"] = mod


def _register_component(name, **attrs):  # pragma: no cover - helper
    module = ModuleType(f"homeassistant.components.{name}")
    for key, value in attrs.items():
        setattr(module, key, value)
    module.DOMAIN = name  # type: ignore[attr-defined]
    sys.modules[f"homeassistant.components.{name}"] = module
    setattr(components, name, module)


class _BaseEntity:  # pragma: no cover - base stub
    pass


class _StrEnum(StrEnum):  # pragma: no cover - simple StrEnum base
    pass


_register_component(
    "api",
)

_register_component(
    "button",
    ButtonDeviceClass=_StrEnum("ButtonDeviceClass", {"RESTART": "restart"}),
    ButtonEntity=_BaseEntity,
)
_register_component("date", DateEntity=_BaseEntity)
_register_component("datetime", DateTimeEntity=_BaseEntity)
_register_component(
    "binary_sensor",
    BinarySensorDeviceClass=_StrEnum(
        "BinarySensorDeviceClass",
        {
            "BATTERY": "battery",
            "CONNECTIVITY": "connectivity",
            "PROBLEM": "problem",
            "RUNNING": "running",
            "PRESENCE": "presence",
            "SAFETY": "safety",
            "MOTION": "motion",
        },
    ),
    BinarySensorEntity=_BaseEntity,
)
_register_component(
    "device_tracker",
    SourceType=_StrEnum("SourceType", {"GPS": "gps"}),
    TrackerEntity=_BaseEntity,
)
device_tracker_pkg = components.device_tracker  # type: ignore[attr-defined]
config_entry_mod = ModuleType("homeassistant.components.device_tracker.config_entry")
config_entry_mod.TrackerEntity = _BaseEntity  # type: ignore[attr-defined]
sys.modules["homeassistant.components.device_tracker.config_entry"] = config_entry_mod
device_tracker_pkg.config_entry = config_entry_mod  # type: ignore[attr-defined]
_register_component(
    "number",
    NumberDeviceClass=_StrEnum("NumberDeviceClass", {"NONE": "none"}),
    NumberEntity=_BaseEntity,
<<<<<<< HEAD
    NumberMode=_StrEnum("NumberMode", {"BOX": "box", "AUTO": "auto"}),
=======
    NumberMode=_StrEnum(
        "NumberMode", {"AUTO": "auto", "BOX": "box", "SLIDER": "slider"}
    ),
>>>>>>> 74b12e40
)
_register_component("select", SelectEntity=_BaseEntity)
_register_component(
    "switch",
    SwitchDeviceClass=_StrEnum("SwitchDeviceClass", {"SWITCH": "switch"}),
    SwitchEntity=_BaseEntity,
)
_register_component(
    "sensor",
    SensorDeviceClass=_StrEnum("SensorDeviceClass", {"TEMPERATURE": "temperature"}),
    SensorStateClass=_StrEnum("SensorStateClass", {"MEASUREMENT": "measurement"}),
    SensorEntity=_BaseEntity,
)
_register_component(
    "text",
    TextEntity=_BaseEntity,
    TextMode=_StrEnum("TextMode", {"TEXT": "text"}),
)

_register_component(
    "repairs",
    RepairsFlow=_BaseEntity,
)

system_health = ModuleType("homeassistant.components.system_health")


async def async_check_can_reach_url(*args, **kwargs):
    return True


system_health.async_check_can_reach_url = async_check_can_reach_url  # type: ignore[attr-defined]
sys.modules["homeassistant.components.system_health"] = system_health
components.system_health = system_health  # type: ignore[attr-defined]

persistent_notification = ModuleType("homeassistant.components.persistent_notification")


async def async_create(*args, **kwargs):
    return None


async def async_dismiss(*args, **kwargs):
    return None


persistent_notification.async_create = async_create  # type: ignore[attr-defined]
persistent_notification.async_dismiss = async_dismiss  # type: ignore[attr-defined]
sys.modules["homeassistant.components.persistent_notification"] = (
    persistent_notification
)
components.persistent_notification = persistent_notification  # type: ignore[attr-defined]


# ---------------------------------------------------------------------------
# Event loop compatibility
# ---------------------------------------------------------------------------
#
# Some of the tests exercise Home Assistant using ``pytest-anyio`` which
# creates a new running loop per test.  Home Assistant's default
# ``async_add_executor_job`` implementation schedules work on ``self.loop``
# which was created when the ``HomeAssistant`` instance was initialised and can
# therefore differ from the currently running loop.  Awaiting the resulting
# future from a different loop raises ``RuntimeError: Task ... got Future ...
# attached to a different loop``.  To keep the tests lightweight we replace the
# method with a version that always targets the running loop.
with suppress(
    Exception
):  # pragma: no cover - ensure ``HomeAssistant.config`` exists for mocks
    from homeassistant.core import HomeAssistant

    if not hasattr(HomeAssistant, "config"):
        HomeAssistant.config = None  # type: ignore[assignment]

with suppress(Exception):  # pragma: no cover - patch executor job helper when possible
    import asyncio

    from homeassistant.core import HomeAssistant

    if not hasattr(HomeAssistant, "_pawcontrol_executor_patch"):

        async def async_add_executor_job(self, func, *args):
            loop = asyncio.get_running_loop()
            return await loop.run_in_executor(None, func, *args)

        HomeAssistant.async_add_executor_job = async_add_executor_job  # type: ignore[assignment]
        HomeAssistant._pawcontrol_executor_patch = True  # type: ignore[attr-defined]


# Register the config flow class directly with Home Assistant's flow handler
# registry to avoid expensive integration discovery during tests.  This keeps
# ``hass.config_entries.flow.async_init("pawcontrol")`` working even when the
# loader cannot resolve the custom component from the filesystem in the minimal
# test environment.
with suppress(
    Exception
):  # pragma: no cover - import may fail when Home Assistant is absent
    from custom_components import pawcontrol as paw_module
    from custom_components.pawcontrol import config_flow as paw_config_flow
    from homeassistant import config_entries

    if "pawcontrol" not in config_entries.HANDLERS:
        config_entries.HANDLERS["pawcontrol"] = paw_config_flow.PawControlConfigFlow

    # Expose the integration as a built-in component so the loader can
    # resolve it even when custom component paths aren't configured.
    sys.modules.setdefault("homeassistant.components.pawcontrol", paw_module)

# Ensure the repository's custom_components path is available when Home
# Assistant mounts the config dir during integration setup. This allows the
# loader to resolve the Paw Control integration even when the config directory
# used for tests doesn't contain a copy of the custom component.
with suppress(Exception):  # pragma: no cover - Home Assistant may not be installed
    from pathlib import Path

    import homeassistant.loader as loader

    _orig_mount = loader._async_mount_config_dir
    repo_root = Path(__file__).resolve().parent

    def _patched_mount_config_dir(hass):  # pragma: no cover - test helper
        _orig_mount(hass)
        if str(repo_root) not in sys.path:
            sys.path.insert(0, str(repo_root))
            sys.path_importer_cache.pop(str(repo_root), None)

    loader._async_mount_config_dir = _patched_mount_config_dir<|MERGE_RESOLUTION|>--- conflicted
+++ resolved
@@ -551,13 +551,9 @@
     "number",
     NumberDeviceClass=_StrEnum("NumberDeviceClass", {"NONE": "none"}),
     NumberEntity=_BaseEntity,
-<<<<<<< HEAD
-    NumberMode=_StrEnum("NumberMode", {"BOX": "box", "AUTO": "auto"}),
-=======
     NumberMode=_StrEnum(
         "NumberMode", {"AUTO": "auto", "BOX": "box", "SLIDER": "slider"}
     ),
->>>>>>> 74b12e40
 )
 _register_component("select", SelectEntity=_BaseEntity)
 _register_component(
