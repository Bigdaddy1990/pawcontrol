--- conflicted
+++ resolved
@@ -6,51 +6,6 @@
 name = "pawcontrol"
 version = "1.0.0"
 requires-python = ">=3.13"
-<<<<<<< HEAD
-dependencies = []
-
-[project.urls]
-"Homepage" = "https://github.com/BigDaddy1990/pawcontrol"
-"Bug Reports" = "https://github.com/BigDaddy1990/pawcontrol/issues"
-"Source" = "https://github.com/BigDaddy1990/pawcontrol"
-"Documentation" = "https://github.com/BigDaddy1990/pawcontrol#readme"
-
-[tool.setuptools]
-platforms = ["any"]
-zip-safe = false
-include-package-data = true
-
-[tool.setuptools.packages.find]
-include = ["custom_components*"]
-
-[tool.pytest.ini_options]
-testpaths = ["tests"]
-python_files = ["test_*.py"]
-python_classes = ["Test*"]
-python_functions = ["test_*"]
-minversion = "8.0"
-asyncio_mode = "auto"
-asyncio_default_fixture_loop_scope = "function"
-addopts = """
-    --strict-markers
-    --strict-config
-    --tb=short
-    --disable-warnings
-    --maxfail=5
-    -ra
-    --cov=custom_components/pawcontrol
-    --cov-branch
-"""
-markers = [
-    "asyncio: mark test as using asyncio",
-    "unit: mark test as unit test",
-    "integration: mark test as integration test",
-    "slow: mark test as slow running",
-]
-filterwarnings = [
-    "ignore::DeprecationWarning",
-    "ignore::PendingDeprecationWarning",
-=======
 dependencies = [
     "aiofiles>=23.1.0",
     "aiodiscover>=2.0.0",
@@ -58,7 +13,6 @@
     "asyncio-mqtt>=0.16.0",
     "pyserial>=3.5",
     "aiodhcpwatcher>=1.2.1"
->>>>>>> 2330e176
 ]
 
 [project.optional-dependencies]
@@ -72,35 +26,9 @@
 markers = ["asyncio: mark a test as using asyncio"]
 
 [tool.ruff.lint]
-<<<<<<< HEAD
-select = [
-    "E",      # pycodestyle errors
-    "W",      # pycodestyle warnings
-    "F",      # pyflakes
-    "I",      # isort
-    "UP",     # pyupgrade
-    "B",      # flake8-bugbear
-    "SIM",    # flake8-simplify
-    "ASYNC",  # flake8-async
-    "RUF",    # Ruff-specific rules
-    "PERF",   # Performance linting
-    "N",      # pep8-naming
-]
-ignore = [
-    "E501",   # line too long (handled by formatter)
-    "D100",   # Missing docstring in public module
-    "D104",   # Missing docstring in public package
-]
-=======
 select = ["E","F","W","I","UP","B","SIM","RUF","PERF","FURB","N"]
 extend-select = ["D200","D205"]
 ignore = ["E501","D100","D101","D102","D103","D104","D105","D106","D107"]
-
-[tool.ruff.lint.per-file-ignores]
-"__init__.py" = ["F401", "F403", "E402"]
-"tests/**" = ["D", "E402", "F401"]
-"scripts/**" = ["D", "E402", "F401"]
->>>>>>> 2330e176
 
 [tool.ruff.format]
 quote-style = "double"
@@ -135,7 +63,7 @@
 exclude = "tests/"
 
 [tool.pytest.ini_options]
-#addopts = "-q -ra --strict-markers --strict-config --tb=short --disable-warnings --maxfail=5"
+addopts = "-q -ra --strict-markers --strict-config --tb=short --disable-warnings --maxfail=5"
 markers = ["asyncio: mark a test as using asyncio"]
 testpaths = ["tests"]
 python_files = ["test_*.py"]
