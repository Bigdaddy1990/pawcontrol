--- conflicted
+++ resolved
@@ -42,19 +42,6 @@
 explicit_package_bases = true
 exclude = "tests/"
 
-<<<<<<< HEAD
-[project.optional-dependencies]
-test = [
-    "pytest>=8.3.0",
-    "pytest-asyncio>=1.1.0",
-    "pytest-cov>=5.0",
-    "coverage[toml]>=7.6.0",
-    "aiofiles>=23.1.0",
-    "voluptuous>=0.14.0",
-]
-
-=======
->>>>>>> e7fb01ad
 [tool.coverage.run]
 branch = true
 source = ["custom_components/pawcontrol"]
