--- conflicted
+++ resolved
@@ -36,24 +36,6 @@
 check_untyped_defs = true
 ignore_missing_imports = true
 explicit_package_bases = true
-<<<<<<< HEAD
-namespace_packages = true
-exclude = "tests/"
-
-[tool.pytest.ini_options]
-addopts = "-q -ra --strict-markers --strict-config --tb=short --disable-warnings --maxfail=5"
-markers = ["asyncio: mark a test as using asyncio"]
-testpaths = ["tests"]
-python_files = ["test_*.py"]
-python_classes = ["Test*"]
-python_functions = ["test_*"]
-#minversion = "8.0"
-#asyncio_mode = "auto"
-
-[tool.pylint.similarities]
-ignore-imports = "yes"
-=======
->>>>>>> f508400a
 
 [tool.coverage.run]
 branch = true
