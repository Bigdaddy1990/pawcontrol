--- conflicted
+++ resolved
@@ -680,9 +680,7 @@
         "pawcontrol_resilience_check",
     ]
     assert manual["last_event"] is None
-<<<<<<< HEAD
     assert manual["event_history"] == []
-=======
     listener_metadata = manual["listener_metadata"]
     assert listener_metadata["pawcontrol_manual_guard"]["sources"] == [
         "blueprint",
@@ -704,7 +702,6 @@
         listener_metadata["pawcontrol_resilience_check"]["primary_source"]
         == "blueprint"
     )
->>>>>>> 956d88ae
 
 
 @pytest.mark.unit
@@ -959,14 +956,11 @@
     last_trigger = manual["last_trigger"]
     assert last_trigger is not None
     assert last_trigger["event_type"] == "pawcontrol_manual_guard"
-<<<<<<< HEAD
     assert last_trigger["matched_preference"] == "manual_guard_event"
     assert last_trigger["category"] == "guard"
     assert last_trigger["sources"] == ["system_options"]
-=======
     assert last_trigger["reasons"] == ["guard"]
     assert last_trigger["sources"] == ["system_settings", "default"]
->>>>>>> 956d88ae
     assert manual["listener_sources"]["pawcontrol_manual_guard"] == ["system_options"]
     listener_metadata = manual["listener_metadata"]["pawcontrol_manual_guard"]
     assert listener_metadata["sources"] == ["default", "system_settings"]
