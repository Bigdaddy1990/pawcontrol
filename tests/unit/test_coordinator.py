"""Comprehensive unit tests for PawControlCoordinator.

Tests coordinator initialization, data updates, error handling,
and resilience pattern integration.

Quality Scale: Platinum
Python: 3.13+
"""

from __future__ import annotations

from datetime import datetime
from unittest.mock import AsyncMock, Mock, patch

import pytest
from custom_components.pawcontrol.coordinator import PawControlCoordinator
from homeassistant.exceptions import ConfigEntryAuthFailed, ConfigEntryNotReady
from homeassistant.helpers.update_coordinator import UpdateFailed


@pytest.mark.unit
@pytest.mark.asyncio
class TestCoordinatorInitialization:
    """Test coordinator initialization."""

    async def test_initialization_basic(
        self, mock_hass, mock_config_entry, mock_session
    ):
        """Test basic coordinator initialization."""
        coordinator = PawControlCoordinator(
            mock_hass,
            mock_config_entry,
            mock_session,
        )

        assert coordinator.config_entry == mock_config_entry
        assert coordinator.session == mock_session
        assert len(coordinator._configured_dog_ids) == 1
        assert "test_dog" in coordinator._configured_dog_ids

    async def test_initialization_multiple_dogs(
        self, mock_hass, mock_config_entry, mock_session, mock_multi_dog_config
    ):
        """Test initialization with multiple dogs."""
        mock_config_entry.data = {"dogs": mock_multi_dog_config}

        coordinator = PawControlCoordinator(
            mock_hass,
            mock_config_entry,
            mock_session,
        )

        assert len(coordinator._configured_dog_ids) == 2
        assert "buddy" in coordinator._configured_dog_ids
        assert "max" in coordinator._configured_dog_ids

    async def test_initialization_no_dogs(
        self, mock_hass, mock_config_entry, mock_session
    ):
        """Test initialization with no dogs configured."""
        mock_config_entry.data = {"dogs": []}

        coordinator = PawControlCoordinator(
            mock_hass,
            mock_config_entry,
            mock_session,
        )

        assert len(coordinator._configured_dog_ids) == 0

    async def test_initialization_calculates_update_interval(
        self, mock_hass, mock_config_entry, mock_session
    ):
        """Test that update interval is calculated correctly."""
        coordinator = PawControlCoordinator(
            mock_hass,
            mock_config_entry,
            mock_session,
        )

        # Should have reasonable update interval
        assert 30 <= coordinator.update_interval.total_seconds() <= 300


@pytest.mark.unit
@pytest.mark.asyncio
class TestDataFetching:
    """Test data fetching logic."""

    async def test_fetch_single_dog_data(self, mock_coordinator, assert_valid_dog_data):
        """Test fetching data for single dog."""
        await mock_coordinator._async_setup()

        data = await mock_coordinator._async_update_data()

        assert "test_dog" in data
        assert_valid_dog_data(data["test_dog"])

    async def test_fetch_handles_missing_dog_config(
        self, mock_hass, mock_config_entry, mock_session, mock_resilience_manager
    ):
        """Test fetching with invalid dog configuration."""
        mock_config_entry.data = {"dogs": [{"dog_id": None}]}  # Invalid

        coordinator = PawControlCoordinator(
            mock_hass,
            mock_config_entry,
            mock_session,
        )
        coordinator.resilience_manager = mock_resilience_manager

        await coordinator._async_setup()

        # Should handle gracefully
        data = await coordinator._async_update_data()

        assert isinstance(data, dict)

    async def test_fetch_resilience_integration(self, mock_coordinator):
        """Test that resilience manager is used for fetching."""
        await mock_coordinator._async_setup()

        # Mock resilience manager to track calls
        call_count = 0

        async def track_calls(func, *args, **kwargs):
            nonlocal call_count
            call_count += 1
            return await func(*args)

        mock_coordinator.resilience_manager.execute_with_resilience = AsyncMock(
            side_effect=track_calls
        )

        await mock_coordinator._async_update_data()

        # Should have called resilience manager
        assert call_count > 0

    async def test_fetch_timeout_handling(self, mock_coordinator):
        """Test that fetch respects timeout."""
        import asyncio

        await mock_coordinator._async_setup()

        # Mock slow data fetch
        async def slow_fetch(*args):
            await asyncio.sleep(100)  # Very slow
            return {}

        with patch.object(mock_coordinator, "_fetch_dog_data", side_effect=slow_fetch):
            with pytest.raises(asyncio.TimeoutError):
                await mock_coordinator._fetch_dog_data_protected("test_dog")


@pytest.mark.unit
@pytest.mark.asyncio
class TestErrorHandling:
    """Test error handling and recovery."""

    async def test_handles_network_errors_gracefully(self, mock_coordinator):
        """Test handling of network errors."""
        await mock_coordinator._async_setup()

        # Mock network error
        async def network_error(*args):
            from custom_components.pawcontrol.exceptions import NetworkError

            raise NetworkError("Connection failed")

        with patch.object(
            mock_coordinator, "_fetch_dog_data", side_effect=network_error
        ):
            # Should not raise, should return cached data
            data = await mock_coordinator._async_update_data()

            # Should use cached data or empty data
            assert isinstance(data, dict)

    async def test_handles_auth_failures(self, mock_coordinator):
        """Test handling of authentication failures."""
        await mock_coordinator._async_setup()

        # Mock auth error
        async def auth_error(*args):
            raise ConfigEntryAuthFailed("Invalid credentials")

        with patch.object(mock_coordinator, "_fetch_dog_data", side_effect=auth_error):
            with pytest.raises(ConfigEntryAuthFailed):
                await mock_coordinator._async_update_data()

    async def test_partial_failure_handling(self, mock_coordinator):
        """Test handling when some dogs fail."""
        # Add second dog
        mock_coordinator._configured_dog_ids.append("dog2")
        mock_coordinator.registry._ids.append("dog2")
        mock_coordinator.registry._by_id["dog2"] = {
            "dog_id": "dog2",
            "dog_name": "Max",
            "modules": {},
        }

        await mock_coordinator._async_setup()

        # Mock failure for one dog
        call_count = 0

        async def partial_failure(dog_id):
            nonlocal call_count
            call_count += 1
            if dog_id == "dog2":
                raise Exception("Dog2 fetch failed")
            return {
                "dog_info": {"dog_id": dog_id},
                "status": "online",
            }

        with patch.object(
            mock_coordinator, "_fetch_dog_data", side_effect=partial_failure
        ):
            # Should succeed with partial data
            data = await mock_coordinator._async_update_data()

            # Dog1 should have data, dog2 should have fallback
            assert "test_dog" in data or "dog2" in data

    async def test_consecutive_error_tracking(self, mock_coordinator):
        """Test that consecutive errors are tracked."""
        await mock_coordinator._async_setup()

<<<<<<< HEAD
        initial_errors = mock_coordinator._metrics.consecutive_errors

        # Simulate error
        mock_coordinator._metrics.failed_cycles += 1
        mock_coordinator._metrics.consecutive_errors += 1

        assert mock_coordinator._metrics.consecutive_errors > initial_errors
=======
        initial_errors = mock_coordinator._consecutive_errors

        # Simulate error
        mock_coordinator._error_count += 1
        mock_coordinator._consecutive_errors += 1

        assert mock_coordinator._consecutive_errors > initial_errors
>>>>>>> 5756ef19


@pytest.mark.unit
@pytest.mark.asyncio
class TestPublicInterface:
    """Test public interface methods."""

    async def test_get_dog_config(self, mock_coordinator):
        """Test retrieving dog configuration."""
        config = mock_coordinator.get_dog_config("test_dog")

        assert config is not None
        assert config["dog_id"] == "test_dog"

    async def test_get_dog_config_nonexistent(self, mock_coordinator):
        """Test retrieving non-existent dog config."""
        config = mock_coordinator.get_dog_config("nonexistent")

        assert config is None

    async def test_get_enabled_modules(self, mock_coordinator):
        """Test retrieving enabled modules."""
        modules = mock_coordinator.get_enabled_modules("test_dog")

        assert isinstance(modules, frozenset)
        assert "feeding" in modules
        assert "walk" in modules

    async def test_is_module_enabled(self, mock_coordinator):
        """Test checking if module is enabled."""
        assert mock_coordinator.is_module_enabled("test_dog", "feeding") is True
        assert mock_coordinator.is_module_enabled("test_dog", "nonexistent") is False

    async def test_get_dog_ids(self, mock_coordinator):
        """Test retrieving all dog IDs."""
        dog_ids = mock_coordinator.get_dog_ids()

        assert isinstance(dog_ids, list)
        assert "test_dog" in dog_ids

    async def test_get_dog_data(self, mock_coordinator):
        """Test retrieving dog data."""
        data = mock_coordinator.get_dog_data("test_dog")

        assert data is not None
        assert "dog_info" in data

    async def test_get_module_data(self, mock_coordinator):
        """Test retrieving module-specific data."""
        data = mock_coordinator.get_module_data("test_dog", "feeding")

        assert isinstance(data, dict)


@pytest.mark.unit
@pytest.mark.asyncio
class TestManagerAttachment:
    """Test manager attachment and lifecycle."""

    async def test_attach_runtime_managers(self, mock_coordinator):
        """Test attaching runtime managers."""
        mock_data_manager = Mock()
        mock_feeding_manager = Mock()
        mock_walk_manager = Mock()
        mock_notification_manager = Mock()

        mock_coordinator.attach_runtime_managers(
            data_manager=mock_data_manager,
            feeding_manager=mock_feeding_manager,
            walk_manager=mock_walk_manager,
            notification_manager=mock_notification_manager,
        )

        assert mock_coordinator.data_manager is mock_data_manager
        assert mock_coordinator.feeding_manager is mock_feeding_manager
        assert mock_coordinator.walk_manager is mock_walk_manager
        assert mock_coordinator.notification_manager is mock_notification_manager

    async def test_clear_runtime_managers(self, mock_coordinator):
        """Test clearing runtime managers."""
        mock_coordinator.data_manager = Mock()
        mock_coordinator.feeding_manager = Mock()

        mock_coordinator.clear_runtime_managers()

        assert mock_coordinator.data_manager is None
        assert mock_coordinator.feeding_manager is None


@pytest.mark.unit
@pytest.mark.asyncio
class TestStatistics:
    """Test statistics and diagnostics."""

    async def test_get_update_statistics(self, mock_coordinator):
        """Test retrieving update statistics."""
        stats = mock_coordinator.get_update_statistics()

<<<<<<< HEAD
        assert "total_updates" in stats
        assert "successful_updates" in stats
        assert "failed" in stats
=======
        assert "update_counts" in stats
        assert "performance_metrics" in stats
        assert "health_indicators" in stats

        assert "total" in stats["update_counts"]
        assert "successful" in stats["update_counts"]
>>>>>>> 5756ef19

    async def test_get_statistics(self, mock_coordinator):
        """Test comprehensive statistics."""
        stats = mock_coordinator.get_statistics()

        assert "total_dogs" in stats
        assert "update_count" in stats
        assert "error_count" in stats
        assert "resilience" in stats

    async def test_statistics_reflect_state(self, mock_coordinator):
        """Test that statistics reflect actual state."""
        # Simulate some updates
<<<<<<< HEAD
        mock_coordinator._metrics.update_count = 10
        mock_coordinator._metrics.failed_cycles = 2

        stats = mock_coordinator.get_update_statistics()

        assert stats["total_updates"] == 10
        assert stats["failed"] == 2
=======
        mock_coordinator._update_count = 10
        mock_coordinator._error_count = 2

        stats = mock_coordinator.get_update_statistics()

        assert stats["update_counts"]["total"] == 10
        assert stats["update_counts"]["failed"] == 2
>>>>>>> 5756ef19


@pytest.mark.unit
@pytest.mark.asyncio
class TestAvailability:
    """Test availability checking."""

    async def test_available_when_healthy(self, mock_coordinator):
        """Test coordinator is available when healthy."""
        mock_coordinator.last_update_success = True
<<<<<<< HEAD
        mock_coordinator._metrics.consecutive_errors = 0
=======
        mock_coordinator._consecutive_errors = 0
>>>>>>> 5756ef19

        assert mock_coordinator.available is True

    async def test_unavailable_after_many_errors(self, mock_coordinator):
        """Test coordinator becomes unavailable after errors."""
        mock_coordinator.last_update_success = False
<<<<<<< HEAD
        mock_coordinator._metrics.consecutive_errors = 10
=======
        mock_coordinator._consecutive_errors = 10
>>>>>>> 5756ef19

        assert mock_coordinator.available is False

    async def test_availability_threshold(self, mock_coordinator):
        """Test availability threshold."""
        mock_coordinator.last_update_success = True
<<<<<<< HEAD
        mock_coordinator._metrics.consecutive_errors = 5  # At threshold
=======
        mock_coordinator._consecutive_errors = 5  # At threshold
>>>>>>> 5756ef19

        # Should still be unavailable at threshold
        assert mock_coordinator.available is False


@pytest.mark.unit
@pytest.mark.asyncio
class TestConcurrency:
    """Test concurrent operations."""

    async def test_concurrent_data_fetches(self, mock_coordinator):
        """Test concurrent data fetches don't corrupt state."""
        import asyncio

        await mock_coordinator._async_setup()

        # Execute multiple fetches concurrently
        tasks = [mock_coordinator._async_update_data() for _ in range(5)]

        results = await asyncio.gather(*tasks, return_exceptions=True)

        # All should succeed or fail gracefully
        for result in results:
            if not isinstance(result, Exception):
                assert isinstance(result, dict)

    async def test_concurrent_config_reads(self, mock_coordinator):
        """Test concurrent config reads are safe."""
        import asyncio

        async def read_config():
            return mock_coordinator.get_dog_config("test_dog")

        # Execute many concurrent reads
        tasks = [read_config() for _ in range(100)]

        results = await asyncio.gather(*tasks)

        # All should return same config
        assert all(r is not None for r in results)
        assert all(r["dog_id"] == "test_dog" for r in results)<|MERGE_RESOLUTION|>--- conflicted
+++ resolved
@@ -228,15 +228,6 @@
         """Test that consecutive errors are tracked."""
         await mock_coordinator._async_setup()
 
-<<<<<<< HEAD
-        initial_errors = mock_coordinator._metrics.consecutive_errors
-
-        # Simulate error
-        mock_coordinator._metrics.failed_cycles += 1
-        mock_coordinator._metrics.consecutive_errors += 1
-
-        assert mock_coordinator._metrics.consecutive_errors > initial_errors
-=======
         initial_errors = mock_coordinator._consecutive_errors
 
         # Simulate error
@@ -244,7 +235,6 @@
         mock_coordinator._consecutive_errors += 1
 
         assert mock_coordinator._consecutive_errors > initial_errors
->>>>>>> 5756ef19
 
 
 @pytest.mark.unit
@@ -343,18 +333,12 @@
         """Test retrieving update statistics."""
         stats = mock_coordinator.get_update_statistics()
 
-<<<<<<< HEAD
-        assert "total_updates" in stats
-        assert "successful_updates" in stats
-        assert "failed" in stats
-=======
         assert "update_counts" in stats
         assert "performance_metrics" in stats
         assert "health_indicators" in stats
 
         assert "total" in stats["update_counts"]
         assert "successful" in stats["update_counts"]
->>>>>>> 5756ef19
 
     async def test_get_statistics(self, mock_coordinator):
         """Test comprehensive statistics."""
@@ -368,15 +352,6 @@
     async def test_statistics_reflect_state(self, mock_coordinator):
         """Test that statistics reflect actual state."""
         # Simulate some updates
-<<<<<<< HEAD
-        mock_coordinator._metrics.update_count = 10
-        mock_coordinator._metrics.failed_cycles = 2
-
-        stats = mock_coordinator.get_update_statistics()
-
-        assert stats["total_updates"] == 10
-        assert stats["failed"] == 2
-=======
         mock_coordinator._update_count = 10
         mock_coordinator._error_count = 2
 
@@ -384,7 +359,6 @@
 
         assert stats["update_counts"]["total"] == 10
         assert stats["update_counts"]["failed"] == 2
->>>>>>> 5756ef19
 
 
 @pytest.mark.unit
@@ -395,33 +369,21 @@
     async def test_available_when_healthy(self, mock_coordinator):
         """Test coordinator is available when healthy."""
         mock_coordinator.last_update_success = True
-<<<<<<< HEAD
-        mock_coordinator._metrics.consecutive_errors = 0
-=======
         mock_coordinator._consecutive_errors = 0
->>>>>>> 5756ef19
 
         assert mock_coordinator.available is True
 
     async def test_unavailable_after_many_errors(self, mock_coordinator):
         """Test coordinator becomes unavailable after errors."""
         mock_coordinator.last_update_success = False
-<<<<<<< HEAD
-        mock_coordinator._metrics.consecutive_errors = 10
-=======
         mock_coordinator._consecutive_errors = 10
->>>>>>> 5756ef19
 
         assert mock_coordinator.available is False
 
     async def test_availability_threshold(self, mock_coordinator):
         """Test availability threshold."""
         mock_coordinator.last_update_success = True
-<<<<<<< HEAD
-        mock_coordinator._metrics.consecutive_errors = 5  # At threshold
-=======
         mock_coordinator._consecutive_errors = 5  # At threshold
->>>>>>> 5756ef19
 
         # Should still be unavailable at threshold
         assert mock_coordinator.available is False
