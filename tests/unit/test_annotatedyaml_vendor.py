--- conflicted
+++ resolved
@@ -69,13 +69,8 @@
 
 
 def test_load_without_loader_argument_raises() -> None:
-<<<<<<< HEAD
     message = "load() missing 1 required positional argument: 'Loader'"
     with pytest.raises(TypeError, match=re.escape(message)):
-=======
-    message = r"load\(\) missing 1 required positional argument: 'Loader'"
-    with pytest.raises(TypeError, match=message):
->>>>>>> 3b06c383
         vendored_yaml.load("answer: 42")
 
 
