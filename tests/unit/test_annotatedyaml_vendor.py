--- conflicted
+++ resolved
@@ -46,7 +46,6 @@
     assert data == {"answer": 42}
 
 
-<<<<<<< HEAD
 def test_safe_load_rejects_unsafe_loader() -> None:
     message = "safe_load\(\) custom Loader must be a subclass"
     with pytest.raises(ValueError, match=message):
@@ -57,11 +56,6 @@
     message = "safe_load_all\(\) custom Loader must be a subclass"
     with pytest.raises(ValueError, match=message):
         list(vendored_yaml.safe_load_all("answer: 42", Loader=vendored_yaml.UnsafeLoader))
-=======
-def test_safe_load_accepts_positional_loader_argument() -> None:
-    data = vendored_yaml.safe_load("answer: 42", vendored_yaml.FullLoader)
-    assert data == {"answer": 42}
->>>>>>> 29463780
 
 
 def test_dump_accepts_legacy_dumper_keyword() -> None:
