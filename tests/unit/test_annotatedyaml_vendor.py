"""Regression tests for the vendored annotatedyaml entry points."""

from __future__ import annotations

import re

import pytest
from annotatedyaml._vendor import yaml as vendored_yaml


class _DummyLoader:
    """Simple loader that records lifecycle interactions for tests."""

    def __init__(self, stream: str, has_data: bool = False) -> None:
        self.stream = stream
        self.disposed = False
        self._has_data = has_data

    def get_single_data(self) -> str:
        return self.stream

    def check_data(self) -> bool:
        return self._has_data

    def get_data(self) -> str:
        if not self._has_data:
            raise RuntimeError("No data available - check_data() returned False")
        self._has_data = False
        return self.stream

    def dispose(self) -> None:
        self.disposed = True


def test_load_accepts_legacy_loader_keyword() -> None:
    data = vendored_yaml.load("answer: 42", Loader=vendored_yaml.FullLoader)
    assert data == {"answer": 42}


def test_load_accepts_positional_loader_argument() -> None:
    data = vendored_yaml.load("answer: 42", vendored_yaml.FullLoader)
    assert data == {"answer": 42}


def test_safe_load_accepts_legacy_loader_keyword() -> None:
    data = vendored_yaml.safe_load("answer: 42", Loader=vendored_yaml.SafeLoader)
    assert data == {"answer": 42}


def test_safe_load_rejects_unsafe_loader() -> None:
    message = r"safe_load\(\) custom Loader must be a subclass"
    with pytest.raises(ValueError, match=message):
        vendored_yaml.safe_load("answer: 42", Loader=vendored_yaml.UnsafeLoader)


def test_safe_load_all_rejects_unsafe_loader() -> None:
    message = r"safe_load_all\(\) custom Loader must be a subclass"
    with pytest.raises(ValueError, match=message):
        list(
            vendored_yaml.safe_load_all("answer: 42", Loader=vendored_yaml.UnsafeLoader)
        )


def test_dump_accepts_legacy_dumper_keyword() -> None:
    payload = {"answer": 42}
    rendered = vendored_yaml.dump(payload, Dumper=vendored_yaml.Dumper)
    assert "answer" in rendered
    assert "42" in rendered


def test_load_without_loader_argument_raises() -> None:
<<<<<<< HEAD
    message = r"load\(\) missing 1 required positional argument: 'Loader'"
    with pytest.raises(TypeError, match=message):
=======
    message = "load() missing 1 required positional argument: 'Loader'"
    with pytest.raises(TypeError, match=re.escape(message)):
>>>>>>> bf5b8f4c
        vendored_yaml.load("answer: 42")


def test_conflicting_loader_alias_raises() -> None:
    message = "load() received both 'Loader' and its replacement"
    with pytest.raises(TypeError, match=re.escape(message)):
        vendored_yaml.load(
            "answer: 42",
            vendored_yaml.FullLoader,
            Loader=vendored_yaml.FullLoader,
        )


def test_extract_legacy_loader_returns_value_and_strips_keyword() -> None:
    kwargs = {"Loader": _DummyLoader}
    result = vendored_yaml._extract_legacy_loader("load", kwargs)
    assert result is _DummyLoader
    assert kwargs == {}


def test_extract_legacy_loader_rejects_other_keywords() -> None:
    kwargs = {"Loader": _DummyLoader, "unexpected": True}
    message = "load() got unexpected keyword argument"
    with pytest.raises(TypeError, match=re.escape(message)):
        vendored_yaml._extract_legacy_loader("load", kwargs)


def test_select_loader_prefers_explicit_loader_cls() -> None:
    selected = vendored_yaml._select_loader(
        "load", loader_cls=_DummyLoader, legacy_loader=None
    )
    assert selected is _DummyLoader


def test_select_loader_prefers_legacy_loader_argument() -> None:
    selected = vendored_yaml._select_loader(
        "load", loader_cls=None, legacy_loader=_DummyLoader
    )
    assert selected is _DummyLoader


def test_select_loader_conflicts_raise_type_error() -> None:
    message = "load() received both 'Loader' and its replacement"
    with pytest.raises(TypeError, match=re.escape(message)):
        vendored_yaml._select_loader(
            "load",
            loader_cls=_DummyLoader,
            legacy_loader=_DummyLoader,
        )


def test_select_loader_missing_required_argument_raises() -> None:
    message = "load() missing 1 required positional argument: 'Loader'"
    with pytest.raises(TypeError, match=re.escape(message)):
        vendored_yaml._select_loader(
            "load", loader_cls=None, legacy_loader=None, required=True
        )


def test_select_loader_uses_default_loader_when_available() -> None:
    selected = vendored_yaml._select_loader(
        "load",
        loader_cls=None,
        legacy_loader=None,
        default_loader=_DummyLoader,
    )
    assert selected is _DummyLoader


def test_load_all_accepts_positional_loader_argument() -> None:
    payload = "---\nanswer: 42\n---\nanswer: 43"
    data = list(vendored_yaml.load_all(payload, vendored_yaml.FullLoader))
    assert data == [{"answer": 42}, {"answer": 43}]


def test_safe_load_all_accepts_positional_loader_argument() -> None:
    payload = "---\nanswer: 42\n---\nanswer: 43"
    data = list(vendored_yaml.safe_load_all(payload, vendored_yaml.SafeLoader))
    assert data == [{"answer": 42}, {"answer": 43}]<|MERGE_RESOLUTION|>--- conflicted
+++ resolved
@@ -69,13 +69,8 @@
 
 
 def test_load_without_loader_argument_raises() -> None:
-<<<<<<< HEAD
     message = r"load\(\) missing 1 required positional argument: 'Loader'"
     with pytest.raises(TypeError, match=message):
-=======
-    message = "load() missing 1 required positional argument: 'Loader'"
-    with pytest.raises(TypeError, match=re.escape(message)):
->>>>>>> bf5b8f4c
         vendored_yaml.load("answer: 42")
 
 
