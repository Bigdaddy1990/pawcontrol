"""Regression tests for the vendored annotatedyaml entry points."""

from __future__ import annotations

import re

import pytest
from annotatedyaml._vendor import yaml as vendored_yaml


class _DummyLoader:
    """Simple loader that records lifecycle interactions for tests."""

    def __init__(self, stream: str, has_data: bool = False) -> None:
        self.stream = stream
        self.disposed = False
        self._has_data = has_data

    def get_single_data(self) -> str:
        return self.stream

    def check_data(self) -> bool:
        return self._has_data

    def get_data(self) -> str:
        if not self._has_data:
            raise RuntimeError("No data available - check_data() returned False")
        return self.stream

    def dispose(self) -> None:
        self.disposed = True


def test_load_accepts_legacy_loader_keyword() -> None:
    data = vendored_yaml.load("answer: 42", Loader=vendored_yaml.FullLoader)
    assert data == {"answer": 42}


def test_load_accepts_positional_loader_argument() -> None:
    data = vendored_yaml.load("answer: 42", vendored_yaml.FullLoader)
    assert data == {"answer": 42}


def test_safe_load_accepts_legacy_loader_keyword() -> None:
    data = vendored_yaml.safe_load("answer: 42", Loader=vendored_yaml.FullLoader)
    assert data == {"answer": 42}


def test_safe_load_accepts_positional_loader_argument() -> None:
<<<<<<< HEAD
    data = vendored_yaml.safe_load("answer: 42", vendored_yaml.FullLoader)
=======
    data = vendored_yaml.safe_load("answer: 42", vendored_yaml.SafeLoader)
>>>>>>> 3d013fbb
    assert data == {"answer": 42}


def test_dump_accepts_legacy_dumper_keyword() -> None:
    payload = {"answer": 42}
    rendered = vendored_yaml.dump(payload, Dumper=vendored_yaml.Dumper)
    assert "answer" in rendered
    assert "42" in rendered


def test_conflicting_loader_alias_raises() -> None:
    message = "load() received both 'Loader' and its replacement"
    with pytest.raises(TypeError, match=re.escape(message)):
        vendored_yaml.load(
            "answer: 42",
            vendored_yaml.FullLoader,
            Loader=vendored_yaml.FullLoader,
        )


def test_extract_legacy_loader_returns_value_and_strips_keyword() -> None:
    kwargs = {"Loader": _DummyLoader}
    result = vendored_yaml._extract_legacy_loader("load", kwargs)
    assert result is _DummyLoader
    assert kwargs == {}


def test_extract_legacy_loader_rejects_other_keywords() -> None:
    kwargs = {"Loader": _DummyLoader, "unexpected": True}
    message = "load() got unexpected keyword argument"
    with pytest.raises(TypeError, match=re.escape(message)):
        vendored_yaml._extract_legacy_loader("load", kwargs)


def test_select_loader_prefers_explicit_loader_cls() -> None:
    selected = vendored_yaml._select_loader(
        "load", loader_cls=_DummyLoader, legacy_loader=None
    )
    assert selected is _DummyLoader


def test_select_loader_prefers_legacy_loader_argument() -> None:
    selected = vendored_yaml._select_loader(
        "load", loader_cls=None, legacy_loader=_DummyLoader
    )
    assert selected is _DummyLoader


def test_select_loader_conflicts_raise_type_error() -> None:
    message = "load() received both 'Loader' and its replacement"
    with pytest.raises(TypeError, match=re.escape(message)):
        vendored_yaml._select_loader(
            "load",
            loader_cls=_DummyLoader,
            legacy_loader=_DummyLoader,
        )


def test_select_loader_missing_required_argument_raises() -> None:
    message = "load() missing 1 required positional argument: 'Loader'"
    with pytest.raises(TypeError, match=re.escape(message)):
        vendored_yaml._select_loader(
            "load", loader_cls=None, legacy_loader=None, required=True
        )


def test_select_loader_uses_default_loader_when_available() -> None:
    selected = vendored_yaml._select_loader(
        "load",
        loader_cls=None,
        legacy_loader=None,
        default_loader=_DummyLoader,
    )
    assert selected is _DummyLoader


def test_load_all_accepts_positional_loader_argument() -> None:
    payload = "---\nanswer: 42\n---\nanswer: 43"
    data = list(vendored_yaml.load_all(payload, vendored_yaml.FullLoader))
    assert data == [{"answer": 42}, {"answer": 43}]


def test_safe_load_all_accepts_positional_loader_argument() -> None:
    payload = "---\nanswer: 42\n---\nanswer: 43"
    data = list(vendored_yaml.safe_load_all(payload, vendored_yaml.SafeLoader))
    assert data == [{"answer": 42}, {"answer": 43}]<|MERGE_RESOLUTION|>--- conflicted
+++ resolved
@@ -47,11 +47,7 @@
 
 
 def test_safe_load_accepts_positional_loader_argument() -> None:
-<<<<<<< HEAD
     data = vendored_yaml.safe_load("answer: 42", vendored_yaml.FullLoader)
-=======
-    data = vendored_yaml.safe_load("answer: 42", vendored_yaml.SafeLoader)
->>>>>>> 3d013fbb
     assert data == {"answer": 42}
 
 
