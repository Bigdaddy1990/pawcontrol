--- conflicted
+++ resolved
@@ -826,7 +826,6 @@
     flow.hass = hass
     flow.initialize_from_config_entry(mock_config_entry)
 
-<<<<<<< HEAD
     script_manager = Mock()
     script_manager.async_sync_manual_resilience_events = AsyncMock()
     runtime = Mock()
@@ -851,22 +850,6 @@
                 "manual_breaker_event": "  ",
             }
         )
-=======
-    result = await flow.async_step_system_settings(
-        {
-            "reset_time": time(4, 30),
-            "data_retention_days": "10",
-            "auto_backup": "true",
-            "enable_analytics": "1",
-            "enable_cloud_backup": 0,
-            "performance_mode": "FULL",
-            "resilience_skip_threshold": "7",
-            "resilience_breaker_threshold": 2,
-            "manual_guard_event": " pawcontrol_manual_guard ",
-            "manual_breaker_event": " ",
-        }
-    )
->>>>>>> 2b1c4d5b
 
     assert result["type"] == FlowResultType.CREATE_ENTRY
 
@@ -881,14 +864,9 @@
     assert system["enable_cloud_backup"] is False
     assert system["resilience_skip_threshold"] == 7
     assert system["resilience_breaker_threshold"] == 2
-<<<<<<< HEAD
     assert system["manual_check_event"] == "pawcontrol_custom_check"
     assert system["manual_guard_event"] == "pawcontrol_manual_guard"
     assert system["manual_breaker_event"] is None
-=======
-    assert system["manual_guard_event"] == "pawcontrol_manual_guard"
-    assert "manual_breaker_event" not in system
->>>>>>> 2b1c4d5b
 
     assert options["enable_analytics"] is True
     assert options["enable_cloud_backup"] is False
