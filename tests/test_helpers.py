--- conflicted
+++ resolved
@@ -1,12 +1,7 @@
 from pathlib import Path
 import asyncio
 import importlib.util
-<<<<<<< HEAD
-from unittest.mock import MagicMock
-import asyncio
-=======
 from unittest.mock import MagicMock, AsyncMock
->>>>>>> d524f2d9
 
 HELPERS_PATH = Path(__file__).resolve().parents[1] / "custom_components" / "pawcontrol" / "helpers.py"
 spec = importlib.util.spec_from_file_location("helpers", HELPERS_PATH)
@@ -32,8 +27,6 @@
     manager = ImprovedModuleManager(hass, None, None, {"dog_name": "!@#$"})
     assert manager.dog_id == "unknown"
 
-
-<<<<<<< HEAD
 def test_add_helper_creates_storage():
     hass = MagicMock()
     hass.data = {}
@@ -43,7 +36,7 @@
     assert "pawcontrol" in hass.data
     assert "helpers" in hass.data["pawcontrol"]
     assert "input_boolean.pawcontrol_play" in hass.data["pawcontrol"]["helpers"]
-=======
+    
 def test_input_select_initial_falls_back(monkeypatch):
     """Ensure invalid initial option falls back to first available option."""
     hass = MagicMock()
@@ -60,5 +53,4 @@
         )
     )
 
-    assert manager._created_helpers[entity_id]["config"]["initial"] == "short"
->>>>>>> d524f2d9
+    assert manager._created_helpers[entity_id]["config"]["initial"] == "short"