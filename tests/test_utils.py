--- conflicted
+++ resolved
@@ -47,25 +47,20 @@
     assert not utils.validate_dog_name("Bad*Name!")
 
 
-<<<<<<< HEAD
 def test_filter_invalid_modules_removes_unknown():
     modules = {"feeding": {"enabled": True}, "unknown": {"enabled": True}}
     filtered = utils.filter_invalid_modules(modules)
     assert "feeding" in filtered
     assert "unknown" not in filtered
 
-
 def test_filter_invalid_modules_handles_non_dict():
     assert utils.filter_invalid_modules([]) == {}
-=======
+    
 def test_validate_dog_name_strips_whitespace():
     assert utils.validate_dog_name("  Fido  ")
-
 
 def test_validate_dog_name_whitespace_only():
     assert not utils.validate_dog_name("   ")
 
-
 def test_validate_dog_name_rejects_non_string():
-    assert not utils.validate_dog_name(None)
->>>>>>> 4f613d9d
+    assert not utils.validate_dog_name(None)