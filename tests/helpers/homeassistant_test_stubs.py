--- conflicted
+++ resolved
@@ -380,7 +380,6 @@
             )
 
         def async_listen(
-<<<<<<< HEAD
             self, event_type: str, callback: Callable[[Event], Any]
         ) -> Callable[[], None]:
             listeners = self._listeners[event_type]
@@ -405,31 +404,6 @@
                 result = callback(event)
                 if asyncio.iscoroutine(result):
                     await result
-=======
-            self, event_type: str, listener: Callable[[Event], Any]
-        ) -> Callable[[], None]:
-            listeners = self._listeners[event_type]
-            listeners.append(listener)
-
-            def _unsubscribe() -> None:
-                if listener in listeners:
-                    listeners.remove(listener)
-
-            return _unsubscribe
-
-        async def async_fire(
-            self, event_type: str, event_data: Mapping[str, Any] | None = None
-        ) -> Event:
-            event = Event(event_type, dict(event_data or {}), datetime.now(UTC))
-            self._events.append(event)
-
-            for callback in list(self._listeners.get(event_type, [])):
-                result = callback(event)
-                if inspect.isawaitable(result):
-                    await result
-
-            return event
->>>>>>> 209446c0
 
     class _Config:
         def __init__(self) -> None:
@@ -2353,7 +2327,6 @@
     setup_module = ModuleType("homeassistant.setup")
 
     async def async_setup_component(
-<<<<<<< HEAD
         hass: Any,
         domain: str,
         config: Mapping[str, Any] | None = None,
@@ -2377,12 +2350,6 @@
         if asyncio.iscoroutine(result):
             result = await result
         return result is not False
-=======
-        hass: Any, domain: str, config: Mapping[str, Any] | None = None
-    ) -> bool:
-        hass.config.components.add(domain)
-        return True
->>>>>>> 209446c0
 
     setup_module.async_setup_component = async_setup_component
     sys.modules["homeassistant.setup"] = setup_module
