--- conflicted
+++ resolved
@@ -650,27 +650,6 @@
         import time
 
         # Create configuration with many dogs
-<<<<<<< HEAD
-        many_dogs = []
-        for i in range(20):
-            many_dogs.append(
-                {  # noqa: PERF401
-                    CONF_DOG_ID: f"dog_{i:02d}",
-                    CONF_DOG_NAME: f"Dog {i:02d}",
-                    "dog_breed": "Test Breed",
-                    "dog_age": 3,
-                    "dog_weight": 20.0,
-                    "dog_size": "medium",
-                    "modules": {
-                        "feeding": True,
-                        "walk": True,
-                        "health": i % 2 == 0,  # Alternate health monitoring
-                        "gps": i % 5 == 0,  # Every 5th dog has GPS
-                        "notifications": True,
-                    },
-                }
-            )
-=======
         many_dogs = [
             {
                 CONF_DOG_ID: f"dog_{i:02d}",
@@ -689,7 +668,6 @@
             }
             for i in range(20)
         ]
->>>>>>> 073d1a11
 
         entry = MockConfigEntry(
             domain=DOMAIN,
