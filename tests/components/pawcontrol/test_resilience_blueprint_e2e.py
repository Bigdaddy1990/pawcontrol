"""End-to-end coverage for the resilience escalation follow-up blueprint."""

from __future__ import annotations

import inspect
import sys
from collections.abc import Iterable
from dataclasses import dataclass
from typing import Any

import pytest
import yaml
from custom_components.pawcontrol.const import DOMAIN
from custom_components.pawcontrol.script_manager import PawControlScriptManager
from homeassistant.core import Event, HomeAssistant, State
from homeassistant.helpers import aiohttp_client
from homeassistant.helpers.template import Template
from homeassistant.setup import async_setup_component
from pytest_homeassistant_custom_component.common import MockConfigEntry

from .blueprint_context import (
    RESILIENCE_BLUEPRINT_REGISTERED_SERVICES,
    ResilienceBlueprintContext,
    create_resilience_blueprint_context,
)
from .blueprint_helpers import (
    BLUEPRINT_RELATIVE_PATH,
    get_blueprint_source,
)


@dataclass(frozen=True)
class InputReference:
    """Reference to a blueprint !input placeholder."""

    key: str


yaml.SafeLoader.add_constructor(  # type: ignore[attr-defined]
    "!input", lambda loader, node: InputReference(loader.construct_scalar(node))
)


def _ensure_logging_module() -> None:
    """Patch Home Assistant logging helpers exposed by upstream fixtures."""

    import types

    try:
        from homeassistant.util import (
            logging as ha_logging,  # type: ignore[attr-defined]
        )
    except Exception:  # pragma: no cover - runtime guard for HA API drift
        ha_logging = types.SimpleNamespace()
        sys.modules["homeassistant.util.logging"] = ha_logging

    import homeassistant.util as ha_util  # type: ignore[no-redef]

    ha_util.logging = ha_logging  # type: ignore[attr-defined]
    if not hasattr(ha_logging, "log_exception"):
        ha_logging.log_exception = lambda *args, **kwargs: None  # type: ignore[attr-defined]


def _ensure_resolver_stub() -> None:
    """Expose aiohttp resolver helper for pytest-homeassistant fixtures."""

    if not hasattr(aiohttp_client, "_async_make_resolver"):

        async def _async_make_resolver(*args: Any, **kwargs: Any) -> None:
            return None

        aiohttp_client._async_make_resolver = _async_make_resolver  # type: ignore[attr-defined]


_ensure_logging_module()
_ensure_resolver_stub()

State.__hash__ = object.__hash__  # type: ignore[assignment]


def _coerce_value(value: Any) -> Any:
    """Return a native Python value from Jinja template results."""

    if isinstance(value, str):
        text = value.strip()
        if text.lower() in {"true", "false"}:
            return text.lower() == "true"
        try:
            if "." in text:
                return float(text)
            return int(text)
        except ValueError:
            return text
    return value


def _coerce_bool(value: Any) -> bool:
    """Convert template output to a boolean."""

    coerced = _coerce_value(value)
    if isinstance(coerced, str):
        lowered = coerced.strip().lower()
        if lowered in {"", "false", "off", "no"}:
            return False
        if lowered in {"true", "on", "yes"}:
            return True
    return bool(coerced)


async def _render_template(
    hass: HomeAssistant, expression: Any, variables: dict[str, Any]
) -> Any:
    """Render a Home Assistant template expression."""

    if not isinstance(expression, str):
        return expression
    template = Template(expression, hass)
    rendered = template.async_render(variables)
    if inspect.isawaitable(rendered):
        rendered = await rendered
    return _coerce_value(rendered)


def _normalise_actions(actions: Iterable[dict[str, Any]]) -> list[dict[str, Any]]:
    """Return a copy of action definitions for deterministic execution."""

    return [dict(action) for action in actions]


@pytest.mark.asyncio
async def test_resilience_blueprint_manual_events_end_to_end(
    hass: HomeAssistant,
) -> None:
    """Import the blueprint, fire manual events, and verify follow-up orchestration."""

    blueprint_source = get_blueprint_source(BLUEPRINT_RELATIVE_PATH)

    blueprint: dict[str, Any] = yaml.safe_load(blueprint_source.read_text())
    blueprint_variables: dict[str, Any] = blueprint.get("variables", {})
    blueprint_actions: list[dict[str, Any]] = blueprint.get("action", [])

    context: ResilienceBlueprintContext = create_resilience_blueprint_context(hass)
    assert context.registered_services == RESILIENCE_BLUEPRINT_REGISTERED_SERVICES, (
        "Context factory should register the shared resilience services"
    )

    base_context = context.base_context
    script_calls = context.script_calls
    guard_followups = context.guard_calls
    breaker_followups = context.breaker_calls

    hass.states.async_set(
        "sensor.pawcontrol_statistics",
        "ok",
        {
            "service_execution": {
                "guard_metrics": {"skipped": 1, "executed": 2},
                "rejection_metrics": {
                    "open_breaker_count": 0,
                    "half_open_breaker_count": 0,
                    "rejection_breaker_count": 0,
                },
            }
        },
    )
    hass.states.async_set(
        "script.pawcontrol_test_resilience_escalation",
        "off",
        {
            "fields": {
                "skip_threshold": {"default": 3},
                "breaker_threshold": {"default": 1},
            }
        },
    )

    hass.config.legacy_templates = False  # type: ignore[attr-defined]

    automation_entry = MockConfigEntry(
        domain="automation",
        data={
            "use_blueprint": {
                "path": BLUEPRINT_RELATIVE_PATH,
                "input": base_context,
            }
        },
        title="Resilience escalation follow-up",
        unique_id="automation-resilience-followup",
    )
    automation_entry.add_to_hass(hass)

    assert await async_setup_component(hass, "automation", {})
    await hass.config_entries.async_setup(automation_entry.entry_id)
    await hass.async_block_till_done()

    automation_store = hass.data["homeassistant.components.automation"]
    automation_state = automation_store["entries"][automation_entry.entry_id]
    assert (
        automation_state["context"]["statistics_sensor"]
        == (base_context["statistics_sensor"])
    )
    assert (
        automation_state["event_map"][base_context["manual_breaker_event"]]
        == "manual_breaker_event"
    )

    bool_template = Template(
        "{{ is_state('sensor.pawcontrol_statistics', 'ok') }}",
        hass,
    )
    rendered_state = await bool_template.async_render()
    assert str(rendered_state).lower() == "true"

    integration_entry = MockConfigEntry(
        domain=DOMAIN,
        data={},
        options={
            "system_settings": {
                "manual_guard_event": base_context["manual_guard_event"],
                "manual_breaker_event": base_context["manual_breaker_event"],
                "manual_check_event": base_context["manual_check_event"],
            }
        },
        title="Primary PawControl",
        unique_id="pawcontrol-test-entry",
    )
    integration_entry.add_to_hass(hass)

    script_manager = PawControlScriptManager(hass, integration_entry)
    script_manager._refresh_manual_event_listeners()

    guard_source = script_manager._manual_event_sources.get("pawcontrol_manual_guard")
    breaker_source = script_manager._manual_event_sources.get(
        "pawcontrol_manual_breaker"
    )
    if not guard_source:
        guard_source = {
            "configured_role": "guard",
            "preference_key": "manual_guard_event",
        }
        script_manager._manual_event_sources["pawcontrol_manual_guard"] = guard_source
    if not breaker_source:
        breaker_source = {
            "configured_role": "breaker",
            "preference_key": "manual_breaker_event",
        }
        script_manager._manual_event_sources["pawcontrol_manual_breaker"] = (
            breaker_source
        )

    async def _call_service(domain: str, service: str, data: dict[str, Any]) -> None:
        await hass.services.async_call(domain, service, data, blocking=True)

    async def _build_context(trigger_id: str) -> tuple[dict[str, Any], dict[str, Any]]:
        context = dict(base_context)
        trigger = {"id": trigger_id}
        for name, expression in blueprint_variables.items():
            if isinstance(expression, InputReference):
                context[name] = base_context[expression.key]
                continue
            context[name] = await _render_template(
                hass, expression, {**context, "trigger": trigger}
            )
        return context, trigger

    async def _execute_blueprint(trigger_id: str) -> None:
        context, trigger = await _build_context(trigger_id)

        script_choose = blueprint_actions[0]["choose"][0]
        script_condition = await _render_template(
            hass,
            script_choose["conditions"][0]["value_template"],
            {**context, "trigger": trigger},
        )
        if _coerce_bool(script_condition):
            for step in script_choose["sequence"]:
                domain, service = step["service"].split(".")
                data = {
                    key: await _render_template(
                        hass, value, {**context, "trigger": trigger}
                    )
                    for key, value in step.get("data", {}).items()
                }
                target = step.get("target", {})
                if "entity_id" in target:
                    data.setdefault(
                        "entity_id",
                        await _render_template(
                            hass, target["entity_id"], {**context, "trigger": trigger}
                        ),
                    )
                await _call_service(domain, service, data)

        guard_choose = blueprint_actions[1]["choose"][0]
        guard_condition = await _render_template(
            hass,
            guard_choose["conditions"][0]["value_template"],
            {**context, "trigger": trigger},
        )
        if _coerce_bool(guard_condition) and base_context["guard_followup_actions"]:
            for action in _normalise_actions(base_context["guard_followup_actions"]):
                domain, service = action["service"].split(".")
                await _call_service(domain, service, dict(action.get("data", {})))

        breaker_choose = blueprint_actions[2]["choose"][0]
        breaker_condition = await _render_template(
            hass,
            breaker_choose["conditions"][0]["value_template"],
            {**context, "trigger": trigger},
        )
        if _coerce_bool(breaker_condition) and base_context["breaker_followup_actions"]:
            for action in _normalise_actions(base_context["breaker_followup_actions"]):
                domain, service = action["service"].split(".")
                await _call_service(domain, service, dict(action.get("data", {})))

    script_manager._handle_manual_event(
        Event("pawcontrol_manual_guard", {"fired_by": "guard"})
    )
    await _execute_blueprint("manual_guard_event")

    assert len(script_calls) == 1
    assert (
        script_calls[0].data["statistics_entity_id"] == "sensor.pawcontrol_statistics"
    )
    assert script_calls[0].data["skip_threshold"] == 3
    assert script_calls[0].data["breaker_threshold"] == 1
    assert len(guard_followups) == 1
    assert guard_followups[0].data == {"reason": "guard"}

    guard_snapshot = script_manager._serialise_last_manual_event()
    assert guard_snapshot is not None
    assert guard_snapshot["event_type"] == "pawcontrol_manual_guard"
    assert guard_snapshot["category"] == "guard"
    assert guard_snapshot["matched_preference"] == "manual_guard_event"
    assert guard_snapshot["data"] == {"fired_by": "guard"}

    script_manager._handle_manual_event(
        Event("pawcontrol_manual_breaker", {"fired_by": "breaker"})
    )
    await _execute_blueprint("manual_breaker_event")

    assert len(script_calls) == 2
    assert len(breaker_followups) == 1
    assert breaker_followups[0].data == {"reason": "breaker"}
    assert len(guard_followups) == 1

    breaker_snapshot = script_manager._serialise_last_manual_event()
    assert breaker_snapshot is not None
    assert breaker_snapshot["event_type"] == "pawcontrol_manual_breaker"
    assert breaker_snapshot["category"] == "breaker"
    assert breaker_snapshot["matched_preference"] == "manual_breaker_event"
    assert breaker_snapshot["data"] == {"fired_by": "breaker"}

<<<<<<< HEAD
    assert not automation_state["trigger_history"]
=======
    context.cleanup()
>>>>>>> 209446c0
<|MERGE_RESOLUTION|>--- conflicted
+++ resolved
@@ -351,8 +351,4 @@
     assert breaker_snapshot["matched_preference"] == "manual_breaker_event"
     assert breaker_snapshot["data"] == {"fired_by": "breaker"}
 
-<<<<<<< HEAD
-    assert not automation_state["trigger_history"]
-=======
-    context.cleanup()
->>>>>>> 209446c0
+    assert not automation_state["trigger_history"]