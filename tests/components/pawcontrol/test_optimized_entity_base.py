--- conflicted
+++ resolved
@@ -352,13 +352,8 @@
         # Mock super().async_update() to raise an exception
         with patch.object(
             OptimizedEntityBase, "async_update", side_effect=Exception("Test error")
-<<<<<<< HEAD
-        ):  # noqa: SIM117
-            with pytest.raises(Exception):  # noqa: B017
-=======
         ):
             with pytest.raises(Exception):
->>>>>>> 073d1a11
                 await test_entity.async_update()
 
         # Should have recorded the error
@@ -368,11 +363,7 @@
         """Test cache invalidation functionality."""
         # Populate caches first
         test_entity._get_dog_data_cached()
-<<<<<<< HEAD
-        test_entity.extra_state_attributes  # noqa: B018
-=======
         test_entity.extra_state_attributes
->>>>>>> 073d1a11
 
         # Invalidate caches
         await test_entity._async_invalidate_caches()
@@ -794,11 +785,7 @@
         mock_state.state = "on"
 
         # Test restoration
-<<<<<<< HEAD
-        asyncio.create_task(switch._handle_state_restoration(mock_state))  # noqa: RUF006
-=======
         asyncio.create_task(switch._handle_state_restoration(mock_state))
->>>>>>> 073d1a11
 
         # Should restore state
         # Note: This is more of a smoke test since _handle_state_restoration is async
