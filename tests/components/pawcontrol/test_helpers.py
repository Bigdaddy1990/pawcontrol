--- conflicted
+++ resolved
@@ -2,14 +2,11 @@
 
 from __future__ import annotations
 
-<<<<<<< HEAD
 import asyncio
 from collections.abc import Coroutine
 from typing import Any
 from unittest.mock import AsyncMock, MagicMock, patch
-=======
-from typing import Any
->>>>>>> 3aa2171e
+
 
 import pytest
 from custom_components.pawcontrol.helpers import PawControlDataStorage
@@ -54,7 +51,6 @@
     result = await PawControlDataStorage.async_load_all_data(storage)
 
     assert result == {}
-<<<<<<< HEAD
     assert called is False
 
 
@@ -98,7 +94,4 @@
         "health",
         "routes",
         "statistics",
-    }
-=======
-    assert called is False
->>>>>>> 3aa2171e
+    }