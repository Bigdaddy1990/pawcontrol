--- conflicted
+++ resolved
@@ -23,34 +23,13 @@
 from homeassistant.util import dt as dt_util
 
 
-<<<<<<< HEAD
 @pytest.fixture(autouse=True)
 async def enable_custom_integrations(hass: HomeAssistant) -> None:
     """Enable loading custom integrations in all tests."""
     # Required for HA versions >=2021.6.0b0
     pass
-
-
-@pytest.fixture
-def mock_config_entry():
-    """Return a mock config entry using proper import."""
-    from pytest_homeassistant_custom_component.common import MockConfigEntry
-
-    return MockConfigEntry(
-        version=1,
-        minor_version=1,
-        domain=DOMAIN,
-        title="Test Paw Control",
-        data={CONF_DOGS: [...]},  # existing config
-        options={},
-        entry_id="test_entry_id",
-        source="test",
-        unique_id="test_unique_id",
-    )
-
-
-=======
->>>>>>> c0e59184
+  
+  
 @pytest.fixture
 def event_loop():
     """Create a new event loop for each test."""
@@ -67,13 +46,6 @@
     instance = HomeAssistant()
     instance.loop = event_loop
     return instance
-
-
-@pytest.fixture(autouse=True)
-async def enable_custom_integrations(hass: HomeAssistant) -> None:
-    """Enable loading custom integrations in all tests."""
-    # Required for HA versions >=2021.6.0b0
-    pass
 
 
 @pytest.fixture
