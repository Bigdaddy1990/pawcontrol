"""Tests for the lightweight FeedingManager."""

from __future__ import annotations

<<<<<<< HEAD
import sys
from datetime import datetime, timedelta
=======
import pytest

import sys
>>>>>>> b7749dd5
from importlib import util
from pathlib import Path
from datetime import datetime, timedelta

import pytest

SPEC = util.spec_from_file_location(
    "feeding_manager",
    Path(__file__).resolve().parents[1]
    / "custom_components"
    / "pawcontrol"
    / "feeding_manager.py",
)
assert SPEC and SPEC.loader
feeding_manager = util.module_from_spec(SPEC)
sys.modules[SPEC.name] = feeding_manager
SPEC.loader.exec_module(feeding_manager)
FeedingManager = feeding_manager.FeedingManager


@pytest.mark.asyncio
async def test_feeding_manager_returns_consistent_feedings_today() -> None:
    """Ensure feedings_today is always a dict with integer counts."""

    manager = FeedingManager()
    await manager.async_add_feeding("dog", 1.0, meal_type="breakfast")
    await manager.async_add_feeding("dog", 1.0, meal_type="dinner")

    data = await manager.async_get_feeding_data("dog")

    assert isinstance(data["feedings_today"], dict)
    assert data["feedings_today"]["breakfast"] == 1
    assert data["feedings_today"]["dinner"] == 1
    assert data["total_feedings_today"] == 2


@pytest.mark.asyncio
async def test_feeding_manager_empty_history() -> None:
    """Verify empty histories return empty mappings and zero totals."""

    manager = FeedingManager()
    data = await manager.async_get_feeding_data("dog")

    assert data["feedings_today"] == {}
    assert data["total_feedings_today"] == 0


@pytest.mark.asyncio
<<<<<<< HEAD
async def test_feeding_manager_none_meal_type_defaults_to_unknown() -> None:
    """Feedings with no meal type are categorized as 'unknown'."""
=======
async def test_feeding_manager_unknown_meal_type() -> None:
    """Feeding with None meal_type is categorized as 'unknown'."""
>>>>>>> b7749dd5

    manager = FeedingManager()
    await manager.async_add_feeding("dog", 1.0, meal_type=None)

    data = await manager.async_get_feeding_data("dog")

<<<<<<< HEAD
    assert data["feedings_today"] == {"unknown": 1}
=======
    assert data["feedings_today"]["unknown"] == 1
>>>>>>> b7749dd5
    assert data["total_feedings_today"] == 1


@pytest.mark.asyncio
<<<<<<< HEAD
async def test_feeding_manager_ignores_feedings_from_previous_days() -> None:
    """Feedings from earlier days should not appear in today's counts."""

    manager = FeedingManager()
    yesterday = datetime.utcnow() - timedelta(days=1)

    # Feeding yesterday should be ignored
    await manager.async_add_feeding("dog", 1.0, meal_type="breakfast", time=yesterday)
    # Feeding today should be counted
=======
async def test_feeding_manager_excludes_previous_days() -> None:
    """Feedings from other days are excluded from today's totals."""

    manager = FeedingManager()
    yesterday = datetime.utcnow() - timedelta(days=1)
    await manager.async_add_feeding("dog", 1.0, meal_type="breakfast", time=yesterday)
>>>>>>> b7749dd5
    await manager.async_add_feeding("dog", 1.0, meal_type="dinner")

    data = await manager.async_get_feeding_data("dog")

<<<<<<< HEAD
    assert data["feedings_today"] == {"dinner": 1}
=======
    assert "breakfast" not in data["feedings_today"]
    assert data["feedings_today"]["dinner"] == 1
>>>>>>> b7749dd5
    assert data["total_feedings_today"] == 1<|MERGE_RESOLUTION|>--- conflicted
+++ resolved
@@ -2,14 +2,9 @@
 
 from __future__ import annotations
 
-<<<<<<< HEAD
-import sys
-from datetime import datetime, timedelta
-=======
 import pytest
 
 import sys
->>>>>>> b7749dd5
 from importlib import util
 from pathlib import Path
 from datetime import datetime, timedelta
@@ -58,54 +53,29 @@
 
 
 @pytest.mark.asyncio
-<<<<<<< HEAD
-async def test_feeding_manager_none_meal_type_defaults_to_unknown() -> None:
-    """Feedings with no meal type are categorized as 'unknown'."""
-=======
 async def test_feeding_manager_unknown_meal_type() -> None:
     """Feeding with None meal_type is categorized as 'unknown'."""
->>>>>>> b7749dd5
 
     manager = FeedingManager()
     await manager.async_add_feeding("dog", 1.0, meal_type=None)
 
     data = await manager.async_get_feeding_data("dog")
 
-<<<<<<< HEAD
-    assert data["feedings_today"] == {"unknown": 1}
-=======
     assert data["feedings_today"]["unknown"] == 1
->>>>>>> b7749dd5
     assert data["total_feedings_today"] == 1
 
 
 @pytest.mark.asyncio
-<<<<<<< HEAD
-async def test_feeding_manager_ignores_feedings_from_previous_days() -> None:
-    """Feedings from earlier days should not appear in today's counts."""
-
-    manager = FeedingManager()
-    yesterday = datetime.utcnow() - timedelta(days=1)
-
-    # Feeding yesterday should be ignored
-    await manager.async_add_feeding("dog", 1.0, meal_type="breakfast", time=yesterday)
-    # Feeding today should be counted
-=======
 async def test_feeding_manager_excludes_previous_days() -> None:
     """Feedings from other days are excluded from today's totals."""
 
     manager = FeedingManager()
     yesterday = datetime.utcnow() - timedelta(days=1)
     await manager.async_add_feeding("dog", 1.0, meal_type="breakfast", time=yesterday)
->>>>>>> b7749dd5
     await manager.async_add_feeding("dog", 1.0, meal_type="dinner")
 
     data = await manager.async_get_feeding_data("dog")
 
-<<<<<<< HEAD
-    assert data["feedings_today"] == {"dinner": 1}
-=======
     assert "breakfast" not in data["feedings_today"]
     assert data["feedings_today"]["dinner"] == 1
->>>>>>> b7749dd5
     assert data["total_feedings_today"] == 1