--- conflicted
+++ resolved
@@ -183,11 +183,7 @@
 
 def load(
     stream: str | bytes | TextIO | BinaryIO,
-<<<<<<< HEAD
     loader_cls: Type[Any] | Literal[_MISSING_LOADER] = _MISSING_LOADER,
-=======
-    loader_cls: LoaderClsArg = _MISSING_LOADER,
->>>>>>> 0f84d65e
     **kwargs: Any,
 ) -> Any:
     """
@@ -204,11 +200,7 @@
 
 def load_all(
     stream: str | bytes | TextIO | BinaryIO,
-<<<<<<< HEAD
     loader_cls: Type[Any] | Literal[_MISSING_LOADER] = _MISSING_LOADER,
-=======
-    loader_cls: LoaderClsArg = _MISSING_LOADER,
->>>>>>> 0f84d65e
     **kwargs: Any,
 ) -> Iterator[Any]:
     """
