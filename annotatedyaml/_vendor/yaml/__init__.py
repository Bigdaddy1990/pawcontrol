--- conflicted
+++ resolved
@@ -183,11 +183,7 @@
 
 def load(
     stream: str | bytes | TextIO | BinaryIO,
-<<<<<<< HEAD
-    loader_cls: Any = _MISSING_LOADER,
-=======
     loader_cls: Type[Any] | object = _MISSING_LOADER,
->>>>>>> 8ad68e5c
     **kwargs: Any,
 ) -> Any:
     """
@@ -204,11 +200,7 @@
 
 def load_all(
     stream: str | bytes | TextIO | BinaryIO,
-<<<<<<< HEAD
-    loader_cls: Any = _MISSING_LOADER,
-=======
     loader_cls: Type[Any] | object = _MISSING_LOADER,
->>>>>>> 8ad68e5c
     **kwargs: Any,
 ) -> Iterator[Any]:
     """
@@ -246,11 +238,7 @@
     stream: str | bytes | TextIO | BinaryIO,
     /,
     *loader_args: Any,
-<<<<<<< HEAD
-    loader_cls: Type[SafeLoader] | None = None,
-=======
     loader_cls: Type[Any] | None = None,
->>>>>>> 8ad68e5c
     **kwargs: Any,
 ) -> Any:
     """
@@ -276,11 +264,7 @@
     stream: str | bytes | TextIO | BinaryIO,
     /,
     *loader_args: Any,
-<<<<<<< HEAD
-    loader_cls: Type[SafeLoader] | None = None,
-=======
     loader_cls: Type[Any] | None = None,
->>>>>>> 8ad68e5c
     **kwargs: Any,
 ) -> Iterator[Any]:
     """
