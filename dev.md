--- conflicted
+++ resolved
@@ -8,13 +8,10 @@
 - `RELEASE_NOTES.md` und `CHANGELOG.md` verlinken die Diagnostik- und Wartungsleitfäden, damit Release-Kommunikation und Sustainment-Planung dieselben Nachschlagewerke nutzen ([docs/diagnostik.md](docs/diagnostik.md), [docs/MAINTENANCE.md](docs/MAINTENANCE.md)).【F:RELEASE_NOTES.md†L14-L24】【F:CHANGELOG.md†L114-L140】
 
 ## Latest tooling snapshot
-<<<<<<< HEAD
 - ✅ `ruff check` – keine neuen Abweichungen nach der Konsolidierung der Hassfest-Metadatenhelfer.【d350b7†L1-L2】
 - ❌ `pytest -q` – scheitert früh beim Plugin-Import, weil `pytest_asyncio` in der Umgebung fehlt; bleibt als Setup-Blocker bestehen.【7b3797†L1-L43】
-=======
 - ✅ `ruff check` – URL-Schema-Validierung besteht die Bandit-Prüfung ohne neue Lint-Abweichungen.【00328d†L1-L1】
 - ❌ `PYTHONPATH=$(pwd) pytest -q` – scheitert weiterhin wegen fehlender `jinja2`-Abhängigkeit in den Test-Stubs.【67500d†L1-L11】
->>>>>>> e8128e03
 - ✅ `ruff check` – XML-Writer läuft ohne `xml.etree`-Import und erfüllt damit die Bandit-Vorgabe.【c52afa†L1-L2】
 - ❌ `PYTHONPATH=$(pwd) pytest -q` – bricht ab, weil die Testumgebung ohne `jinja2`-Abhängigkeit nicht startfähig ist.【923e51†L1-L12】
 - ✅ `ruff check` – kein neuer Fund nach dem Kommentar für das Passwort-Selector-Sentinel.【8befd3†L1-L2】
