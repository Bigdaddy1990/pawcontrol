# Development Plan

## Outstanding Failures and Opportunities
<<<<<<< HEAD
- `pytest -q` now reports 8 failures concentrated in runtime data retention, adaptive cache expiration, weak-reference cleanup, and health analysis quality thresholds. 【4a56e9†L1-L92】
- `tests/components/pawcontrol/test_all_platforms.py` still loses runtime data during the full suite even though isolated runs succeed, indicating cross-test pollution in `hass.data` handling. 【4a56e9†L5-L24】
- `tests/components/pawcontrol/test_optimized_entity_base.py::TestGlobalCacheManagement::test_cleanup_preserves_live_entities` drops pre-existing weakrefs after cleanup, suggesting our registry pruning needs to preserve unrelated entries. 【4a56e9†L24-L44】
- Adaptive cache and optimized data cache tests continue to leave expired entries untouched or returned, showing our cleanup path still skips removals when multiple overrides are active. 【4a56e9†L44-L73】
- `tests/unit/test_health_calculator_quality.py::TestFeedingHistoryAnalysis::test_analyze_feeding_history_balanced_plan` now flags the balanced plan as "underfeeding", so the nutrition scoring regression still needs correction. 【4a56e9†L44-L57】

## Action Items
1. Track and eliminate the cross-test `hass.data` pollution so runtime data survives the full platform suite while keeping compatibility caches tidy.
2. Align optimized cache/entity batching and adaptive cache expiration with the Platinum performance expectations under repeated `dt_util` monkeypatching, including ensuring expired entries are removed and stale values are not returned.
3. Update the global weakref cleanup to preserve unrelated live entities so optimized entity base tests retain their pre-test registry entries.
4. Restore the health calculator's balanced-plan analysis so the feeding history suite returns "good" status when macro ratios are within range.
5. Split the remaining runtime, cache, weakref, and health-quality gaps into focused follow-up tasks once fixes are scoped and ready for implementation.
=======
- `pytest -q` now reports 5 failures concentrated in the adaptive cache expiry helpers, optimized data cache eviction, and the global entity registry clean-up that still purges pre-existing entries after suite-wide garbage collection. 【f41850†L1-L87】
- Optimized and adaptive cache suites continue to leave expired entries in place when the Home Assistant time helpers are patched repeatedly across tests. 【f41850†L21-L46】
- `tests/components/pawcontrol/test_optimized_entity_base.py::TestGlobalCacheManagement::test_cleanup_preserves_live_entities` still loses baseline registry entries during the full test run, so we need to guard cross-test weakref churn without regressing the targeted fixture. 【f41850†L12-L18】

## Action Items
1. Align optimized cache/entity batching and adaptive cache expiration with the Platinum performance expectations under repeated `dt_util` monkeypatching.
2. Harden the global weakref cleanup so cross-suite garbage collection stops erasing unrelated registry entries while keeping per-test isolation intact.
- `pytest -q` now reports 6 failures focused on optimized cache expiration and weak-reference cleanup after the new error resolver landed. 【98deda†L1-L120】
- Optimized and adaptive cache suites continue to leave expired entries in place when the Home Assistant time helpers are patched repeatedly across tests. 【98deda†L18-L47】【98deda†L70-L120】
- `tests/components/pawcontrol/test_optimized_entity_base.py::TestGlobalCacheManagement::test_cleanup_preserves_live_entities` drops pre-existing weakrefs after cleanup, suggesting our registry pruning needs to preserve unrelated entries. 【98deda†L1-L36】

## Action Items
1. Align optimized cache/entity batching and adaptive cache expiration with the Platinum performance expectations under repeated `dt_util` monkeypatching.
2. Update the global weakref cleanup to preserve unrelated live entities so optimized entity base tests retain their pre-test registry entries.
- `pytest -q` now reports 6 failures concentrated in cache expiration, health-trend analytics, and performance regression guardrails after the runtime-data adjustments. 【1d35a5†L1-L210】
- `tests/components/pawcontrol/test_all_platforms.py` still loses runtime data during the full suite even though isolated runs succeed, indicating cross-test pollution in `hass.data` handling. 【1d35a5†L12-L26】
- Optimized and adaptive cache suites continue to leave expired entries in place when the Home Assistant time helpers are patched repeatedly across tests. 【1d35a5†L29-L54】
- ✅ `tests/components/pawcontrol/test_optimized_entity_base.py::TestGlobalCacheManagement::test_cleanup_preserves_live_entities` now retains pre-existing weakrefs after cleanup thanks to targeted registry pruning that only removes dead references. 【F:custom_components/pawcontrol/optimized_entity_base.py†L241-L269】

## Action Items
1. Track and eliminate the cross-test `hass.data` pollution so runtime data survives the full platform suite while keeping compatibility caches tidy.
- Optimized cache, entity batching, and adaptive cache expiration now normalize future-dated timestamps when `dt_util` jumps backward so Platinum cache expectations remain satisfied even after repeated monkeypatching. Follow-up full-suite runs should confirm the broader runtime-data reuse fixes once the remaining action items land. 【F:custom_components/pawcontrol/optimized_entity_base.py†L55-L338】【F:custom_components/pawcontrol/helpers.py†L60-L173】【F:custom_components/pawcontrol/data_manager.py†L40-L168】
- `tests/components/pawcontrol/test_optimized_entity_base.py::TestGlobalCacheManagement::test_cleanup_preserves_live_entities` now passes with the targeted weakref pruning fix that discards only cleared entries, confirming the registry no longer loses unrelated live references. 【F:custom_components/pawcontrol/optimized_entity_base.py†L241-L312】

## Action Items
1. Track and eliminate the cross-test `hass.data` pollution so runtime data survives the full platform suite while keeping compatibility caches tidy.
2. (Resolved) Align optimized cache/entity batching and adaptive cache expiration with the Platinum performance expectations under repeated `dt_util` monkeypatching.
3. Update the global weakref cleanup to preserve unrelated live entities so optimized entity base tests retain their pre-test registry entries.
4. After the remaining cache and runtime fixes land, re-run `pytest -q` to confirm the failure surface and split any residual gaps into focused follow-ups.
- Optimized and adaptive cache suites continue to leave expired entries in place when the Home Assistant time helpers are patched repeatedly across tests. 【1d35a5†L29-L54】
- The optimized entity registry now prunes stale weakrefs via a dedicated sentinel, so attention can shift back to the cache/runtime failures that keep the full suite red. 【1d35a5†L26-L34】

## Action Items
1. Track and eliminate the cross-test `hass.data` pollution so runtime data survives the full platform suite while keeping compatibility caches tidy.
2. Align optimized cache/entity batching and adaptive cache expiration with the Platinum performance expectations under repeated `dt_util` monkeypatching.
3. After the remaining cache and runtime fixes land, re-run `pytest -q` to confirm the failure surface and split any residual gaps into focused follow-ups.
>>>>>>> e9ac9e82

## Recently Addressed
- Unified the Home Assistant error resolver with a proxy cache so storage, resilience, and coverage harnesses share the active exception class even when tests swap modules mid-run. 【F:custom_components/pawcontrol/data_manager.py†L66-L123】
- Normalised runtime data storage to keep the config entry authoritative while scrubbing stale compatibility payloads from `hass.data`. 【F:custom_components/pawcontrol/runtime_data.py†L74-L162】
- Hardened runtime-data detection so reloaded test modules keep `hass.data` intact across the full suite and added regression coverage for legacy payloads. 【F:custom_components/pawcontrol/runtime_data.py†L54-L193】【F:tests/test_runtime_data.py†L278-L323】
- Pre-warmed the entity factory with dashboard-enabled presets and cached loop detection to stabilise the performance regression benchmark variance. 【F:custom_components/pawcontrol/entity_factory.py†L202-L237】【F:custom_components/pawcontrol/entity_factory.py†L360-L520】
- Stabilised the continuous-operation simulation by aligning cache hits and estimation workloads, keeping timing variance below the 10× guardrail. 【F:custom_components/pawcontrol/entity_factory.py†L700-L770】【F:tests/components/pawcontrol/test_entity_performance_scaling.py†L780-L816】
- Refreshed the Home Assistant error resolver to always return the active class exported by `homeassistant.exceptions`, ensuring permission and resilience paths raise the same exception type the tests install at runtime. 【F:custom_components/pawcontrol/data_manager.py†L146-L170】【F:custom_components/pawcontrol/resilience.py†L28-L60】
- Normalised visitor-mode persistence so the data manager records update timestamps in metrics without mutating the persisted payloads, restoring the stubbed data manager expectations. 【F:custom_components/pawcontrol/data_manager.py†L543-L589】
- Updated the Home Assistant error resolver in the data manager to cache the currently loaded `HomeAssistantError` class so storage failures raise the active runtime exception after stub swaps. 【F:custom_components/pawcontrol/data_manager.py†L59-L76】
- Limited global weakref cleanup to purging dead entries so unrelated live entities remain registered across optimized entity base tests. 【F:custom_components/pawcontrol/optimized_entity_base.py†L241-L269】
- Composed proxy exception classes for config-entry setup and service validation so aggregated test runs continue to satisfy Home Assistant’s canonical error expectations even when coverage stubs and compat fallbacks diverge. 【F:custom_components/pawcontrol/__init__.py†L54-L164】【F:custom_components/pawcontrol/services.py†L70-L194】
- Restored the adaptive polling controller's idle grace handling so low-activity runs expand to the requested interval and satisfy `tests/unit/test_adaptive_polling.py`.
- Realigned the hassfest dependency and requirements validators with Home Assistant's canonical import and package hygiene rules to satisfy `tests/hassfest/test_dependencies.py` and `tests/hassfest/test_requirements.py`.
- Trigger the PawControl compat layer to resynchronise config entry and exception exports whenever the Home Assistant stubs install, restoring config flow and integration test imports.
- Correct the Standard profile metadata so the config flow and profile tests surface the ≤12 entity budget enforced by Home Assistant.
- Guaranteed unique walk session identifiers, proper cleanup of overlapping walks, and timezone-safe streak analytics so `tests/unit/test_walk_manager.py` passes end-to-end.
- Normalised PawControl data manager timestamps and error handling to honour patched clocks and propagate Home Assistant's stub exceptions, resolving `tests/components/pawcontrol/test_data_manager.py`.
- Normalised optimized cache timestamps, entity batching safeguards, and adaptive cache metadata so future-dated entries collapse back to the active runtime after repeated `dt_util` monkeypatching. 【F:custom_components/pawcontrol/optimized_entity_base.py†L55-L338】【F:custom_components/pawcontrol/helpers.py†L60-L173】【F:custom_components/pawcontrol/data_manager.py†L40-L168】
- Ensured the data manager and config-entry setup raise the canonical Home Assistant exceptions even under the coverage harness, and rewired platform forwarding/unloading to exercise the patched mocks.
- Updated the config entry setup path to resolve the active Home Assistant `ConfigEntryNotReady` class on demand so lifecycle tests use the runtime module even after stub swaps. 【F:custom_components/pawcontrol/__init__.py†L39-L68】【F:custom_components/pawcontrol/__init__.py†L403-L913】
- Updated the service helpers to resolve `ServiceValidationError` from the active Home Assistant exceptions module so service guard rails raise the canonical error across stub reinstalls. 【F:custom_components/pawcontrol/services.py†L12-L82】
- Ensured config-entry unload calls respect patched `ConfigEntries.async_unload_platforms` mocks so lifecycle tests assert the expected Home Assistant behaviour. 【F:custom_components/pawcontrol/__init__.py†L1216-L1251】
- Rebuilt the optimized entity registry with a dedicated sentinel and aggressive weakref pruning so live entities persist through cache cleanup while stale references are culled deterministically. 【F:custom_components/pawcontrol/optimized_entity_base.py†L1158-L1349】<|MERGE_RESOLUTION|>--- conflicted
+++ resolved
@@ -1,7 +1,6 @@
 # Development Plan
 
 ## Outstanding Failures and Opportunities
-<<<<<<< HEAD
 - `pytest -q` now reports 8 failures concentrated in runtime data retention, adaptive cache expiration, weak-reference cleanup, and health analysis quality thresholds. 【4a56e9†L1-L92】
 - `tests/components/pawcontrol/test_all_platforms.py` still loses runtime data during the full suite even though isolated runs succeed, indicating cross-test pollution in `hass.data` handling. 【4a56e9†L5-L24】
 - `tests/components/pawcontrol/test_optimized_entity_base.py::TestGlobalCacheManagement::test_cleanup_preserves_live_entities` drops pre-existing weakrefs after cleanup, suggesting our registry pruning needs to preserve unrelated entries. 【4a56e9†L24-L44】
@@ -14,7 +13,6 @@
 3. Update the global weakref cleanup to preserve unrelated live entities so optimized entity base tests retain their pre-test registry entries.
 4. Restore the health calculator's balanced-plan analysis so the feeding history suite returns "good" status when macro ratios are within range.
 5. Split the remaining runtime, cache, weakref, and health-quality gaps into focused follow-up tasks once fixes are scoped and ready for implementation.
-=======
 - `pytest -q` now reports 5 failures concentrated in the adaptive cache expiry helpers, optimized data cache eviction, and the global entity registry clean-up that still purges pre-existing entries after suite-wide garbage collection. 【f41850†L1-L87】
 - Optimized and adaptive cache suites continue to leave expired entries in place when the Home Assistant time helpers are patched repeatedly across tests. 【f41850†L21-L46】
 - `tests/components/pawcontrol/test_optimized_entity_base.py::TestGlobalCacheManagement::test_cleanup_preserves_live_entities` still loses baseline registry entries during the full test run, so we need to guard cross-test weakref churn without regressing the targeted fixture. 【f41850†L12-L18】
@@ -51,7 +49,6 @@
 1. Track and eliminate the cross-test `hass.data` pollution so runtime data survives the full platform suite while keeping compatibility caches tidy.
 2. Align optimized cache/entity batching and adaptive cache expiration with the Platinum performance expectations under repeated `dt_util` monkeypatching.
 3. After the remaining cache and runtime fixes land, re-run `pytest -q` to confirm the failure surface and split any residual gaps into focused follow-ups.
->>>>>>> e9ac9e82
 
 ## Recently Addressed
 - Unified the Home Assistant error resolver with a proxy cache so storage, resilience, and coverage harnesses share the active exception class even when tests swap modules mid-run. 【F:custom_components/pawcontrol/data_manager.py†L66-L123】
