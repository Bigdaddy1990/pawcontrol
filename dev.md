# Development plan

## Aktueller Baustellenüberblick

- Die notwendigen Shims für `pytest_asyncio`, `pytest_cov.plugin` und
  `pytest_homeassistant_custom_component` liegen jetzt lokal vor, damit Pytest
  ohne externe Abhängigkeiten startet.
- Regressionstests stellen sicher, dass diese Pytest-Shims auch künftig ohne
  externe Abhängigkeiten importierbar bleiben.
- Ein lokales `hassfest`-Skript validiert Manifest- und Übersetzungsfelder
  offline; ein Regressionstest deckt Erfolgs- und Fehlerpfade ab, damit der
  Guard-Lauf ohne Home-Assistant-Abhängigkeiten stabil bleibt.
- Die Home-Assistant-Stubs decken zusätzlich `homeassistant.components.repairs`
  und `data_entry_flow` ab; diese Bereiche müssen mit kommenden HA-Releases
  aktiv gegengeprüft werden.
- Die Flow-Stubs spiegeln jetzt die Home-Assistant-Menü- und Progress-
  Ergebnisse (Menu, Progress, Progress Done, External Done) nach, damit neue
  Release-Änderungen bei Repairs- und Options-Flows frühzeitig erkannt werden.
- Das Event-Loop-Plugin importiert jetzt `asyncio` korrekt und stellt somit den
  Haupt-Thread-Loop wieder zuverlässig bereit.
- Ein Regressionstest prüft jetzt explizit den Import des Asyncio-Test-Plugins
  und dass das Patchen/Zurücksetzen von `get_event_loop` nach HA-Vorbild
  funktioniert, sodass Python-3.13-Event-Loop-Anpassungen früh auffallen.
- Der Entwicklungsplan bleibt die zentrale Stelle, um Shim-Drift und neue HA-
  Anforderungen zeitnah festzuhalten und gegen die Platinum-Checks
  gegenzuprüfen.
- Die Registry-Stubs speichern jetzt Config-Entry-Zuordnungen und Basis-
  Metadaten (Name, Hersteller, Modell, Konfigurations-URL) je Gerät und
  synchronisieren Entity-Metadaten, sodass Registry-Tests eng an den HA-
  Release-Notes bleiben.
- Die Registry-Stubs erfassen jetzt Config-Entry-Mengen sowie zusätzliche
  Geräte- und Entity-Metadaten (Identifiers, Connections, Name-by-User,
  Translation Keys, Aliases), damit die Factory-Tests HA-Änderungen an den
  Registry-Signaturen frühzeitig melden.
- Die Registry-Stubs spiegeln zusätzliche HA-Felder (z. B. Area-ID,
  Suggested-Area, Disabled-Status, Primary-Config-Entry, Entity-Category,
  Icon, Original-Icon, Unit-of-Measurement) und prüfen diese in den
  Regressionstests, damit spätere API-Erweiterungen sofort auffallen.
- Die Registry-Stubs spiegeln jetzt auch `original_unit_of_measurement` in den
  Entity-Metadaten wider und testen die Fortschreibung, damit neue
  Einheitserweiterungen aus HA-Release-Notes sofort sichtbar werden.
- Die Registry-Stubs erweitern Geräte- und Entity-Metadaten um Preferred-Area-
  IDs sowie Hidden-Flags, damit neue HA-Felder zu Bereichszuweisungen und
  Sichtbarkeit unmittelbar in den Regressionstests reflektiert werden.
- Die Registry-Stubs speichern jetzt auch `model_id`-Metadaten und prüfen deren
  Fortschreibung bei Create-/Update-Aufrufen, damit HA-Änderungen an der
  Geräte-Registry frühzeitig sichtbar werden.
- Die Registry-Stubs halten jetzt die Home-Assistant-Zeitstempel
  (`created_at`/`modified_at`) fest und prüfen deren Fortschreibung in den
  Regressionstests, damit künftige Registry-Metadaten-Erweiterungen lückenlos
  erkannt werden.
- Der gemeinsame UTC-Helfer wird jetzt zentral genutzt, sodass Registry-
  Zeitstempel konsistent bleiben und keine doppelten Definitionen mehr durch
  die Flow- und Registry-Stubs laufen.
- Reparatur- und OptionsFlow-Regressionstests decken nun auch Standard-
  Platzhalter sowie External-/Progress-Schritte ab, damit optionale Felder aus
  neuen HA-Releases sofort auffallen.
- Die Registry-Stubs liefern jetzt pro Testlauf konsistente Singletons für
  Geräte- und Entity-Registries; Regressionstests prüfen den gemeinsamen
  Zustand über die Modul-Helper hinweg.
- Die Registry-Stubs bieten jetzt HA-ähnliche Lookup-Helper
  (`async_get_device`, `async_entries_for_device`) und Regressionstests decken
  die Identifier/Connection-Filtern sowie Geräte-basierte Entity-Filter ab,
  damit Registry-Aufrufe aus HA-Release-Notes frühzeitig validiert werden.
- Die Registry-Stubs unterstützen jetzt das Entfernen von Geräten und Entities
  (`async_remove_device`, `async_remove`) samt Modul-Helpern; Regressionstests
  prüfen die Entfernung sowie das leere Ergebnis der Filter-Helper nach dem
  Entfernen.
- Die Registry-Stubs mergen jetzt Geräte anhand von Identifiers/Connections
  sowie Entities anhand von Unique-IDs/Plattformen, sodass
  `async_get_or_create` bestehende Einträge wie in HA wiederverwendet;
  Regressionstests prüfen die Zusammenführung und die angereicherten
  Config-Entry-Zuordnungen.
- Die Issue-Registry-Stubs spiegeln jetzt HA-ähnliche
  `async_get`/`async_create_issue`/`async_delete_issue`-Helper wider und ein
  Regressionstest prüft das Anlegen, Aktualisieren und Entfernen von Issues,
  damit kommende HA-Release-Änderungen an der Issue-Registry früh sichtbar
  werden.
- Die Issue-Registry-Stubs bieten jetzt zusätzlich einen
  `async_get_issue`-Helper, der gespeicherte Issues wie in Home Assistant
  zurückliefert; die Regressionstests prüfen Get/Update/Delete gemeinsam, um
  API-Drift sofort zu erkennen.
- Die Issue-Registry-Stubs erfassen jetzt `translation_domain` (Default: Domain)
  und prüfen Overrides in den Regressionstests, damit Übersetzungsänderungen aus
  Home Assistant zeitnah auffallen.
- Die Issue-Registry-Stubs spiegeln jetzt Persistenz- und Issue-Domain-Flags,
  Created/Dismissed-Zeitstempel sowie Ignore-Helper wider; die Regressionstests
  prüfen Persistenz-Defaults, Timestamp-Fortschreibung und Ignore-Flows, damit
  HA-Änderungen an der Issue-Registry frühzeitig sichtbar werden.
- Die Issue-Registry-Stubs bewahren ab sofort `dismissed`-Zeitstempel bei Re-
  Registrierungen und aktualisieren diese nur bei neuen Dismissals; die
  Regressionstests prüfen die Timestamp-Erhaltung sowie Ignore/Unignore-Flows
  und die Severity-/Metadata-Felder gemeinsam.
- Die Issue-Registry-Stubs behalten Übersetzungsdomänen, Breaks-in-Version- und
  Learn-More-Metadaten bei Update-Aufrufen bei, damit Re-Registrierungen keine
  vorhandenen Felder verlieren; Regressionstests prüfen die Fallbacks auf
  bestehende Metadaten.
- Die Issue-Registry-Stubs nehmen jetzt `dismissed_version` entgegen, behalten
  bestehende Werte bei Re-Registrierungen bei und lassen sich gezielt
  überschreiben; Regressionstests prüfen Defaults, Overrides und den Erhalt
  bestehender Metadaten.
- Die Issue-Registry-Stubs exportieren jetzt eine HA-ähnliche `IssueSeverity`
  (Enum) und normalisieren Severity-Werte bei Create-/Update-Aufrufen; die
  Regressionstests prüfen Enum-Defaults und String-Fallbacks, damit neue HA-
  Severity-Felder oder -Standards sofort sichtbar werden.
- Die Issue-Registry-Stubs halten jetzt den Ignored-Status und setzen `active`
  entsprechend bei Ignore/Unignore-Aufrufen; Regressionstests prüfen das
  Verhalten gemeinsam mit den bestehenden Timestamp- und Metadata-Checks, um
  HA-API-Drift bei Ignore-Mechanismen früh zu erkennen.
- Ignore-Helper setzen `dismissed_version` jetzt auf die Home-Assistant-
  Versionskonstante, bevor sie die Ignore-Flags toggeln; Regressionstests
  vergleichen die Version gegen `homeassistant.const.__version__`, damit
  Upstream-Anpassungen am Ignore-Pfad sofort sichtbar werden.
- Die Issue-Registry-Stubs lassen optionale Felder wie `data` und
  `translation_placeholders` jetzt auf `None`, wenn sie nicht gesetzt wurden,
  und Regressionstests prüfen, dass spätere Updates bestehende Metadaten nicht
  überschreiben.
- Die Issue-Registry-Stubs setzen `translation_key` jetzt standardmäßig auf die
  Issue-ID und `issue_domain` auf die Domain des Issues, damit die Pflichtfelder
  aus dem Upstream-Pfad auch ohne explizite Parameter gefüllt werden; die
  Regressionstests prüfen die neuen Default-Fallbacks.
- Die Issue-Registry-Stubs setzen `is_fixable` jetzt standardmäßig auf `False`
  nach HA-Vorbild und behalten vorhandene Werte bei Re-Registrierungen bei;
  Regressionstests prüfen den Default sowie die Fortschreibung.
- Die Device-Registry-Stubs mergen jetzt nachgelieferte Identifiers und
  Connections in bestehende Einträge, sodass Merge-Aufrufe keine Metadaten mehr
  verlieren, wenn sie nur neue Hints liefern.
- Die Device-Registry-Stubs vergeben jetzt eindeutige IDs, wenn weder
  Identifiers/Connections noch eine explizite ID übergeben werden, damit
  Registry-Tests keine Gerätekollisionen verdecken und HA-ähnliche IDs prüfen
  können.
- Die Device-Registry-Stubs berücksichtigen jetzt manuell gesetzte
  `device-*`-IDs für ihre Zähler, damit automatisch erzeugte IDs nicht mit
  benutzerdefinierten Präfix-IDs kollidieren; Regressionstests prüfen die
  fortlaufende Sequenzierung.
- Die Device-Registry-Stubs lösen Geräte jetzt direkt über Device-IDs auf und
  Regressionstests prüfen die ID-basierten Lookups über Registry- und Modul-
  Helper, damit HA-Änderungen an den Lookup-Pfaden frühzeitig auffallen.
- Die ConfigEntryState-Stubs spiegeln jetzt alle HA-Zustände inklusive
  Recoverability-Flags wider (z. B. Setup/Unload-In-Progress) und werden durch
  Regressionstests für die Home-Assistant- und Kompatibilitäts-Stubs geprüft,
  damit API-Erweiterungen frühzeitig auffallen.
- Die ConfigEntry-Stubs spiegeln jetzt zusätzliche HA-Metadaten wie
  Supports-Unload/Remove-Device/Options/Reconfigure, Subentry-Typen,
  Discovery-Keys und Übersetzungsgründe wider; Regressionstests prüfen die
  Default- und Override-Werte sowie die Zeitstempel.
- Die ConfigEntry-Stubs liefern jetzt die HA-Defaultlogik für
  Options-/Reconfigure-Unterstützung und Subentry-Typen; Regressionstests
  prüfen die Fallbacks (Options-abhängig) und Overrides explizit.
- Die Kompatibilitäts-ConfigEntry-Stubs spiegeln dieselben HA-Metadaten
  (Discovery-Keys, Support-Flags, Subentry-Typen, Übersetzungsgründe,
  Zeitstempel) wider; Regressionstests prüfen Default- und Override-Werte,
  damit Drift zwischen HA- und Compat-Stubs früh auffällt.
- Die ConfigEntry-Stubs ziehen die Options-/Reconfigure-Unterstützung jetzt
  über die Handler-Hooks (`HANDLERS`) nach HA-Vorbild heran statt über Options-
  Payloads; Regressionstests decken die Handler-Fallbacks für HA- und Compat-
  Stubs ab.
- Die ConfigEntry-Stubs spiegeln jetzt Subentries wider und leiten
  `supported_subentry_types` über Handler-Hooks ab; Regressionstests prüfen die
  Subentry-Payloads und Handler-Fallbacks auf Drift.
- Die ConfigEntry-Stubs leiten Supports-Unload/Remove-Device jetzt über die
  Handler-Hooks ab; Regressionstests prüfen die Fallbacks, damit HA-
  Änderungen an den Support-Flags frühzeitig erkannt werden.
- Die ConfigEntry-Stubs stellen jetzt handler-basierte Helper
  (`support_entry_unload`, `support_remove_from_device`) bereit; Regressionstests
  prüfen die Rückgabewerte, damit fehlende Loader-Hooks sofort auffallen.
- Die ConfigEntry-Stubs setzen `unique_id` jetzt standardmäßig auf `None` nach
  HA-Vorbild, damit Tests keine stillschweigende ID-Annahme treffen; die
  Regressionstests prüfen die Default-Unique-ID für HA- und Compat-Stubs.
- Die ConfigEntry-Stubs spiegeln jetzt auch das HA-Feld
  `pref_disable_discovery` wider und testen Default-/Override-Werte, damit neue
  Präferenzfelder aus den Release-Notes frühzeitig sichtbar werden.
- Die ConfigEntry-Stubs prüfen jetzt zusätzlich die Preferences
  `pref_disable_new_entities` und `pref_disable_polling` für HA- und Compat-
  Stubs, damit beide Varianten die HA-Präferenzfelder und Overrides
  widerspruchsfrei abdecken.
<<<<<<< HEAD
- Dashboard-Statistikpfade casten Ablehnungsmetriken jetzt explizit auf
  JSON-Mappings bzw. `CoordinatorResilienceSummary`, damit Guard- und
  MyPy-Kontrollen eindeutige Typen behalten.
=======
- Die Benachrichtigungs-Quiet-Hours validieren Options-Payloads jetzt defensiv
  (Mapping-Guards, Timestamp-Normalisierung via `_deserialize_datetime` und
  String-Fallbacks), damit ungültige Optionen keine Laufzeitfehler mehr
  auslösen.
>>>>>>> a0b04510
- Zuletzt ausgeführte Checks (nach dem hassfest-Shim-Update): `ruff check`,
  `PYTHONPATH=$(pwd) pytest -q`, `python -m script.enforce_test_requirements`,
  `python -m scripts.enforce_shared_session_guard`,
  `python -m script.hassfest --integration-path custom_components/pawcontrol`
  (alle grün). `mypy custom_components/pawcontrol` schlägt weiterhin mit
  zahlreichen Typfehlern fehl und muss bereinigt werden, bevor eine Platinum-
  Freigabe möglich ist.
- Laufzeitdaten erzwingen jetzt String-basierte Entity-Profile und die
  Unload-Plattform-Auswahl normalisiert Optionen, damit Nicht-String-Werte keine
  Plattformberechnung oder Laufzeitdaten-Bereinigung mehr behindern.

## Offene Fehler und Verbesserungen

- Die Reparatur- und Flow-Stubs sollten mit jedem HA-Release auf neue
  Signaturen geprüft werden (z. B. zusätzliche Attribute in RepairsFlow-
  Ergebnissen), damit Konfigurations- und Reparaturtests nicht erneut brechen;
  die neuen Regressionstests für die RepairsFlow-Ergebnisse, die FlowResult-
  Aliase in `config_entries`/`data_entry_flow` und die OptionsFlow-Helfer
  dienen als Frühwarnung und müssen bei API-Änderungen mitgezogen werden.
- JSON-Mapping-Coercions in `optimized_entity_base.py` müssen konsequent über
  `cast(JSONMappingLike | JSONMutableMapping, ...)` sowie vorab materialisierte
  `dict[str, JSONValue]`-Kopien laufen, damit MyPy/3.13 die Module-Caches nicht
  mehr als Union-Dicts interpretiert; weitere Aufrufer im Modul und in
  verwandten Helpern auf dieselbe Strategie prüfen.
- Das lokale `hassfest`-Shim muss mit neuen Upstream-Regeln (z. B. zusätzliche
  Manifest- oder Übersetzungsfelder) abgeglichen und die Regressionstests
  entsprechend erweitert werden, damit der Guard-Lauf valide bleibt.
- Tests für die Quiet-Hours-Parser sollten fehlerhafte Optionen (Nicht-
  Mappings, Datetime-/String-Mischformen) abdecken, damit Regressionen in der
  Benachrichtigungslogik frühzeitig auffallen.
- `mypy custom_components/pawcontrol` meldet weiterhin zahlreiche Typfehler
  (u. a. in `notifications.py`, `data_manager.py`, `options_flow.py`,
  `sensor.py`, `text.py`, `config_flow_external.py` und
  `config_flow_profile.py`). Die JSONValue-Coercions, TypedDict-Literale und
  Collection-Guards müssen vereinheitlicht werden, damit der MyPy-Guard wieder
  grün wird und die Home-Assistant-Platinum-Anforderungen erfüllt.
- Die Options-Validierung sollte `entity_profile` strikt auf String-Werte und
  bekannte Profile einschränken; ergänzende Tests für Setup/Unload-Normalisierung
  würden sicherstellen, dass Nicht-String-Inputs künftig früh abgefangen werden.
- Menü-, Progress- und External-Done-Ergebnisse der Flow-Stubs müssen bei
  Änderungen in den HA-Release-Notes (z. B. neue Felder in `FlowResult`)
  abgeglichen und in den Regressionstests ergänzt werden.
- ConfigEntryState-Erweiterungen (z. B. neue Recoverability-Flags oder weitere
  Zustände) mit den HA-Release-Notes abgleichen und bei Bedarf in den Stubs und
  Regressionstests nachziehen.
- Neue ConfigEntry-Support-Flags (z. B. Supports-Unload/Remove-Device,
  Options/Reconfigure oder Subentry-Typen) und Übersetzungsfelder aus den HA-
  Release-Notes ableiten, in den Stubs ergänzen und die Regressionstests
  entsprechend erweitern; Compat-Stubs parallel pflegen, damit Offline-Tests
  keinen Drift zu den HA-Stubs aufbauen.
- Die Defaultlogik für Options-/Reconfigure-Unterstützung und Subentry-Typen
  aus den HA-Release-Notes ableiten, damit die Stubs Fallbacks (z. B.
  Options-abhängige Aktivierung) korrekt nachbilden.
- Registry-Helfer müssen die Config-Entry-Filter und Metadaten-Updates aus HA
  spiegeln, damit die Factory-Tests echte API-Änderungen anzeigen und nicht
  durch zu großzügige Filterung verdeckt werden.
- Merge-Heuristiken der Registry-Stubs (Identifiers/Connections bzw. Unique-ID
  + Plattform) regelmäßig gegen HA-Release-Notes prüfen und Regressionstests
  erweitern, falls Upstream neue Abgleichsregeln einführt.
- Service-Guard-Metriken normalisieren jetzt Zähler und Historie über einen
  gemeinsamen Integer-Coercer, sodass Guard-Zusammenfassungen keine
  Nicht-Zahlen mehr akkumulieren.
- Runtime-Store-Dauer-Percentiles werden jetzt explizit pro Schlüssel
  (`p75`/`p90`/`p95`) berechnet, damit die TypedDict-Anforderungen von
  Home Assistant eingehalten und strengere MyPy-Checks bestanden werden.
- Dashboard-Templates sollten Resilience- und Statistikpfade weiterhin auf
  konsistente Mapping-Casts prüfen, damit MyPy- und Platinum-Checks nicht durch
  untypisierte Payloads blockiert werden.
- Registry-Stubs sollen mehrere Config-Entries und zusätzliche Metadaten pro
  Entity/Device speichern (z. B. Identifiers, Connections, Translation Keys,
  Aliases) und erweitern dies um Area/Disabled/Primary/Icons/Units, damit
  Filter und Factory-Tests HA-Änderungen erkennen.
- Preferred-Area-IDs und Hidden-Flags der Registry-Stubs an die HA-Release-
  Notes koppeln und bei neuen Feldern sofort in Regressionstests ergänzen.
- `original_unit_of_measurement` im Entity-Registry-Stub gegen HA-Release-Notes
  abgleichen und Regressionstests bei neuen Einheitspfaden erweitern, damit
  Unit-bezogene API-Änderungen frühzeitig auffallen.
- Die neuen HA-Zeitstempel-Felder `created_at`/`modified_at` im Device- und
  Entity-Registry-Stub müssen weiter mit Release-Notes abgeglichen werden, um
  zusätzliche Zeitstempel-Attribute oder Zeitzonenanpassungen früh zu erkennen.
- Handler-basierte Options-/Reconfigure-Erkennung in den ConfigEntry-Stubs
  regelmäßig gegen HA-Release-Notes prüfen; Handler-APIs in den Regressionstests
  nachziehen, wenn sich die Unterstützungslogik ändert.
- Subentry-APIs aus den HA-Release-Notes (z. B. neue Felder oder
  `supported_subentry_types`-Erweiterungen) prüfen und in den Stubs sowie den
  Regressionstests ergänzen, damit neue Subentry-Typen früh auffallen.
- `dismissed_version`-Updates in der Issue-Registry gegen HA-Release-Notes
  spiegeln und Regressionstests erweitern, falls HA neue Felder oder
  Standardwerte ergänzt.
- Ignore-/Unignore-Mechanismen der Issue-Registry bei HA-Release-Notes
  gegenprüfen und Regressionstests erweitern, wenn weitere Felder (z. B.
  zusätzliche Flags zu Active/Ignore) ergänzt werden.
- Nach jedem Stub-Update müssen `ruff check`, `pytest -q` und die Guard-
  Skripte (`script.enforce_test_requirements`,
  `scripts.enforce_shared_session_guard.py`) konsequent ausgeführt und die
  Ergebnisse dokumentiert werden. Zusätzlich sind `mypy
  custom_components/pawcontrol` (derzeit mit zahlreichen Typfehlern) und
  `python -m script.hassfest --integration-path custom_components/pawcontrol`
  (derzeit ohne Modulauflösung) offen und müssen bereinigt werden, bevor eine
  Platinum-konforme Freigabe erfolgt.
- Für Python 3.13+ sollte weiterhin geprüft werden, ob neue
  Event-Loop-Anpassungen im Upstream-Home-Assistant zusätzliche
  Kompatibilitätsschichten erfordern.

### Priorisierte Maßnahmen

1. Die neuen Regressionstests für die Pytest-Shims fortlaufend pflegen und bei
   Änderungen an den Upstream-Plugins sofort anpassen, damit Import-Pfade
   langfristig stabil bleiben.
2. Reparatur-, Optionsflow- und Entity-Factory-Stubs eng mit HA-Release-Notes
   abgleichen und bei Bedarf erweitern; die Regressionstests für RepairsFlow,
   OptionsFlow und die Registry-Factories sind die Frühwarnsysteme für API-
   Drift. Die Registry-Stubs müssen Config-Entry-Zuordnungen und Metadaten
   speichern, damit `async_entries_for_config_entry` wie in HA filtert und
   Factory-Tests echten API-Änderungen folgen.
3. Nach jedem Stub-Update `ruff check`, `pytest -q` sowie die Guard-Skripte
   laufen lassen und im Plan dokumentieren, um die Platinum-Kriterien
   nachweisbar einzuhalten. Optionen- und Repairs-Flow-Menüs/Progress-
   Ergebnisse in Regressionstests abdecken, damit neue Attribute aus den HA-
   Release-Notes sofort auffallen.

#### Funktionale Abdeckung

- Reparatur-, Optionsflow- und Entity-Factory-Tests priorisieren, weil sie
  frühzeitig melden, wenn sich Home-Assistant-APIs ändern und die Stubs nicht
  mehr passen.<|MERGE_RESOLUTION|>--- conflicted
+++ resolved
@@ -174,16 +174,13 @@
   `pref_disable_new_entities` und `pref_disable_polling` für HA- und Compat-
   Stubs, damit beide Varianten die HA-Präferenzfelder und Overrides
   widerspruchsfrei abdecken.
-<<<<<<< HEAD
 - Dashboard-Statistikpfade casten Ablehnungsmetriken jetzt explizit auf
   JSON-Mappings bzw. `CoordinatorResilienceSummary`, damit Guard- und
   MyPy-Kontrollen eindeutige Typen behalten.
-=======
 - Die Benachrichtigungs-Quiet-Hours validieren Options-Payloads jetzt defensiv
   (Mapping-Guards, Timestamp-Normalisierung via `_deserialize_datetime` und
   String-Fallbacks), damit ungültige Optionen keine Laufzeitfehler mehr
   auslösen.
->>>>>>> a0b04510
 - Zuletzt ausgeführte Checks (nach dem hassfest-Shim-Update): `ruff check`,
   `PYTHONPATH=$(pwd) pytest -q`, `python -m script.enforce_test_requirements`,
   `python -m scripts.enforce_shared_session_guard`,
