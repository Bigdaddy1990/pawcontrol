# Development plan

## Aktueller Baustellenüberblick

- Die notwendigen Shims für `pytest_asyncio`, `pytest_cov.plugin` und
  `pytest_homeassistant_custom_component` liegen jetzt lokal vor, damit Pytest
  ohne externe Abhängigkeiten startet.
- Die Profil-Auswahl filtert jetzt Nicht-String-Metadaten und wandelt alle
  Label-Bestandteile vor dem Join in Strings um, damit Config-/Options-Flows
  keine Python-3.13-Typfehler mehr riskieren und die Platinum-Validierung
  stabil bleibt.
- Regressionstests stellen sicher, dass diese Pytest-Shims auch künftig ohne
  externe Abhängigkeiten importierbar bleiben.
- Ein lokales `hassfest`-Skript validiert Manifest- und Übersetzungsfelder
  offline; ein Regressionstest deckt Erfolgs- und Fehlerpfade ab, damit der
  Guard-Lauf ohne Home-Assistant-Abhängigkeiten stabil bleibt.
- Die Home-Assistant-Stubs decken zusätzlich `homeassistant.components.repairs`
  und `data_entry_flow` ab; diese Bereiche müssen mit kommenden HA-Releases
  aktiv gegengeprüft werden.
- Die Flow-Stubs spiegeln jetzt die Home-Assistant-Menü- und Progress-
  Ergebnisse (Menu, Progress, Progress Done, External Done) nach, damit neue
  Release-Änderungen bei Repairs- und Options-Flows frühzeitig erkannt werden.
- Das Event-Loop-Plugin importiert jetzt `asyncio` korrekt und stellt somit den
  Haupt-Thread-Loop wieder zuverlässig bereit.
- Ein Regressionstest prüft jetzt explizit den Import des Asyncio-Test-Plugins
  und dass das Patchen/Zurücksetzen von `get_event_loop` nach HA-Vorbild
  funktioniert, sodass Python-3.13-Event-Loop-Anpassungen früh auffallen.
- Der Entwicklungsplan bleibt die zentrale Stelle, um Shim-Drift und neue HA-
  Anforderungen zeitnah festzuhalten und gegen die Platinum-Checks
  gegenzuprüfen.
- Die Registry-Stubs speichern jetzt Config-Entry-Zuordnungen und Basis-
  Metadaten (Name, Hersteller, Modell, Konfigurations-URL) je Gerät und
  synchronisieren Entity-Metadaten, sodass Registry-Tests eng an den HA-
  Release-Notes bleiben.
- Die Registry-Stubs erfassen jetzt Config-Entry-Mengen sowie zusätzliche
  Geräte- und Entity-Metadaten (Identifiers, Connections, Name-by-User,
  Translation Keys, Aliases), damit die Factory-Tests HA-Änderungen an den
  Registry-Signaturen frühzeitig melden.
- Die Registry-Stubs spiegeln zusätzliche HA-Felder (z. B. Area-ID,
  Suggested-Area, Disabled-Status, Primary-Config-Entry, Entity-Category,
  Icon, Original-Icon, Unit-of-Measurement) und prüfen diese in den
  Regressionstests, damit spätere API-Erweiterungen sofort auffallen.
- Die Registry-Stubs spiegeln jetzt auch `original_unit_of_measurement` in den
  Entity-Metadaten wider und testen die Fortschreibung, damit neue
  Einheitserweiterungen aus HA-Release-Notes sofort sichtbar werden.
- Die Registry-Stubs erweitern Geräte- und Entity-Metadaten um Preferred-Area-
  IDs sowie Hidden-Flags, damit neue HA-Felder zu Bereichszuweisungen und
  Sichtbarkeit unmittelbar in den Regressionstests reflektiert werden.
- Die Registry-Stubs speichern jetzt auch `model_id`-Metadaten und prüfen deren
  Fortschreibung bei Create-/Update-Aufrufen, damit HA-Änderungen an der
  Geräte-Registry frühzeitig sichtbar werden.
- Die Registry-Stubs halten jetzt die Home-Assistant-Zeitstempel
  (`created_at`/`modified_at`) fest und prüfen deren Fortschreibung in den
  Regressionstests, damit künftige Registry-Metadaten-Erweiterungen lückenlos
  erkannt werden.
- Der gemeinsame UTC-Helfer wird jetzt zentral genutzt, sodass Registry-
  Zeitstempel konsistent bleiben und keine doppelten Definitionen mehr durch
  die Flow- und Registry-Stubs laufen.
- Reparatur- und OptionsFlow-Regressionstests decken nun auch Standard-
  Platzhalter sowie External-/Progress-Schritte ab, damit optionale Felder aus
  neuen HA-Releases sofort auffallen.
- Die Registry-Stubs liefern jetzt pro Testlauf konsistente Singletons für
  Geräte- und Entity-Registries; Regressionstests prüfen den gemeinsamen
  Zustand über die Modul-Helper hinweg.
- Die Registry-Stubs bieten jetzt HA-ähnliche Lookup-Helper
  (`async_get_device`, `async_entries_for_device`) und Regressionstests decken
  die Identifier/Connection-Filtern sowie Geräte-basierte Entity-Filter ab,
  damit Registry-Aufrufe aus HA-Release-Notes frühzeitig validiert werden.
- Die Registry-Stubs unterstützen jetzt das Entfernen von Geräten und Entities
  (`async_remove_device`, `async_remove`) samt Modul-Helpern; Regressionstests
  prüfen die Entfernung sowie das leere Ergebnis der Filter-Helper nach dem
  Entfernen.
- Die Registry-Stubs mergen jetzt Geräte anhand von Identifiers/Connections
  sowie Entities anhand von Unique-IDs/Plattformen, sodass
  `async_get_or_create` bestehende Einträge wie in HA wiederverwendet;
  Regressionstests prüfen die Zusammenführung und die angereicherten
  Config-Entry-Zuordnungen.
- Die Issue-Registry-Stubs spiegeln jetzt HA-ähnliche
  `async_get`/`async_create_issue`/`async_delete_issue`-Helper wider und ein
  Regressionstest prüft das Anlegen, Aktualisieren und Entfernen von Issues,
  damit kommende HA-Release-Änderungen an der Issue-Registry früh sichtbar
  werden.
- Die Issue-Registry-Stubs bieten jetzt zusätzlich einen
  `async_get_issue`-Helper, der gespeicherte Issues wie in Home Assistant
  zurückliefert; die Regressionstests prüfen Get/Update/Delete gemeinsam, um
  API-Drift sofort zu erkennen.
- Die Issue-Registry-Stubs erfassen jetzt `translation_domain` (Default: Domain)
  und prüfen Overrides in den Regressionstests, damit Übersetzungsänderungen aus
  Home Assistant zeitnah auffallen.
- Die Issue-Registry-Stubs spiegeln jetzt Persistenz- und Issue-Domain-Flags,
  Created/Dismissed-Zeitstempel sowie Ignore-Helper wider; die Regressionstests
  prüfen Persistenz-Defaults, Timestamp-Fortschreibung und Ignore-Flows, damit
  HA-Änderungen an der Issue-Registry frühzeitig sichtbar werden.
- Die Issue-Registry-Stubs bewahren ab sofort `dismissed`-Zeitstempel bei Re-
  Registrierungen und aktualisieren diese nur bei neuen Dismissals; die
  Regressionstests prüfen die Timestamp-Erhaltung sowie Ignore/Unignore-Flows
  und die Severity-/Metadata-Felder gemeinsam.
- Die Issue-Registry-Stubs behalten Übersetzungsdomänen, Breaks-in-Version- und
  Learn-More-Metadaten bei Update-Aufrufen bei, damit Re-Registrierungen keine
  vorhandenen Felder verlieren; Regressionstests prüfen die Fallbacks auf
  bestehende Metadaten.
- Die Issue-Registry-Stubs nehmen jetzt `dismissed_version` entgegen, behalten
  bestehende Werte bei Re-Registrierungen bei und lassen sich gezielt
  überschreiben; Regressionstests prüfen Defaults, Overrides und den Erhalt
  bestehender Metadaten.
- Die Issue-Registry-Stubs exportieren jetzt eine HA-ähnliche `IssueSeverity`
  (Enum) und normalisieren Severity-Werte bei Create-/Update-Aufrufen; die
  Regressionstests prüfen Enum-Defaults und String-Fallbacks, damit neue HA-
  Severity-Felder oder -Standards sofort sichtbar werden.
- Die Issue-Registry-Stubs halten jetzt den Ignored-Status und setzen `active`
  entsprechend bei Ignore/Unignore-Aufrufen; Regressionstests prüfen das
  Verhalten gemeinsam mit den bestehenden Timestamp- und Metadata-Checks, um
  HA-API-Drift bei Ignore-Mechanismen früh zu erkennen.
- Ignore-Helper setzen `dismissed_version` jetzt auf die Home-Assistant-
  Versionskonstante, bevor sie die Ignore-Flags toggeln; Regressionstests
  vergleichen die Version gegen `homeassistant.const.__version__`, damit
  Upstream-Anpassungen am Ignore-Pfad sofort sichtbar werden.
- Die Issue-Registry-Stubs lassen optionale Felder wie `data` und
  `translation_placeholders` jetzt auf `None`, wenn sie nicht gesetzt wurden,
  und Regressionstests prüfen, dass spätere Updates bestehende Metadaten nicht
  überschreiben.
- Die Issue-Registry-Stubs setzen `translation_key` jetzt standardmäßig auf die
  Issue-ID und `issue_domain` auf die Domain des Issues, damit die Pflichtfelder
  aus dem Upstream-Pfad auch ohne explizite Parameter gefüllt werden; die
  Regressionstests prüfen die neuen Default-Fallbacks.
- Die Issue-Registry-Stubs setzen `is_fixable` jetzt standardmäßig auf `False`
  nach HA-Vorbild und behalten vorhandene Werte bei Re-Registrierungen bei;
  Regressionstests prüfen den Default sowie die Fortschreibung.
- Die Device-Registry-Stubs mergen jetzt nachgelieferte Identifiers und
  Connections in bestehende Einträge, sodass Merge-Aufrufe keine Metadaten mehr
  verlieren, wenn sie nur neue Hints liefern.
- Die Device-Registry-Stubs vergeben jetzt eindeutige IDs, wenn weder
  Identifiers/Connections noch eine explizite ID übergeben werden, damit
  Registry-Tests keine Gerätekollisionen verdecken und HA-ähnliche IDs prüfen
  können.
- Die Device-Registry-Stubs berücksichtigen jetzt manuell gesetzte
  `device-*`-IDs für ihre Zähler, damit automatisch erzeugte IDs nicht mit
  benutzerdefinierten Präfix-IDs kollidieren; Regressionstests prüfen die
  fortlaufende Sequenzierung.
- Die Device-Registry-Stubs lösen Geräte jetzt direkt über Device-IDs auf und
  Regressionstests prüfen die ID-basierten Lookups über Registry- und Modul-
  Helper, damit HA-Änderungen an den Lookup-Pfaden frühzeitig auffallen.
- Die ConfigEntryState-Stubs spiegeln jetzt alle HA-Zustände inklusive
  Recoverability-Flags wider (z. B. Setup/Unload-In-Progress) und werden durch
  Regressionstests für die Home-Assistant- und Kompatibilitäts-Stubs geprüft,
  damit API-Erweiterungen frühzeitig auffallen.
- Die ConfigEntry-Stubs spiegeln jetzt zusätzliche HA-Metadaten wie
  Supports-Unload/Remove-Device/Options/Reconfigure, Subentry-Typen,
  Discovery-Keys und Übersetzungsgründe wider; Regressionstests prüfen die
  Default- und Override-Werte sowie die Zeitstempel.
- Die ConfigEntry-Stubs liefern jetzt die HA-Defaultlogik für
  Options-/Reconfigure-Unterstützung und Subentry-Typen; Regressionstests
  prüfen die Fallbacks (Options-abhängig) und Overrides explizit.
- Die Kompatibilitäts-ConfigEntry-Stubs spiegeln dieselben HA-Metadaten
  (Discovery-Keys, Support-Flags, Subentry-Typen, Übersetzungsgründe,
  Zeitstempel) wider; Regressionstests prüfen Default- und Override-Werte,
  damit Drift zwischen HA- und Compat-Stubs früh auffällt.
- Die ConfigEntry-Stubs ziehen die Options-/Reconfigure-Unterstützung jetzt
  über die Handler-Hooks (`HANDLERS`) nach HA-Vorbild heran statt über Options-
  Payloads; Regressionstests decken die Handler-Fallbacks für HA- und Compat-
  Stubs ab.
- Die ConfigEntry-Stubs spiegeln jetzt Subentries wider und leiten
  `supported_subentry_types` über Handler-Hooks ab; Regressionstests prüfen die
  Subentry-Payloads und Handler-Fallbacks auf Drift.
- Die ConfigEntry-Stubs leiten Supports-Unload/Remove-Device jetzt über die
  Handler-Hooks ab; Regressionstests prüfen die Fallbacks, damit HA-
  Änderungen an den Support-Flags frühzeitig erkannt werden.
- Die ConfigEntry-Stubs stellen jetzt handler-basierte Helper
  (`support_entry_unload`, `support_remove_from_device`) bereit; Regressionstests
  prüfen die Rückgabewerte, damit fehlende Loader-Hooks sofort auffallen.
- Die ConfigEntry-Stubs setzen `unique_id` jetzt standardmäßig auf `None` nach
  HA-Vorbild, damit Tests keine stillschweigende ID-Annahme treffen; die
  Regressionstests prüfen die Default-Unique-ID für HA- und Compat-Stubs.
- Die ConfigEntry-Stubs spiegeln jetzt auch das HA-Feld
  `pref_disable_discovery` wider und testen Default-/Override-Werte, damit neue
  Präferenzfelder aus den Release-Notes frühzeitig sichtbar werden.
- Die ConfigEntry-Stubs prüfen jetzt zusätzlich die Preferences
  `pref_disable_new_entities` und `pref_disable_polling` für HA- und Compat-
  Stubs, damit beide Varianten die HA-Präferenzfelder und Overrides
  widerspruchsfrei abdecken.
<<<<<<< HEAD
- Die Entity-Attribute-Payloads der Text-, Switch-, Tracker-, Date- und
  Datetime-Entitäten liefern jetzt explizit `dict[str, JSONValue]` und
  normalisieren Route-/Timestamp-Snapshots auf ISO-Strings, damit die HA-State-
  Serialisierung ab 2025.x JSON-sicher bleibt.
=======
- Die Diagnostics härten Performance-/Rejection-Metriken sowie Modul-
  Zählungen jetzt durch Mapping-/Sequence-Guards ab und serialisieren die
  Ergebnisse JSON-sicher, damit `get_dog_data` und Laufzeit-Payloads auch unter
  Python 3.13 nicht mehr zu Typfehlern oder Len-Abstürzen führen.
- Dashboard-Statistikpfade casten Ablehnungsmetriken jetzt explizit auf
  JSON-Mappings bzw. `CoordinatorResilienceSummary`, damit Guard- und
  MyPy-Kontrollen eindeutige Typen behalten.
- Die Benachrichtigungs-Quiet-Hours validieren Options-Payloads jetzt defensiv
  (Mapping-Guards, Timestamp-Normalisierung via `_deserialize_datetime` und
  String-Fallbacks), damit ungültige Optionen keine Laufzeitfehler mehr
  auslösen.
>>>>>>> 52325834
- Zuletzt ausgeführte Checks (nach dem hassfest-Shim-Update): `ruff check`,
  `PYTHONPATH=$(pwd) pytest -q`, `python -m script.enforce_test_requirements`,
  `python -m scripts.enforce_shared_session_guard`,
  `python -m script.hassfest --integration-path custom_components/pawcontrol`
  (alle grün). `mypy custom_components/pawcontrol` schlägt weiterhin mit
  zahlreichen Typfehlern fehl und muss bereinigt werden, bevor eine Platinum-
  Freigabe möglich ist.
- Laufzeitdaten erzwingen jetzt String-basierte Entity-Profile und die
  Unload-Plattform-Auswahl normalisiert Optionen, damit Nicht-String-Werte keine
  Plattformberechnung oder Laufzeitdaten-Bereinigung mehr behindern.

## Offene Fehler und Verbesserungen

- Die Reparatur- und Flow-Stubs sollten mit jedem HA-Release auf neue
  Signaturen geprüft werden (z. B. zusätzliche Attribute in RepairsFlow-
  Ergebnissen), damit Konfigurations- und Reparaturtests nicht erneut brechen;
  die neuen Regressionstests für die RepairsFlow-Ergebnisse, die FlowResult-
  Aliase in `config_entries`/`data_entry_flow` und die OptionsFlow-Helfer
  dienen als Frühwarnung und müssen bei API-Änderungen mitgezogen werden.
- Profil-Metadaten der Entity-Profile sollten weiterhin auf reine Strings
  geprüft werden; falls Upstream neue Typen liefert, müssen Guards und
  Regressionstests ergänzt werden, damit Config-/Options-Flows keine
  Typfehler produzieren.
- JSON-Mapping-Coercions in `optimized_entity_base.py` müssen konsequent über
  `cast(JSONMappingLike | JSONMutableMapping, ...)` sowie vorab materialisierte
  `dict[str, JSONValue]`-Kopien laufen, damit MyPy/3.13 die Module-Caches nicht
  mehr als Union-Dicts interpretiert; weitere Aufrufer im Modul und in
  verwandten Helpern auf dieselbe Strategie prüfen.
- Das lokale `hassfest`-Shim muss mit neuen Upstream-Regeln (z. B. zusätzliche
  Manifest- oder Übersetzungsfelder) abgeglichen und die Regressionstests
  entsprechend erweitert werden, damit der Guard-Lauf valide bleibt.
- Tests für die Quiet-Hours-Parser sollten fehlerhafte Optionen (Nicht-
  Mappings, Datetime-/String-Mischformen) abdecken, damit Regressionen in der
  Benachrichtigungslogik frühzeitig auffallen.
- `mypy custom_components/pawcontrol` meldet weiterhin zahlreiche Typfehler
  (u. a. in `notifications.py`, `data_manager.py`, `options_flow.py`,
  `sensor.py`, `text.py`, `config_flow_external.py` und
  `config_flow_profile.py`). Die JSONValue-Coercions, TypedDict-Literale und
  Collection-Guards müssen vereinheitlicht werden, damit der MyPy-Guard wieder
  grün wird und die Home-Assistant-Platinum-Anforderungen erfüllt.
- Die Options-Validierung sollte `entity_profile` strikt auf String-Werte und
  bekannte Profile einschränken; ergänzende Tests für Setup/Unload-Normalisierung
  würden sicherstellen, dass Nicht-String-Inputs künftig früh abgefangen werden.
- Menü-, Progress- und External-Done-Ergebnisse der Flow-Stubs müssen bei
  Änderungen in den HA-Release-Notes (z. B. neue Felder in `FlowResult`)
  abgeglichen und in den Regressionstests ergänzt werden.
- ConfigEntryState-Erweiterungen (z. B. neue Recoverability-Flags oder weitere
  Zustände) mit den HA-Release-Notes abgleichen und bei Bedarf in den Stubs und
  Regressionstests nachziehen.
- Neue ConfigEntry-Support-Flags (z. B. Supports-Unload/Remove-Device,
  Options/Reconfigure oder Subentry-Typen) und Übersetzungsfelder aus den HA-
  Release-Notes ableiten, in den Stubs ergänzen und die Regressionstests
  entsprechend erweitern; Compat-Stubs parallel pflegen, damit Offline-Tests
  keinen Drift zu den HA-Stubs aufbauen.
- Die Defaultlogik für Options-/Reconfigure-Unterstützung und Subentry-Typen
  aus den HA-Release-Notes ableiten, damit die Stubs Fallbacks (z. B.
  Options-abhängige Aktivierung) korrekt nachbilden.
- Registry-Helfer müssen die Config-Entry-Filter und Metadaten-Updates aus HA
  spiegeln, damit die Factory-Tests echte API-Änderungen anzeigen und nicht
  durch zu großzügige Filterung verdeckt werden.
- Merge-Heuristiken der Registry-Stubs (Identifiers/Connections bzw. Unique-ID
  + Plattform) regelmäßig gegen HA-Release-Notes prüfen und Regressionstests
  erweitern, falls Upstream neue Abgleichsregeln einführt.
- Für die JSON-Safe-Serialisierung der Entitäten fehlen noch Regressionstests,
  die Route-/Metadata-Snapshots auf ISO-Strings und JSONValue-Payloads prüfen,
  damit keine `datetime`-Objekte mehr in States landen, wenn HA die
  Serialisierung weiter verschärft.
- Service-Guard-Metriken normalisieren jetzt Zähler und Historie über einen
  gemeinsamen Integer-Coercer, sodass Guard-Zusammenfassungen keine
  Nicht-Zahlen mehr akkumulieren.
- Diagnostics-Guards (Mapping-/Sequence-Prüfungen, JSON-Serialisierung der
  Rejection-/Performance-Metriken und `get_dog_data`-Fallbacks) müssen durch
  Regressionstests abgesichert werden, damit atypische Laufzeit-Payloads und
  künftige HA-API-Änderungen nicht zu neuen Typfehlern führen.
- Runtime-Store-Dauer-Percentiles werden jetzt explizit pro Schlüssel
  (`p75`/`p90`/`p95`) berechnet, damit die TypedDict-Anforderungen von
  Home Assistant eingehalten und strengere MyPy-Checks bestanden werden.
- Dashboard-Templates sollten Resilience- und Statistikpfade weiterhin auf
  konsistente Mapping-Casts prüfen, damit MyPy- und Platinum-Checks nicht durch
  untypisierte Payloads blockiert werden.
- Registry-Stubs sollen mehrere Config-Entries und zusätzliche Metadaten pro
  Entity/Device speichern (z. B. Identifiers, Connections, Translation Keys,
  Aliases) und erweitern dies um Area/Disabled/Primary/Icons/Units, damit
  Filter und Factory-Tests HA-Änderungen erkennen.
- Preferred-Area-IDs und Hidden-Flags der Registry-Stubs an die HA-Release-
  Notes koppeln und bei neuen Feldern sofort in Regressionstests ergänzen.
- `original_unit_of_measurement` im Entity-Registry-Stub gegen HA-Release-Notes
  abgleichen und Regressionstests bei neuen Einheitspfaden erweitern, damit
  Unit-bezogene API-Änderungen frühzeitig auffallen.
- Die neuen HA-Zeitstempel-Felder `created_at`/`modified_at` im Device- und
  Entity-Registry-Stub müssen weiter mit Release-Notes abgeglichen werden, um
  zusätzliche Zeitstempel-Attribute oder Zeitzonenanpassungen früh zu erkennen.
- Handler-basierte Options-/Reconfigure-Erkennung in den ConfigEntry-Stubs
  regelmäßig gegen HA-Release-Notes prüfen; Handler-APIs in den Regressionstests
  nachziehen, wenn sich die Unterstützungslogik ändert.
- Subentry-APIs aus den HA-Release-Notes (z. B. neue Felder oder
  `supported_subentry_types`-Erweiterungen) prüfen und in den Stubs sowie den
  Regressionstests ergänzen, damit neue Subentry-Typen früh auffallen.
- `dismissed_version`-Updates in der Issue-Registry gegen HA-Release-Notes
  spiegeln und Regressionstests erweitern, falls HA neue Felder oder
  Standardwerte ergänzt.
- Ignore-/Unignore-Mechanismen der Issue-Registry bei HA-Release-Notes
  gegenprüfen und Regressionstests erweitern, wenn weitere Felder (z. B.
  zusätzliche Flags zu Active/Ignore) ergänzt werden.
- Nach jedem Stub-Update müssen `ruff check`, `pytest -q` und die Guard-
  Skripte (`script.enforce_test_requirements`,
  `scripts.enforce_shared_session_guard.py`) konsequent ausgeführt und die
  Ergebnisse dokumentiert werden. Zusätzlich sind `mypy
  custom_components/pawcontrol` (derzeit mit zahlreichen Typfehlern) und
  `python -m script.hassfest --integration-path custom_components/pawcontrol`
  (derzeit ohne Modulauflösung) offen und müssen bereinigt werden, bevor eine
  Platinum-konforme Freigabe erfolgt.
- Für Python 3.13+ sollte weiterhin geprüft werden, ob neue
  Event-Loop-Anpassungen im Upstream-Home-Assistant zusätzliche
  Kompatibilitätsschichten erfordern.

### Priorisierte Maßnahmen

1. Die neuen Regressionstests für die Pytest-Shims fortlaufend pflegen und bei
   Änderungen an den Upstream-Plugins sofort anpassen, damit Import-Pfade
   langfristig stabil bleiben.
2. Reparatur-, Optionsflow- und Entity-Factory-Stubs eng mit HA-Release-Notes
   abgleichen und bei Bedarf erweitern; die Regressionstests für RepairsFlow,
   OptionsFlow und die Registry-Factories sind die Frühwarnsysteme für API-
   Drift. Die Registry-Stubs müssen Config-Entry-Zuordnungen und Metadaten
   speichern, damit `async_entries_for_config_entry` wie in HA filtert und
   Factory-Tests echten API-Änderungen folgen.
3. Nach jedem Stub-Update `ruff check`, `pytest -q` sowie die Guard-Skripte
   laufen lassen und im Plan dokumentieren, um die Platinum-Kriterien
   nachweisbar einzuhalten. Optionen- und Repairs-Flow-Menüs/Progress-
   Ergebnisse in Regressionstests abdecken, damit neue Attribute aus den HA-
   Release-Notes sofort auffallen.

#### Funktionale Abdeckung

- Reparatur-, Optionsflow- und Entity-Factory-Tests priorisieren, weil sie
  frühzeitig melden, wenn sich Home-Assistant-APIs ändern und die Stubs nicht
  mehr passen.<|MERGE_RESOLUTION|>--- conflicted
+++ resolved
@@ -178,12 +178,10 @@
   `pref_disable_new_entities` und `pref_disable_polling` für HA- und Compat-
   Stubs, damit beide Varianten die HA-Präferenzfelder und Overrides
   widerspruchsfrei abdecken.
-<<<<<<< HEAD
 - Die Entity-Attribute-Payloads der Text-, Switch-, Tracker-, Date- und
   Datetime-Entitäten liefern jetzt explizit `dict[str, JSONValue]` und
   normalisieren Route-/Timestamp-Snapshots auf ISO-Strings, damit die HA-State-
   Serialisierung ab 2025.x JSON-sicher bleibt.
-=======
 - Die Diagnostics härten Performance-/Rejection-Metriken sowie Modul-
   Zählungen jetzt durch Mapping-/Sequence-Guards ab und serialisieren die
   Ergebnisse JSON-sicher, damit `get_dog_data` und Laufzeit-Payloads auch unter
@@ -195,7 +193,6 @@
   (Mapping-Guards, Timestamp-Normalisierung via `_deserialize_datetime` und
   String-Fallbacks), damit ungültige Optionen keine Laufzeitfehler mehr
   auslösen.
->>>>>>> 52325834
 - Zuletzt ausgeführte Checks (nach dem hassfest-Shim-Update): `ruff check`,
   `PYTHONPATH=$(pwd) pytest -q`, `python -m script.enforce_test_requirements`,
   `python -m scripts.enforce_shared_session_guard`,
