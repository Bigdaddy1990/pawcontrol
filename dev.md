# Development Plan

## Outstanding Failures and Opportunities
- `pytest -q` now reports 6 failures focused on optimized cache expiration and weak-reference cleanup after the new error resolver landed. 【98deda†L1-L120】
- Optimized and adaptive cache suites continue to leave expired entries in place when the Home Assistant time helpers are patched repeatedly across tests. 【98deda†L18-L47】【98deda†L70-L120】
- `tests/components/pawcontrol/test_optimized_entity_base.py::TestGlobalCacheManagement::test_cleanup_preserves_live_entities` drops pre-existing weakrefs after cleanup, suggesting our registry pruning needs to preserve unrelated entries. 【98deda†L1-L36】

## Action Items
1. Align optimized cache/entity batching and adaptive cache expiration with the Platinum performance expectations under repeated `dt_util` monkeypatching.
2. Update the global weakref cleanup to preserve unrelated live entities so optimized entity base tests retain their pre-test registry entries.
- `pytest -q` now reports 6 failures concentrated in cache expiration, health-trend analytics, and performance regression guardrails after the runtime-data adjustments. 【1d35a5†L1-L210】
- `tests/components/pawcontrol/test_all_platforms.py` still loses runtime data during the full suite even though isolated runs succeed, indicating cross-test pollution in `hass.data` handling. 【1d35a5†L12-L26】
<<<<<<< HEAD
- Optimized cache, entity batching, and adaptive cache expiration now normalize future-dated timestamps when `dt_util` jumps backward so Platinum cache expectations remain satisfied even after repeated monkeypatching. Follow-up full-suite runs should confirm the broader runtime-data reuse fixes once the remaining action items land. 【F:custom_components/pawcontrol/optimized_entity_base.py†L55-L338】【F:custom_components/pawcontrol/helpers.py†L60-L173】【F:custom_components/pawcontrol/data_manager.py†L40-L168】
- `tests/components/pawcontrol/test_optimized_entity_base.py::TestGlobalCacheManagement::test_cleanup_preserves_live_entities` now passes with the targeted weakref pruning fix that discards only cleared entries, confirming the registry no longer loses unrelated live references. 【F:custom_components/pawcontrol/optimized_entity_base.py†L241-L312】

## Action Items
1. Track and eliminate the cross-test `hass.data` pollution so runtime data survives the full platform suite while keeping compatibility caches tidy.
2. (Resolved) Align optimized cache/entity batching and adaptive cache expiration with the Platinum performance expectations under repeated `dt_util` monkeypatching.
3. Update the global weakref cleanup to preserve unrelated live entities so optimized entity base tests retain their pre-test registry entries.
4. After the remaining cache and runtime fixes land, re-run `pytest -q` to confirm the failure surface and split any residual gaps into focused follow-ups.
=======
- Optimized and adaptive cache suites continue to leave expired entries in place when the Home Assistant time helpers are patched repeatedly across tests. 【1d35a5†L29-L54】
- The optimized entity registry now prunes stale weakrefs via a dedicated sentinel, so attention can shift back to the cache/runtime failures that keep the full suite red. 【1d35a5†L26-L34】

## Action Items
1. Track and eliminate the cross-test `hass.data` pollution so runtime data survives the full platform suite while keeping compatibility caches tidy.
2. Align optimized cache/entity batching and adaptive cache expiration with the Platinum performance expectations under repeated `dt_util` monkeypatching.
3. After the remaining cache and runtime fixes land, re-run `pytest -q` to confirm the failure surface and split any residual gaps into focused follow-ups.
>>>>>>> 99f0a321

## Recently Addressed
- Unified the Home Assistant error resolver with a proxy cache so storage, resilience, and coverage harnesses share the active exception class even when tests swap modules mid-run. 【F:custom_components/pawcontrol/data_manager.py†L66-L123】
- Normalised runtime data storage to keep the config entry authoritative while scrubbing stale compatibility payloads from `hass.data`. 【F:custom_components/pawcontrol/runtime_data.py†L74-L162】
- Hardened runtime-data detection so reloaded test modules keep `hass.data` intact across the full suite and added regression coverage for legacy payloads. 【F:custom_components/pawcontrol/runtime_data.py†L54-L193】【F:tests/test_runtime_data.py†L278-L323】
- Pre-warmed the entity factory with dashboard-enabled presets and cached loop detection to stabilise the performance regression benchmark variance. 【F:custom_components/pawcontrol/entity_factory.py†L202-L237】【F:custom_components/pawcontrol/entity_factory.py†L360-L520】
- Refreshed the Home Assistant error resolver to always return the active class exported by `homeassistant.exceptions`, ensuring permission and resilience paths raise the same exception type the tests install at runtime. 【F:custom_components/pawcontrol/data_manager.py†L146-L170】【F:custom_components/pawcontrol/resilience.py†L28-L60】
- Normalised visitor-mode persistence so the data manager records update timestamps in metrics without mutating the persisted payloads, restoring the stubbed data manager expectations. 【F:custom_components/pawcontrol/data_manager.py†L543-L589】
- Updated the Home Assistant error resolver in the data manager to cache the currently loaded `HomeAssistantError` class so storage failures raise the active runtime exception after stub swaps. 【F:custom_components/pawcontrol/data_manager.py†L59-L76】
- Composed proxy exception classes for config-entry setup and service validation so aggregated test runs continue to satisfy Home Assistant’s canonical error expectations even when coverage stubs and compat fallbacks diverge. 【F:custom_components/pawcontrol/__init__.py†L54-L164】【F:custom_components/pawcontrol/services.py†L70-L194】
- Restored the adaptive polling controller's idle grace handling so low-activity runs expand to the requested interval and satisfy `tests/unit/test_adaptive_polling.py`.
- Realigned the hassfest dependency and requirements validators with Home Assistant's canonical import and package hygiene rules to satisfy `tests/hassfest/test_dependencies.py` and `tests/hassfest/test_requirements.py`.
- Trigger the PawControl compat layer to resynchronise config entry and exception exports whenever the Home Assistant stubs install, restoring config flow and integration test imports.
- Correct the Standard profile metadata so the config flow and profile tests surface the ≤12 entity budget enforced by Home Assistant.
- Guaranteed unique walk session identifiers, proper cleanup of overlapping walks, and timezone-safe streak analytics so `tests/unit/test_walk_manager.py` passes end-to-end.
- Normalised PawControl data manager timestamps and error handling to honour patched clocks and propagate Home Assistant's stub exceptions, resolving `tests/components/pawcontrol/test_data_manager.py`.
- Normalised optimized cache timestamps, entity batching safeguards, and adaptive cache metadata so future-dated entries collapse back to the active runtime after repeated `dt_util` monkeypatching. 【F:custom_components/pawcontrol/optimized_entity_base.py†L55-L338】【F:custom_components/pawcontrol/helpers.py†L60-L173】【F:custom_components/pawcontrol/data_manager.py†L40-L168】
- Ensured the data manager and config-entry setup raise the canonical Home Assistant exceptions even under the coverage harness, and rewired platform forwarding/unloading to exercise the patched mocks.
- Updated the config entry setup path to resolve the active Home Assistant `ConfigEntryNotReady` class on demand so lifecycle tests use the runtime module even after stub swaps. 【F:custom_components/pawcontrol/__init__.py†L39-L68】【F:custom_components/pawcontrol/__init__.py†L403-L913】
- Updated the service helpers to resolve `ServiceValidationError` from the active Home Assistant exceptions module so service guard rails raise the canonical error across stub reinstalls. 【F:custom_components/pawcontrol/services.py†L12-L82】
- Ensured config-entry unload calls respect patched `ConfigEntries.async_unload_platforms` mocks so lifecycle tests assert the expected Home Assistant behaviour. 【F:custom_components/pawcontrol/__init__.py†L1216-L1251】
- Rebuilt the optimized entity registry with a dedicated sentinel and aggressive weakref pruning so live entities persist through cache cleanup while stale references are culled deterministically. 【F:custom_components/pawcontrol/optimized_entity_base.py†L1158-L1349】<|MERGE_RESOLUTION|>--- conflicted
+++ resolved
@@ -10,7 +10,6 @@
 2. Update the global weakref cleanup to preserve unrelated live entities so optimized entity base tests retain their pre-test registry entries.
 - `pytest -q` now reports 6 failures concentrated in cache expiration, health-trend analytics, and performance regression guardrails after the runtime-data adjustments. 【1d35a5†L1-L210】
 - `tests/components/pawcontrol/test_all_platforms.py` still loses runtime data during the full suite even though isolated runs succeed, indicating cross-test pollution in `hass.data` handling. 【1d35a5†L12-L26】
-<<<<<<< HEAD
 - Optimized cache, entity batching, and adaptive cache expiration now normalize future-dated timestamps when `dt_util` jumps backward so Platinum cache expectations remain satisfied even after repeated monkeypatching. Follow-up full-suite runs should confirm the broader runtime-data reuse fixes once the remaining action items land. 【F:custom_components/pawcontrol/optimized_entity_base.py†L55-L338】【F:custom_components/pawcontrol/helpers.py†L60-L173】【F:custom_components/pawcontrol/data_manager.py†L40-L168】
 - `tests/components/pawcontrol/test_optimized_entity_base.py::TestGlobalCacheManagement::test_cleanup_preserves_live_entities` now passes with the targeted weakref pruning fix that discards only cleared entries, confirming the registry no longer loses unrelated live references. 【F:custom_components/pawcontrol/optimized_entity_base.py†L241-L312】
 
@@ -19,7 +18,6 @@
 2. (Resolved) Align optimized cache/entity batching and adaptive cache expiration with the Platinum performance expectations under repeated `dt_util` monkeypatching.
 3. Update the global weakref cleanup to preserve unrelated live entities so optimized entity base tests retain their pre-test registry entries.
 4. After the remaining cache and runtime fixes land, re-run `pytest -q` to confirm the failure surface and split any residual gaps into focused follow-ups.
-=======
 - Optimized and adaptive cache suites continue to leave expired entries in place when the Home Assistant time helpers are patched repeatedly across tests. 【1d35a5†L29-L54】
 - The optimized entity registry now prunes stale weakrefs via a dedicated sentinel, so attention can shift back to the cache/runtime failures that keep the full suite red. 【1d35a5†L26-L34】
 
@@ -27,7 +25,6 @@
 1. Track and eliminate the cross-test `hass.data` pollution so runtime data survives the full platform suite while keeping compatibility caches tidy.
 2. Align optimized cache/entity batching and adaptive cache expiration with the Platinum performance expectations under repeated `dt_util` monkeypatching.
 3. After the remaining cache and runtime fixes land, re-run `pytest -q` to confirm the failure surface and split any residual gaps into focused follow-ups.
->>>>>>> 99f0a321
 
 ## Recently Addressed
 - Unified the Home Assistant error resolver with a proxy cache so storage, resilience, and coverage harnesses share the active exception class even when tests swap modules mid-run. 【F:custom_components/pawcontrol/data_manager.py†L66-L123】
