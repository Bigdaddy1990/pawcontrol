# Development Plan

## Outstanding Failures and Opportunities
<<<<<<< HEAD
- `pytest -q` now reports 5 failures concentrated in the adaptive cache expiry helpers, optimized data cache eviction, and the global entity registry clean-up that still purges pre-existing entries after suite-wide garbage collection. 【f41850†L1-L87】
- Optimized and adaptive cache suites continue to leave expired entries in place when the Home Assistant time helpers are patched repeatedly across tests. 【f41850†L21-L46】
- `tests/components/pawcontrol/test_optimized_entity_base.py::TestGlobalCacheManagement::test_cleanup_preserves_live_entities` still loses baseline registry entries during the full test run, so we need to guard cross-test weakref churn without regressing the targeted fixture. 【f41850†L12-L18】

## Action Items
1. Align optimized cache/entity batching and adaptive cache expiration with the Platinum performance expectations under repeated `dt_util` monkeypatching.
2. Harden the global weakref cleanup so cross-suite garbage collection stops erasing unrelated registry entries while keeping per-test isolation intact.
=======
- `pytest -q` now reports 6 failures focused on optimized cache expiration and weak-reference cleanup after the new error resolver landed. 【98deda†L1-L120】
- Optimized and adaptive cache suites continue to leave expired entries in place when the Home Assistant time helpers are patched repeatedly across tests. 【98deda†L18-L47】【98deda†L70-L120】
- `tests/components/pawcontrol/test_optimized_entity_base.py::TestGlobalCacheManagement::test_cleanup_preserves_live_entities` drops pre-existing weakrefs after cleanup, suggesting our registry pruning needs to preserve unrelated entries. 【98deda†L1-L36】

## Action Items
1. Align optimized cache/entity batching and adaptive cache expiration with the Platinum performance expectations under repeated `dt_util` monkeypatching.
2. Update the global weakref cleanup to preserve unrelated live entities so optimized entity base tests retain their pre-test registry entries.
- `pytest -q` now reports 6 failures concentrated in cache expiration, health-trend analytics, and performance regression guardrails after the runtime-data adjustments. 【1d35a5†L1-L210】
- `tests/components/pawcontrol/test_all_platforms.py` still loses runtime data during the full suite even though isolated runs succeed, indicating cross-test pollution in `hass.data` handling. 【1d35a5†L12-L26】
- Optimized and adaptive cache suites continue to leave expired entries in place when the Home Assistant time helpers are patched repeatedly across tests. 【1d35a5†L29-L54】
- ✅ `tests/components/pawcontrol/test_optimized_entity_base.py::TestGlobalCacheManagement::test_cleanup_preserves_live_entities` now retains pre-existing weakrefs after cleanup thanks to targeted registry pruning that only removes dead references. 【F:custom_components/pawcontrol/optimized_entity_base.py†L241-L269】

## Action Items
1. Track and eliminate the cross-test `hass.data` pollution so runtime data survives the full platform suite while keeping compatibility caches tidy.
- Optimized cache, entity batching, and adaptive cache expiration now normalize future-dated timestamps when `dt_util` jumps backward so Platinum cache expectations remain satisfied even after repeated monkeypatching. Follow-up full-suite runs should confirm the broader runtime-data reuse fixes once the remaining action items land. 【F:custom_components/pawcontrol/optimized_entity_base.py†L55-L338】【F:custom_components/pawcontrol/helpers.py†L60-L173】【F:custom_components/pawcontrol/data_manager.py†L40-L168】
- `tests/components/pawcontrol/test_optimized_entity_base.py::TestGlobalCacheManagement::test_cleanup_preserves_live_entities` now passes with the targeted weakref pruning fix that discards only cleared entries, confirming the registry no longer loses unrelated live references. 【F:custom_components/pawcontrol/optimized_entity_base.py†L241-L312】

## Action Items
1. Track and eliminate the cross-test `hass.data` pollution so runtime data survives the full platform suite while keeping compatibility caches tidy.
2. (Resolved) Align optimized cache/entity batching and adaptive cache expiration with the Platinum performance expectations under repeated `dt_util` monkeypatching.
3. Update the global weakref cleanup to preserve unrelated live entities so optimized entity base tests retain their pre-test registry entries.
4. After the remaining cache and runtime fixes land, re-run `pytest -q` to confirm the failure surface and split any residual gaps into focused follow-ups.
- Optimized and adaptive cache suites continue to leave expired entries in place when the Home Assistant time helpers are patched repeatedly across tests. 【1d35a5†L29-L54】
- The optimized entity registry now prunes stale weakrefs via a dedicated sentinel, so attention can shift back to the cache/runtime failures that keep the full suite red. 【1d35a5†L26-L34】

## Action Items
1. Track and eliminate the cross-test `hass.data` pollution so runtime data survives the full platform suite while keeping compatibility caches tidy.
2. Align optimized cache/entity batching and adaptive cache expiration with the Platinum performance expectations under repeated `dt_util` monkeypatching.
>>>>>>> 48fab94f
3. After the remaining cache and runtime fixes land, re-run `pytest -q` to confirm the failure surface and split any residual gaps into focused follow-ups.

## Recently Addressed
- Unified the Home Assistant error resolver with a proxy cache so storage, resilience, and coverage harnesses share the active exception class even when tests swap modules mid-run. 【F:custom_components/pawcontrol/data_manager.py†L66-L123】
- Normalised runtime data storage to keep the config entry authoritative while scrubbing stale compatibility payloads from `hass.data`. 【F:custom_components/pawcontrol/runtime_data.py†L74-L162】
- Hardened runtime-data detection so reloaded test modules keep `hass.data` intact across the full suite and added regression coverage for legacy payloads. 【F:custom_components/pawcontrol/runtime_data.py†L54-L193】【F:tests/test_runtime_data.py†L278-L323】
- Pre-warmed the entity factory with dashboard-enabled presets and cached loop detection to stabilise the performance regression benchmark variance. 【F:custom_components/pawcontrol/entity_factory.py†L202-L237】【F:custom_components/pawcontrol/entity_factory.py†L360-L520】
- Stabilised the continuous-operation simulation by aligning cache hits and estimation workloads, keeping timing variance below the 10× guardrail. 【F:custom_components/pawcontrol/entity_factory.py†L700-L770】【F:tests/components/pawcontrol/test_entity_performance_scaling.py†L780-L816】
- Refreshed the Home Assistant error resolver to always return the active class exported by `homeassistant.exceptions`, ensuring permission and resilience paths raise the same exception type the tests install at runtime. 【F:custom_components/pawcontrol/data_manager.py†L146-L170】【F:custom_components/pawcontrol/resilience.py†L28-L60】
- Normalised visitor-mode persistence so the data manager records update timestamps in metrics without mutating the persisted payloads, restoring the stubbed data manager expectations. 【F:custom_components/pawcontrol/data_manager.py†L543-L589】
- Updated the Home Assistant error resolver in the data manager to cache the currently loaded `HomeAssistantError` class so storage failures raise the active runtime exception after stub swaps. 【F:custom_components/pawcontrol/data_manager.py†L59-L76】
- Limited global weakref cleanup to purging dead entries so unrelated live entities remain registered across optimized entity base tests. 【F:custom_components/pawcontrol/optimized_entity_base.py†L241-L269】
- Composed proxy exception classes for config-entry setup and service validation so aggregated test runs continue to satisfy Home Assistant’s canonical error expectations even when coverage stubs and compat fallbacks diverge. 【F:custom_components/pawcontrol/__init__.py†L54-L164】【F:custom_components/pawcontrol/services.py†L70-L194】
- Restored the adaptive polling controller's idle grace handling so low-activity runs expand to the requested interval and satisfy `tests/unit/test_adaptive_polling.py`.
- Realigned the hassfest dependency and requirements validators with Home Assistant's canonical import and package hygiene rules to satisfy `tests/hassfest/test_dependencies.py` and `tests/hassfest/test_requirements.py`.
- Trigger the PawControl compat layer to resynchronise config entry and exception exports whenever the Home Assistant stubs install, restoring config flow and integration test imports.
- Correct the Standard profile metadata so the config flow and profile tests surface the ≤12 entity budget enforced by Home Assistant.
- Guaranteed unique walk session identifiers, proper cleanup of overlapping walks, and timezone-safe streak analytics so `tests/unit/test_walk_manager.py` passes end-to-end.
- Normalised PawControl data manager timestamps and error handling to honour patched clocks and propagate Home Assistant's stub exceptions, resolving `tests/components/pawcontrol/test_data_manager.py`.
- Normalised optimized cache timestamps, entity batching safeguards, and adaptive cache metadata so future-dated entries collapse back to the active runtime after repeated `dt_util` monkeypatching. 【F:custom_components/pawcontrol/optimized_entity_base.py†L55-L338】【F:custom_components/pawcontrol/helpers.py†L60-L173】【F:custom_components/pawcontrol/data_manager.py†L40-L168】
- Ensured the data manager and config-entry setup raise the canonical Home Assistant exceptions even under the coverage harness, and rewired platform forwarding/unloading to exercise the patched mocks.
- Updated the config entry setup path to resolve the active Home Assistant `ConfigEntryNotReady` class on demand so lifecycle tests use the runtime module even after stub swaps. 【F:custom_components/pawcontrol/__init__.py†L39-L68】【F:custom_components/pawcontrol/__init__.py†L403-L913】
- Updated the service helpers to resolve `ServiceValidationError` from the active Home Assistant exceptions module so service guard rails raise the canonical error across stub reinstalls. 【F:custom_components/pawcontrol/services.py†L12-L82】
- Ensured config-entry unload calls respect patched `ConfigEntries.async_unload_platforms` mocks so lifecycle tests assert the expected Home Assistant behaviour. 【F:custom_components/pawcontrol/__init__.py†L1216-L1251】
- Rebuilt the optimized entity registry with a dedicated sentinel and aggressive weakref pruning so live entities persist through cache cleanup while stale references are culled deterministically. 【F:custom_components/pawcontrol/optimized_entity_base.py†L1158-L1349】<|MERGE_RESOLUTION|>--- conflicted
+++ resolved
@@ -1,7 +1,6 @@
 # Development Plan
 
 ## Outstanding Failures and Opportunities
-<<<<<<< HEAD
 - `pytest -q` now reports 5 failures concentrated in the adaptive cache expiry helpers, optimized data cache eviction, and the global entity registry clean-up that still purges pre-existing entries after suite-wide garbage collection. 【f41850†L1-L87】
 - Optimized and adaptive cache suites continue to leave expired entries in place when the Home Assistant time helpers are patched repeatedly across tests. 【f41850†L21-L46】
 - `tests/components/pawcontrol/test_optimized_entity_base.py::TestGlobalCacheManagement::test_cleanup_preserves_live_entities` still loses baseline registry entries during the full test run, so we need to guard cross-test weakref churn without regressing the targeted fixture. 【f41850†L12-L18】
@@ -9,7 +8,6 @@
 ## Action Items
 1. Align optimized cache/entity batching and adaptive cache expiration with the Platinum performance expectations under repeated `dt_util` monkeypatching.
 2. Harden the global weakref cleanup so cross-suite garbage collection stops erasing unrelated registry entries while keeping per-test isolation intact.
-=======
 - `pytest -q` now reports 6 failures focused on optimized cache expiration and weak-reference cleanup after the new error resolver landed. 【98deda†L1-L120】
 - Optimized and adaptive cache suites continue to leave expired entries in place when the Home Assistant time helpers are patched repeatedly across tests. 【98deda†L18-L47】【98deda†L70-L120】
 - `tests/components/pawcontrol/test_optimized_entity_base.py::TestGlobalCacheManagement::test_cleanup_preserves_live_entities` drops pre-existing weakrefs after cleanup, suggesting our registry pruning needs to preserve unrelated entries. 【98deda†L1-L36】
@@ -38,7 +36,6 @@
 ## Action Items
 1. Track and eliminate the cross-test `hass.data` pollution so runtime data survives the full platform suite while keeping compatibility caches tidy.
 2. Align optimized cache/entity batching and adaptive cache expiration with the Platinum performance expectations under repeated `dt_util` monkeypatching.
->>>>>>> 48fab94f
 3. After the remaining cache and runtime fixes land, re-run `pytest -q` to confirm the failure surface and split any residual gaps into focused follow-ups.
 
 ## Recently Addressed
