# Development plan

## Aktueller Baustellenüberblick

- Die notwendigen Shims für `pytest_asyncio`, `pytest_cov.plugin` und
  `pytest_homeassistant_custom_component` liegen jetzt lokal vor, damit Pytest
  ohne externe Abhängigkeiten startet.
- Die Profil-Auswahl filtert jetzt Nicht-String-Metadaten und wandelt alle
  Label-Bestandteile vor dem Join in Strings um, damit Config-/Options-Flows
  keine Python-3.13-Typfehler mehr riskieren und die Platinum-Validierung
  stabil bleibt.
- Regressionstests stellen sicher, dass diese Pytest-Shims auch künftig ohne
  externe Abhängigkeiten importierbar bleiben.
- Ein lokales `hassfest`-Skript validiert Manifest- und Übersetzungsfelder
  offline; ein Regressionstest deckt Erfolgs- und Fehlerpfade ab, damit der
  Guard-Lauf ohne Home-Assistant-Abhängigkeiten stabil bleibt.
- Die Home-Assistant-Stubs decken zusätzlich `homeassistant.components.repairs`
  und `data_entry_flow` ab; diese Bereiche müssen mit kommenden HA-Releases
  aktiv gegengeprüft werden.
- Die Flow-Stubs spiegeln jetzt die Home-Assistant-Menü- und Progress-
  Ergebnisse (Menu, Progress, Progress Done, External Done) nach, damit neue
  Release-Änderungen bei Repairs- und Options-Flows frühzeitig erkannt werden.
- Das Event-Loop-Plugin importiert jetzt `asyncio` korrekt und stellt somit den
  Haupt-Thread-Loop wieder zuverlässig bereit.
- Ein Regressionstest prüft jetzt explizit den Import des Asyncio-Test-Plugins
  und dass das Patchen/Zurücksetzen von `get_event_loop` nach HA-Vorbild
  funktioniert, sodass Python-3.13-Event-Loop-Anpassungen früh auffallen.
- Der Entwicklungsplan bleibt die zentrale Stelle, um Shim-Drift und neue HA-
  Anforderungen zeitnah festzuhalten und gegen die Platinum-Checks
  gegenzuprüfen.
- Die Registry-Stubs speichern jetzt Config-Entry-Zuordnungen und Basis-
  Metadaten (Name, Hersteller, Modell, Konfigurations-URL) je Gerät und
  synchronisieren Entity-Metadaten, sodass Registry-Tests eng an den HA-
  Release-Notes bleiben.
- Die Registry-Stubs erfassen jetzt Config-Entry-Mengen sowie zusätzliche
  Geräte- und Entity-Metadaten (Identifiers, Connections, Name-by-User,
  Translation Keys, Aliases), damit die Factory-Tests HA-Änderungen an den
  Registry-Signaturen frühzeitig melden.
- Die Registry-Stubs spiegeln zusätzliche HA-Felder (z. B. Area-ID,
  Suggested-Area, Disabled-Status, Primary-Config-Entry, Entity-Category,
  Icon, Original-Icon, Unit-of-Measurement) und prüfen diese in den
  Regressionstests, damit spätere API-Erweiterungen sofort auffallen.
- Die Registry-Stubs spiegeln jetzt auch `original_unit_of_measurement` in den
  Entity-Metadaten wider und testen die Fortschreibung, damit neue
  Einheitserweiterungen aus HA-Release-Notes sofort sichtbar werden.
- Die Registry-Stubs erweitern Geräte- und Entity-Metadaten um Preferred-Area-
  IDs sowie Hidden-Flags, damit neue HA-Felder zu Bereichszuweisungen und
  Sichtbarkeit unmittelbar in den Regressionstests reflektiert werden.
- Die Registry-Stubs speichern jetzt auch `model_id`-Metadaten und prüfen deren
  Fortschreibung bei Create-/Update-Aufrufen, damit HA-Änderungen an der
  Geräte-Registry frühzeitig sichtbar werden.
- Die Registry-Stubs halten jetzt die Home-Assistant-Zeitstempel
  (`created_at`/`modified_at`) fest und prüfen deren Fortschreibung in den
  Regressionstests, damit künftige Registry-Metadaten-Erweiterungen lückenlos
  erkannt werden.
- Der gemeinsame UTC-Helfer wird jetzt zentral genutzt, sodass Registry-
  Zeitstempel konsistent bleiben und keine doppelten Definitionen mehr durch
  die Flow- und Registry-Stubs laufen.
- Reparatur- und OptionsFlow-Regressionstests decken nun auch Standard-
  Platzhalter sowie External-/Progress-Schritte ab, damit optionale Felder aus
  neuen HA-Releases sofort auffallen.
- Die Registry-Stubs liefern jetzt pro Testlauf konsistente Singletons für
  Geräte- und Entity-Registries; Regressionstests prüfen den gemeinsamen
  Zustand über die Modul-Helper hinweg.
- Die Registry-Stubs bieten jetzt HA-ähnliche Lookup-Helper
  (`async_get_device`, `async_entries_for_device`) und Regressionstests decken
  die Identifier/Connection-Filtern sowie Geräte-basierte Entity-Filter ab,
  damit Registry-Aufrufe aus HA-Release-Notes frühzeitig validiert werden.
- Die Registry-Stubs unterstützen jetzt das Entfernen von Geräten und Entities
  (`async_remove_device`, `async_remove`) samt Modul-Helpern; Regressionstests
  prüfen die Entfernung sowie das leere Ergebnis der Filter-Helper nach dem
  Entfernen.
- Die Registry-Stubs mergen jetzt Geräte anhand von Identifiers/Connections
  sowie Entities anhand von Unique-IDs/Plattformen, sodass
  `async_get_or_create` bestehende Einträge wie in HA wiederverwendet;
  Regressionstests prüfen die Zusammenführung und die angereicherten
  Config-Entry-Zuordnungen.
- Die Issue-Registry-Stubs spiegeln jetzt HA-ähnliche
  `async_get`/`async_create_issue`/`async_delete_issue`-Helper wider und ein
  Regressionstest prüft das Anlegen, Aktualisieren und Entfernen von Issues,
  damit kommende HA-Release-Änderungen an der Issue-Registry früh sichtbar
  werden.
- Die Issue-Registry-Stubs bieten jetzt zusätzlich einen
  `async_get_issue`-Helper, der gespeicherte Issues wie in Home Assistant
  zurückliefert; die Regressionstests prüfen Get/Update/Delete gemeinsam, um
  API-Drift sofort zu erkennen.
- Die Issue-Registry-Stubs erfassen jetzt `translation_domain` (Default: Domain)
  und prüfen Overrides in den Regressionstests, damit Übersetzungsänderungen aus
  Home Assistant zeitnah auffallen.
- Die Issue-Registry-Stubs spiegeln jetzt Persistenz- und Issue-Domain-Flags,
  Created/Dismissed-Zeitstempel sowie Ignore-Helper wider; die Regressionstests
  prüfen Persistenz-Defaults, Timestamp-Fortschreibung und Ignore-Flows, damit
  HA-Änderungen an der Issue-Registry frühzeitig sichtbar werden.
- Die Issue-Registry-Stubs bewahren ab sofort `dismissed`-Zeitstempel bei Re-
  Registrierungen und aktualisieren diese nur bei neuen Dismissals; die
  Regressionstests prüfen die Timestamp-Erhaltung sowie Ignore/Unignore-Flows
  und die Severity-/Metadata-Felder gemeinsam.
- Die Issue-Registry-Stubs behalten Übersetzungsdomänen, Breaks-in-Version- und
  Learn-More-Metadaten bei Update-Aufrufen bei, damit Re-Registrierungen keine
  vorhandenen Felder verlieren; Regressionstests prüfen die Fallbacks auf
  bestehende Metadaten.
- Die Issue-Registry-Stubs nehmen jetzt `dismissed_version` entgegen, behalten
  bestehende Werte bei Re-Registrierungen bei und lassen sich gezielt
  überschreiben; Regressionstests prüfen Defaults, Overrides und den Erhalt
  bestehender Metadaten.
- Die Issue-Registry-Stubs exportieren jetzt eine HA-ähnliche `IssueSeverity`
  (Enum) und normalisieren Severity-Werte bei Create-/Update-Aufrufen; die
  Regressionstests prüfen Enum-Defaults und String-Fallbacks, damit neue HA-
  Severity-Felder oder -Standards sofort sichtbar werden.
- Die Issue-Registry-Stubs halten jetzt den Ignored-Status und setzen `active`
  entsprechend bei Ignore/Unignore-Aufrufen; Regressionstests prüfen das
  Verhalten gemeinsam mit den bestehenden Timestamp- und Metadata-Checks, um
  HA-API-Drift bei Ignore-Mechanismen früh zu erkennen.
- Ignore-Helper setzen `dismissed_version` jetzt auf die Home-Assistant-
  Versionskonstante, bevor sie die Ignore-Flags toggeln; Regressionstests
  vergleichen die Version gegen `homeassistant.const.__version__`, damit
  Upstream-Anpassungen am Ignore-Pfad sofort sichtbar werden.
- Die Issue-Registry-Stubs lassen optionale Felder wie `data` und
  `translation_placeholders` jetzt auf `None`, wenn sie nicht gesetzt wurden,
  und Regressionstests prüfen, dass spätere Updates bestehende Metadaten nicht
  überschreiben.
- Die Issue-Registry-Stubs setzen `translation_key` jetzt standardmäßig auf die
  Issue-ID und `issue_domain` auf die Domain des Issues, damit die Pflichtfelder
  aus dem Upstream-Pfad auch ohne explizite Parameter gefüllt werden; die
  Regressionstests prüfen die neuen Default-Fallbacks.
- Die Issue-Registry-Stubs setzen `is_fixable` jetzt standardmäßig auf `False`
  nach HA-Vorbild und behalten vorhandene Werte bei Re-Registrierungen bei;
  Regressionstests prüfen den Default sowie die Fortschreibung.
- Die Device-Registry-Stubs mergen jetzt nachgelieferte Identifiers und
  Connections in bestehende Einträge, sodass Merge-Aufrufe keine Metadaten mehr
  verlieren, wenn sie nur neue Hints liefern.
- Die Device-Registry-Stubs vergeben jetzt eindeutige IDs, wenn weder
  Identifiers/Connections noch eine explizite ID übergeben werden, damit
  Registry-Tests keine Gerätekollisionen verdecken und HA-ähnliche IDs prüfen
  können.
- Die Device-Registry-Stubs berücksichtigen jetzt manuell gesetzte
  `device-*`-IDs für ihre Zähler, damit automatisch erzeugte IDs nicht mit
  benutzerdefinierten Präfix-IDs kollidieren; Regressionstests prüfen die
  fortlaufende Sequenzierung.
- Die Device-Registry-Stubs lösen Geräte jetzt direkt über Device-IDs auf und
  Regressionstests prüfen die ID-basierten Lookups über Registry- und Modul-
  Helper, damit HA-Änderungen an den Lookup-Pfaden frühzeitig auffallen.
- Die ConfigEntryState-Stubs spiegeln jetzt alle HA-Zustände inklusive
  Recoverability-Flags wider (z. B. Setup/Unload-In-Progress) und werden durch
  Regressionstests für die Home-Assistant- und Kompatibilitäts-Stubs geprüft,
  damit API-Erweiterungen frühzeitig auffallen.
- Die ConfigEntry-Stubs spiegeln jetzt zusätzliche HA-Metadaten wie
  Supports-Unload/Remove-Device/Options/Reconfigure, Subentry-Typen,
  Discovery-Keys und Übersetzungsgründe wider; Regressionstests prüfen die
  Default- und Override-Werte sowie die Zeitstempel.
- Die ConfigEntry-Stubs liefern jetzt die HA-Defaultlogik für
  Options-/Reconfigure-Unterstützung und Subentry-Typen; Regressionstests
  prüfen die Fallbacks (Options-abhängig) und Overrides explizit.
- Die Kompatibilitäts-ConfigEntry-Stubs spiegeln dieselben HA-Metadaten
  (Discovery-Keys, Support-Flags, Subentry-Typen, Übersetzungsgründe,
  Zeitstempel) wider; Regressionstests prüfen Default- und Override-Werte,
  damit Drift zwischen HA- und Compat-Stubs früh auffällt.
- Die ConfigEntry-Stubs ziehen die Options-/Reconfigure-Unterstützung jetzt
  über die Handler-Hooks (`HANDLERS`) nach HA-Vorbild heran statt über Options-
  Payloads; Regressionstests decken die Handler-Fallbacks für HA- und Compat-
  Stubs ab.
- Die ConfigEntry-Stubs spiegeln jetzt Subentries wider und leiten
  `supported_subentry_types` über Handler-Hooks ab; Regressionstests prüfen die
  Subentry-Payloads und Handler-Fallbacks auf Drift.
- Die ConfigEntry-Stubs leiten Supports-Unload/Remove-Device jetzt über die
  Handler-Hooks ab; Regressionstests prüfen die Fallbacks, damit HA-
  Änderungen an den Support-Flags frühzeitig erkannt werden.
- Die ConfigEntry-Stubs stellen jetzt handler-basierte Helper
  (`support_entry_unload`, `support_remove_from_device`) bereit; Regressionstests
  prüfen die Rückgabewerte, damit fehlende Loader-Hooks sofort auffallen.
- Die ConfigEntry-Stubs setzen `unique_id` jetzt standardmäßig auf `None` nach
  HA-Vorbild, damit Tests keine stillschweigende ID-Annahme treffen; die
  Regressionstests prüfen die Default-Unique-ID für HA- und Compat-Stubs.
- Die ConfigEntry-Stubs spiegeln jetzt auch das HA-Feld
  `pref_disable_discovery` wider und testen Default-/Override-Werte, damit neue
  Präferenzfelder aus den Release-Notes frühzeitig sichtbar werden.
- Die ConfigEntry-Stubs prüfen jetzt zusätzlich die Preferences
  `pref_disable_new_entities` und `pref_disable_polling` für HA- und Compat-
  Stubs, damit beide Varianten die HA-Präferenzfelder und Overrides
  widerspruchsfrei abdecken.
<<<<<<< HEAD
- Die Diagnostics härten Performance-/Rejection-Metriken sowie Modul-
  Zählungen jetzt durch Mapping-/Sequence-Guards ab und serialisieren die
  Ergebnisse JSON-sicher, damit `get_dog_data` und Laufzeit-Payloads auch unter
  Python 3.13 nicht mehr zu Typfehlern oder Len-Abstürzen führen.
=======
- Dashboard-Statistikpfade casten Ablehnungsmetriken jetzt explizit auf
  JSON-Mappings bzw. `CoordinatorResilienceSummary`, damit Guard- und
  MyPy-Kontrollen eindeutige Typen behalten.
- Die Benachrichtigungs-Quiet-Hours validieren Options-Payloads jetzt defensiv
  (Mapping-Guards, Timestamp-Normalisierung via `_deserialize_datetime` und
  String-Fallbacks), damit ungültige Optionen keine Laufzeitfehler mehr
  auslösen.
>>>>>>> 57c54fbb
- Zuletzt ausgeführte Checks (nach dem hassfest-Shim-Update): `ruff check`,
  `PYTHONPATH=$(pwd) pytest -q`, `python -m script.enforce_test_requirements`,
  `python -m scripts.enforce_shared_session_guard`,
  `python -m script.hassfest --integration-path custom_components/pawcontrol`
  (alle grün). `mypy custom_components/pawcontrol` schlägt weiterhin mit
  zahlreichen Typfehlern fehl und muss bereinigt werden, bevor eine Platinum-
  Freigabe möglich ist.
- Laufzeitdaten erzwingen jetzt String-basierte Entity-Profile und die
  Unload-Plattform-Auswahl normalisiert Optionen, damit Nicht-String-Werte keine
  Plattformberechnung oder Laufzeitdaten-Bereinigung mehr behindern.

## Offene Fehler und Verbesserungen

- Die Reparatur- und Flow-Stubs sollten mit jedem HA-Release auf neue
  Signaturen geprüft werden (z. B. zusätzliche Attribute in RepairsFlow-
  Ergebnissen), damit Konfigurations- und Reparaturtests nicht erneut brechen;
  die neuen Regressionstests für die RepairsFlow-Ergebnisse, die FlowResult-
  Aliase in `config_entries`/`data_entry_flow` und die OptionsFlow-Helfer
  dienen als Frühwarnung und müssen bei API-Änderungen mitgezogen werden.
- Profil-Metadaten der Entity-Profile sollten weiterhin auf reine Strings
  geprüft werden; falls Upstream neue Typen liefert, müssen Guards und
  Regressionstests ergänzt werden, damit Config-/Options-Flows keine
  Typfehler produzieren.
- JSON-Mapping-Coercions in `optimized_entity_base.py` müssen konsequent über
  `cast(JSONMappingLike | JSONMutableMapping, ...)` sowie vorab materialisierte
  `dict[str, JSONValue]`-Kopien laufen, damit MyPy/3.13 die Module-Caches nicht
  mehr als Union-Dicts interpretiert; weitere Aufrufer im Modul und in
  verwandten Helpern auf dieselbe Strategie prüfen.
- Das lokale `hassfest`-Shim muss mit neuen Upstream-Regeln (z. B. zusätzliche
  Manifest- oder Übersetzungsfelder) abgeglichen und die Regressionstests
  entsprechend erweitert werden, damit der Guard-Lauf valide bleibt.
- Tests für die Quiet-Hours-Parser sollten fehlerhafte Optionen (Nicht-
  Mappings, Datetime-/String-Mischformen) abdecken, damit Regressionen in der
  Benachrichtigungslogik frühzeitig auffallen.
- `mypy custom_components/pawcontrol` meldet weiterhin zahlreiche Typfehler
  (u. a. in `notifications.py`, `data_manager.py`, `options_flow.py`,
  `sensor.py`, `text.py`, `config_flow_external.py` und
  `config_flow_profile.py`). Die JSONValue-Coercions, TypedDict-Literale und
  Collection-Guards müssen vereinheitlicht werden, damit der MyPy-Guard wieder
  grün wird und die Home-Assistant-Platinum-Anforderungen erfüllt.
- Die Options-Validierung sollte `entity_profile` strikt auf String-Werte und
  bekannte Profile einschränken; ergänzende Tests für Setup/Unload-Normalisierung
  würden sicherstellen, dass Nicht-String-Inputs künftig früh abgefangen werden.
- Menü-, Progress- und External-Done-Ergebnisse der Flow-Stubs müssen bei
  Änderungen in den HA-Release-Notes (z. B. neue Felder in `FlowResult`)
  abgeglichen und in den Regressionstests ergänzt werden.
- ConfigEntryState-Erweiterungen (z. B. neue Recoverability-Flags oder weitere
  Zustände) mit den HA-Release-Notes abgleichen und bei Bedarf in den Stubs und
  Regressionstests nachziehen.
- Neue ConfigEntry-Support-Flags (z. B. Supports-Unload/Remove-Device,
  Options/Reconfigure oder Subentry-Typen) und Übersetzungsfelder aus den HA-
  Release-Notes ableiten, in den Stubs ergänzen und die Regressionstests
  entsprechend erweitern; Compat-Stubs parallel pflegen, damit Offline-Tests
  keinen Drift zu den HA-Stubs aufbauen.
- Die Defaultlogik für Options-/Reconfigure-Unterstützung und Subentry-Typen
  aus den HA-Release-Notes ableiten, damit die Stubs Fallbacks (z. B.
  Options-abhängige Aktivierung) korrekt nachbilden.
- Registry-Helfer müssen die Config-Entry-Filter und Metadaten-Updates aus HA
  spiegeln, damit die Factory-Tests echte API-Änderungen anzeigen und nicht
  durch zu großzügige Filterung verdeckt werden.
- Merge-Heuristiken der Registry-Stubs (Identifiers/Connections bzw. Unique-ID
  + Plattform) regelmäßig gegen HA-Release-Notes prüfen und Regressionstests
  erweitern, falls Upstream neue Abgleichsregeln einführt.
- Service-Guard-Metriken normalisieren jetzt Zähler und Historie über einen
  gemeinsamen Integer-Coercer, sodass Guard-Zusammenfassungen keine
  Nicht-Zahlen mehr akkumulieren.
- Diagnostics-Guards (Mapping-/Sequence-Prüfungen, JSON-Serialisierung der
  Rejection-/Performance-Metriken und `get_dog_data`-Fallbacks) müssen durch
  Regressionstests abgesichert werden, damit atypische Laufzeit-Payloads und
  künftige HA-API-Änderungen nicht zu neuen Typfehlern führen.
- Runtime-Store-Dauer-Percentiles werden jetzt explizit pro Schlüssel
  (`p75`/`p90`/`p95`) berechnet, damit die TypedDict-Anforderungen von
  Home Assistant eingehalten und strengere MyPy-Checks bestanden werden.
- Dashboard-Templates sollten Resilience- und Statistikpfade weiterhin auf
  konsistente Mapping-Casts prüfen, damit MyPy- und Platinum-Checks nicht durch
  untypisierte Payloads blockiert werden.
- Registry-Stubs sollen mehrere Config-Entries und zusätzliche Metadaten pro
  Entity/Device speichern (z. B. Identifiers, Connections, Translation Keys,
  Aliases) und erweitern dies um Area/Disabled/Primary/Icons/Units, damit
  Filter und Factory-Tests HA-Änderungen erkennen.
- Preferred-Area-IDs und Hidden-Flags der Registry-Stubs an die HA-Release-
  Notes koppeln und bei neuen Feldern sofort in Regressionstests ergänzen.
- `original_unit_of_measurement` im Entity-Registry-Stub gegen HA-Release-Notes
  abgleichen und Regressionstests bei neuen Einheitspfaden erweitern, damit
  Unit-bezogene API-Änderungen frühzeitig auffallen.
- Die neuen HA-Zeitstempel-Felder `created_at`/`modified_at` im Device- und
  Entity-Registry-Stub müssen weiter mit Release-Notes abgeglichen werden, um
  zusätzliche Zeitstempel-Attribute oder Zeitzonenanpassungen früh zu erkennen.
- Handler-basierte Options-/Reconfigure-Erkennung in den ConfigEntry-Stubs
  regelmäßig gegen HA-Release-Notes prüfen; Handler-APIs in den Regressionstests
  nachziehen, wenn sich die Unterstützungslogik ändert.
- Subentry-APIs aus den HA-Release-Notes (z. B. neue Felder oder
  `supported_subentry_types`-Erweiterungen) prüfen und in den Stubs sowie den
  Regressionstests ergänzen, damit neue Subentry-Typen früh auffallen.
- `dismissed_version`-Updates in der Issue-Registry gegen HA-Release-Notes
  spiegeln und Regressionstests erweitern, falls HA neue Felder oder
  Standardwerte ergänzt.
- Ignore-/Unignore-Mechanismen der Issue-Registry bei HA-Release-Notes
  gegenprüfen und Regressionstests erweitern, wenn weitere Felder (z. B.
  zusätzliche Flags zu Active/Ignore) ergänzt werden.
- Nach jedem Stub-Update müssen `ruff check`, `pytest -q` und die Guard-
  Skripte (`script.enforce_test_requirements`,
  `scripts.enforce_shared_session_guard.py`) konsequent ausgeführt und die
  Ergebnisse dokumentiert werden. Zusätzlich sind `mypy
  custom_components/pawcontrol` (derzeit mit zahlreichen Typfehlern) und
  `python -m script.hassfest --integration-path custom_components/pawcontrol`
  (derzeit ohne Modulauflösung) offen und müssen bereinigt werden, bevor eine
  Platinum-konforme Freigabe erfolgt.
- Für Python 3.13+ sollte weiterhin geprüft werden, ob neue
  Event-Loop-Anpassungen im Upstream-Home-Assistant zusätzliche
  Kompatibilitätsschichten erfordern.

### Priorisierte Maßnahmen

1. Die neuen Regressionstests für die Pytest-Shims fortlaufend pflegen und bei
   Änderungen an den Upstream-Plugins sofort anpassen, damit Import-Pfade
   langfristig stabil bleiben.
2. Reparatur-, Optionsflow- und Entity-Factory-Stubs eng mit HA-Release-Notes
   abgleichen und bei Bedarf erweitern; die Regressionstests für RepairsFlow,
   OptionsFlow und die Registry-Factories sind die Frühwarnsysteme für API-
   Drift. Die Registry-Stubs müssen Config-Entry-Zuordnungen und Metadaten
   speichern, damit `async_entries_for_config_entry` wie in HA filtert und
   Factory-Tests echten API-Änderungen folgen.
3. Nach jedem Stub-Update `ruff check`, `pytest -q` sowie die Guard-Skripte
   laufen lassen und im Plan dokumentieren, um die Platinum-Kriterien
   nachweisbar einzuhalten. Optionen- und Repairs-Flow-Menüs/Progress-
   Ergebnisse in Regressionstests abdecken, damit neue Attribute aus den HA-
   Release-Notes sofort auffallen.

#### Funktionale Abdeckung

- Reparatur-, Optionsflow- und Entity-Factory-Tests priorisieren, weil sie
  frühzeitig melden, wenn sich Home-Assistant-APIs ändern und die Stubs nicht
  mehr passen.<|MERGE_RESOLUTION|>--- conflicted
+++ resolved
@@ -178,12 +178,10 @@
   `pref_disable_new_entities` und `pref_disable_polling` für HA- und Compat-
   Stubs, damit beide Varianten die HA-Präferenzfelder und Overrides
   widerspruchsfrei abdecken.
-<<<<<<< HEAD
 - Die Diagnostics härten Performance-/Rejection-Metriken sowie Modul-
   Zählungen jetzt durch Mapping-/Sequence-Guards ab und serialisieren die
   Ergebnisse JSON-sicher, damit `get_dog_data` und Laufzeit-Payloads auch unter
   Python 3.13 nicht mehr zu Typfehlern oder Len-Abstürzen führen.
-=======
 - Dashboard-Statistikpfade casten Ablehnungsmetriken jetzt explizit auf
   JSON-Mappings bzw. `CoordinatorResilienceSummary`, damit Guard- und
   MyPy-Kontrollen eindeutige Typen behalten.
@@ -191,7 +189,6 @@
   (Mapping-Guards, Timestamp-Normalisierung via `_deserialize_datetime` und
   String-Fallbacks), damit ungültige Optionen keine Laufzeitfehler mehr
   auslösen.
->>>>>>> 57c54fbb
 - Zuletzt ausgeführte Checks (nach dem hassfest-Shim-Update): `ruff check`,
   `PYTHONPATH=$(pwd) pytest -q`, `python -m script.enforce_test_requirements`,
   `python -m scripts.enforce_shared_session_guard`,
