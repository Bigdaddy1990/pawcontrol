--- conflicted
+++ resolved
@@ -204,18 +204,15 @@
   die neuen Regressionstests für die RepairsFlow-Ergebnisse, die FlowResult-
   Aliase in `config_entries`/`data_entry_flow` und die OptionsFlow-Helfer
   dienen als Frühwarnung und müssen bei API-Änderungen mitgezogen werden.
-<<<<<<< HEAD
 - Profil-Metadaten der Entity-Profile sollten weiterhin auf reine Strings
   geprüft werden; falls Upstream neue Typen liefert, müssen Guards und
   Regressionstests ergänzt werden, damit Config-/Options-Flows keine
   Typfehler produzieren.
-=======
 - JSON-Mapping-Coercions in `optimized_entity_base.py` müssen konsequent über
   `cast(JSONMappingLike | JSONMutableMapping, ...)` sowie vorab materialisierte
   `dict[str, JSONValue]`-Kopien laufen, damit MyPy/3.13 die Module-Caches nicht
   mehr als Union-Dicts interpretiert; weitere Aufrufer im Modul und in
   verwandten Helpern auf dieselbe Strategie prüfen.
->>>>>>> 81521bb2
 - Das lokale `hassfest`-Shim muss mit neuen Upstream-Regeln (z. B. zusätzliche
   Manifest- oder Übersetzungsfelder) abgeglichen und die Regressionstests
   entsprechend erweitert werden, damit der Guard-Lauf valide bleibt.
