# Manager Layer Structure

The PawControl integration relies on a dedicated manager layer to keep the
`PawControlCoordinator` compact while still offering rich automation features.
The table below summarises each manager, the domain it owns, and the primary
interfaces.

| Manager | Domain | Key Responsibilities | Consumed By |
| --- | --- | --- | --- |
| `PawControlDataManager` | Persistence & caching | Normalises API payloads, stores long-lived context, provides quick lookups for dashboards. | Coordinator, diagnostics, dashboard templates |
| `FeedingManager` | Feeding schedules | Tracks feedings, calorie budgets, and health-aware meal plans. Exposes `async_get_feeding_data`. | Sensor, binary_sensor, number, select entities |
| `WalkManager` | Activity tracking | Aggregates walk telemetry, uptime, and fatigue thresholds. | Sensor, button, diagnostics |
| `PawControlNotificationManager` | Alerts & communication | Enforces quiet-hours, deduplicates alerts, integrates with HA notify services. | Services layer, resilience alerts |
| `GPSGeofenceManager` | Location safety | Maintains geofences, handles GPS outages, escalates via error catalogue. | Geofencing automations, diagnostics |
| `PawControlGeofencing` | Composite safety rules | Bridges GPS state with automation rules (e.g. yard mode vs. walk mode). | Automations, repairs |
| `WeatherHealthManager` | External context | Converts weather feed into health heuristics and risk scores. | Sensor, resilience warnings |
| `GardenManager` | Smart devices | Coordinates sprinklers & garden tracking for pet safety. | Switch, automation routines |

## Coordinator Integration

The coordinator acts as an orchestrator rather than a data owner:

1. `DogConfigRegistry` validates configuration and exposes helper methods such
   as `enabled_modules` and `empty_payload`.
2. `CoordinatorModuleAdapters` convert manager calls into async tasks with
   shared caching.
3. `CoordinatorRuntime` owns adaptive polling, resilience execution, and task
   concurrency. The class now lives in `coordinator_runtime.py`, keeping
   `coordinator.py` focussed on orchestration glue.
4. `CoordinatorMetrics` collects update telemetry, informing diagnostics and
   `system_health` callbacks.

Managers are attached via `PawControlCoordinator.attach_runtime_managers` during
entry setup. Each manager is optional; the adapters degrade gracefully and fall
back to the device API or sensible defaults when a manager is unavailable.

## Error Escalation Pipeline

All managers raise domain-specific exceptions (`ValidationError`,
`NetworkError`, `GPSUnavailableError`) which map directly to the
[`error_catalog.md`](error_catalog.md). The coordinator captures these and
feeds them into the resilience layer:

```mermaid
flowchart LR
    subgraph Managers
        Feeding --> Coordinator
        Walk --> Coordinator
        GPS --> Coordinator
        Weather --> Coordinator
    end
    Coordinator --> ResilienceManager
    ResilienceManager -->|Circuit breaker state| Diagnostics
    ResilienceManager -->|Metrics| system_health
    Coordinator -->|Aggregated data| Entities
```

This separation keeps the coordinator implementation under 400 lines while the
runtime helper encapsulates adaptive polling, entity budget analysis, and
error handling without leaking complexity into entity code.

## Diagnostics & Security Surfaces

<<<<<<< HEAD
- `get_performance_snapshot()` delegates to `coordinator_observability` so
  diagnostics surfaces receive a unified view of update counts, adaptive
  polling behaviour, entity budget saturation, webhook posture, and the most
  recent `RuntimeCycleInfo` when available.
- `get_security_scorecard()` normalises webhook posture checks, entity budget
  pressure, and adaptive polling drift (targeting an update cycle below 200ms),
  keeping security reporting aligned with the error catalogue and avoiding
  ad-hoc checks in entity code.
=======
- `get_performance_snapshot()` uses the observability helpers to surface
  update counts, adaptive polling behaviour, and entity budget saturation in a
  format shared by diagnostics and system health.
- `get_security_scorecard()` normalises webhook posture checks and adaptive
  polling bounds, keeping security reporting aligned with the error catalogue
  and avoiding ad-hoc checks in entity code.
>>>>>>> a1c96849
<|MERGE_RESOLUTION|>--- conflicted
+++ resolved
@@ -61,7 +61,6 @@
 
 ## Diagnostics & Security Surfaces
 
-<<<<<<< HEAD
 - `get_performance_snapshot()` delegates to `coordinator_observability` so
   diagnostics surfaces receive a unified view of update counts, adaptive
   polling behaviour, entity budget saturation, webhook posture, and the most
@@ -70,11 +69,9 @@
   pressure, and adaptive polling drift (targeting an update cycle below 200ms),
   keeping security reporting aligned with the error catalogue and avoiding
   ad-hoc checks in entity code.
-=======
 - `get_performance_snapshot()` uses the observability helpers to surface
   update counts, adaptive polling behaviour, and entity budget saturation in a
   format shared by diagnostics and system health.
 - `get_security_scorecard()` normalises webhook posture checks and adaptive
   polling bounds, keeping security reporting aligned with the error catalogue
-  and avoiding ad-hoc checks in entity code.
->>>>>>> a1c96849
+  and avoiding ad-hoc checks in entity code.