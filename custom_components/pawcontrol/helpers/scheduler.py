"""Scheduler for Paw Control integration."""

from __future__ import annotations

import logging
from collections.abc import Callable, Iterable
from datetime import datetime, time, timedelta
<<<<<<< HEAD
from typing import Any, Callable, Dict, Iterator, Optional
=======
from typing import Optional
>>>>>>> f6ddb355

from homeassistant.config_entries import ConfigEntry
from homeassistant.core import CALLBACK_TYPE, HomeAssistant, callback
from homeassistant.helpers.event import (
    async_call_later,
    async_track_time_change,
    async_track_time_interval,
)
from homeassistant.util import dt as dt_util

from ..const import (
    CONF_DOG_ID,
    CONF_DOG_MODULES,
    CONF_DOGS,
    CONF_RESET_TIME,
    DEFAULT_RESET_TIME,
    DOMAIN,
    EVENT_DAILY_RESET,
    MODULE_FEEDING,
    MODULE_GROOMING,
    MODULE_MEDICATION,
    MODULE_WALK,
)

_LOGGER = logging.getLogger(__name__)


class PawControlScheduler:
    """Manage scheduled tasks for Paw Control."""

    def __init__(self, hass: HomeAssistant, entry: ConfigEntry) -> None:
        """Initialize scheduler."""
        self.hass = hass
        self.entry = entry
        self.runtime_data = entry.runtime_data
        self._scheduled_tasks: dict[str, CALLBACK_TYPE] = {}
        self._reminder_tasks: dict[str, CALLBACK_TYPE] = {}

    def _iter_dogs_with_module(self, module: str) -> Iterable[tuple[str, str]]:
        """Yield dog ID and name for dogs with the given module enabled."""
        for dog in self.entry.options.get(CONF_DOGS, []):
            dog_id = dog.get(CONF_DOG_ID)
            if not dog_id:
                continue
            modules = dog.get(CONF_DOG_MODULES, {})
            if modules.get(module, False):
                yield dog_id, dog.get("name", dog_id)

    async def setup(self) -> None:
        """Set up all scheduled tasks."""
        _LOGGER.info("Setting up scheduled tasks")

        # Setup daily reset
        await self._setup_daily_reset()

        # Setup daily report (if configured)
        await self._setup_daily_report()

        # Setup feeding reminders
        await self._setup_feeding_reminders()

        # Setup walk reminders
        await self._setup_walk_reminders()

        # Setup medication reminders
        await self._setup_medication_reminders()

        # Setup grooming reminders
        await self._setup_grooming_reminders()

    async def cleanup(self) -> None:
        """Clean up all scheduled tasks."""
        _LOGGER.info("Cleaning up scheduled tasks")

        # Cancel all scheduled tasks
        for task_id, cancel_callback in self._scheduled_tasks.items():
            if cancel_callback:
                cancel_callback()
                _LOGGER.debug(f"Cancelled scheduled task: {task_id}")

        self._scheduled_tasks.clear()

        # Cancel all reminder tasks
        for task_id, cancel_callback in self._reminder_tasks.items():
            if cancel_callback:
                cancel_callback()
                _LOGGER.debug(f"Cancelled reminder task: {task_id}")

        self._reminder_tasks.clear()

    def _iter_dogs_with_module(
        self, module: str
    ) -> Iterator[tuple[str, Dict[str, Any]]]:
        """Yield dogs that have a specific module enabled."""
        dogs = self.entry.options.get(CONF_DOGS, [])
        for dog in dogs:
            dog_id = dog.get(CONF_DOG_ID)
            if not dog_id:
                continue
            modules = dog.get(CONF_DOG_MODULES, {})
            if modules.get(module, False):
                yield dog_id, dog

    async def _setup_daily_reset(self) -> None:
        """Set up daily reset task."""
        reset_time_str = self.entry.options.get(CONF_RESET_TIME, DEFAULT_RESET_TIME)

        try:
            reset_time = time.fromisoformat(reset_time_str)

            @callback
            def daily_reset_callback(now):
                """Execute daily reset."""
                _LOGGER.info("Executing daily reset")
                self.hass.bus.async_fire(EVENT_DAILY_RESET)

                # Call the service
                self.hass.async_create_task(
                    self.hass.services.async_call(
                        DOMAIN,
                        "daily_reset",
                        {},
                        blocking=False,
                    )
                )

            # Schedule daily reset
            cancel = async_track_time_change(
                self.hass,
                daily_reset_callback,
                hour=reset_time.hour,
                minute=reset_time.minute,
                second=reset_time.second,
            )

            self._scheduled_tasks["daily_reset"] = cancel
            _LOGGER.info(f"Daily reset scheduled for {reset_time_str}")

        except ValueError as err:
            _LOGGER.error(f"Invalid reset time configuration: {err}")

    async def _setup_daily_report(self) -> None:
        """Set up daily report generation."""
        # Check if export is configured
        export_path = self.entry.options.get("export_path")
        if not export_path:
            return

        # Schedule report 5 minutes before daily reset
        reset_time_str = self.entry.options.get(CONF_RESET_TIME, DEFAULT_RESET_TIME)

        try:
            reset_time = time.fromisoformat(reset_time_str)
            # Use Home Assistant's timezone-aware time for scheduling
            now = dt_util.now()
            report_time = (
                datetime.combine(now.date(), reset_time) - timedelta(minutes=5)
            ).time()

            @callback
            def daily_report_callback(now):
                """Generate daily report."""
                _LOGGER.info("Generating daily report")

                self.hass.async_create_task(
                    self.hass.services.async_call(
                        DOMAIN,
                        "generate_report",
                        {
                            "scope": "daily",
                            "target": "file",
                            "format": self.entry.options.get("export_format", "csv"),
                        },
                        blocking=False,
                    )
                )

            # Schedule daily report
            cancel = async_track_time_change(
                self.hass,
                daily_report_callback,
                hour=report_time.hour,
                minute=report_time.minute,
                second=0,
            )

            self._scheduled_tasks["daily_report"] = cancel
            _LOGGER.info(f"Daily report scheduled for {report_time.strftime('%H:%M')}")

        except ValueError as err:
            _LOGGER.error(f"Invalid report time configuration: {err}")

    async def _setup_feeding_reminders(self) -> None:
        """Set up feeding reminder schedules."""
<<<<<<< HEAD
        for dog_id, dog in self._iter_dogs_with_module(MODULE_FEEDING):
=======
        for dog_id, dog_name in self._iter_dogs_with_module(MODULE_FEEDING):
>>>>>>> f6ddb355
            # Default feeding times
            feeding_schedule = {
                "breakfast": "07:00:00",
                "lunch": "12:00:00",
                "dinner": "18:00:00",
            }

            for meal_type, meal_time_str in feeding_schedule.items():
                try:
                    meal_time = time.fromisoformat(meal_time_str)

                    @callback
                    def feeding_reminder_callback(
                        now, dog_id=dog_id, dog_name=dog_name, meal=meal_type
                    ):
                        """Send feeding reminder."""
                        _LOGGER.info(f"Feeding reminder for {dog_id} - {meal}")

                        # Get notification router
                        router = self.runtime_data.notification_router

                        if router:
                            self.hass.async_create_task(
                                router.send_reminder(
                                    "feeding", dog_id, dog_name, {"meal_type": meal}
                                )
                            )

                    # Schedule feeding reminder
                    cancel = async_track_time_change(
                        self.hass,
                        feeding_reminder_callback,
                        hour=meal_time.hour,
                        minute=meal_time.minute,
                        second=0,
                    )

                    task_id = f"feeding_{dog_id}_{meal_type}"
                    self._reminder_tasks[task_id] = cancel
                    _LOGGER.debug(
                        f"Feeding reminder scheduled: {task_id} at {meal_time_str}"
                    )

                except ValueError as err:
                    _LOGGER.error(f"Invalid feeding time for {meal_type}: {err}")

    async def _setup_walk_reminders(self) -> None:
        """Set up walk reminder checks."""
<<<<<<< HEAD
        for dog_id, dog in self._iter_dogs_with_module(MODULE_WALK):
=======
        for dog_id, dog_name in self._iter_dogs_with_module(MODULE_WALK):
>>>>>>> f6ddb355

            @callback
            def walk_check_callback(now, dog_id=dog_id, dog_name=dog_name):
                """Check if dog needs walk reminder."""
                coordinator = self.runtime_data.coordinator

                dog_data = coordinator.get_dog_data(dog_id)
                if dog_data.get("walk", {}).get("needs_walk", False):
                    _LOGGER.info(f"Walk needed for {dog_id}")

                    # Send reminder
                    router = self.runtime_data.notification_router

                    if router:
                        self.hass.async_create_task(
                            router.send_reminder("walk", dog_id, dog_name)
                        )

            # Check every hour
            cancel = async_track_time_interval(
                self.hass,
                walk_check_callback,
                timedelta(hours=1),
            )

            task_id = f"walk_check_{dog_id}"
            self._reminder_tasks[task_id] = cancel
            _LOGGER.debug(f"Walk check scheduled: {task_id}")

    async def _setup_medication_reminders(self) -> None:
        """Set up medication reminder schedules."""
<<<<<<< HEAD
        for dog_id, dog in self._iter_dogs_with_module(MODULE_MEDICATION):
=======
        for dog_id, dog_name in self._iter_dogs_with_module(MODULE_MEDICATION):
>>>>>>> f6ddb355
            # Get medication schedule from config (if available)
            # For now, use default times
            medication_times = ["08:00:00", "20:00:00"]

            for med_time_str in medication_times:
                try:
                    med_time = time.fromisoformat(med_time_str)

                    @callback
                    def medication_reminder_callback(
                        now, dog_id=dog_id, dog_name=dog_name
                    ):
                        """Send medication reminder."""
                        _LOGGER.info(f"Medication reminder for {dog_id}")

                        router = self.runtime_data.notification_router

                        if router:
                            self.hass.async_create_task(
                                router.send_reminder(
                                    "medication",
                                    dog_id,
                                    dog_name,
                                    {"medication": "scheduled medication"},
                                )
                            )

                    # Schedule medication reminder
                    cancel = async_track_time_change(
                        self.hass,
                        medication_reminder_callback,
                        hour=med_time.hour,
                        minute=med_time.minute,
                        second=0,
                    )

                    task_id = f"medication_{dog_id}_{med_time_str.replace(':', '')}"
                    self._reminder_tasks[task_id] = cancel
                    _LOGGER.debug(
                        f"Medication reminder scheduled: {task_id} at {med_time_str}"
                    )

                except ValueError as err:
                    _LOGGER.error(f"Invalid medication time: {err}")

    async def _setup_grooming_reminders(self) -> None:
        """Set up grooming reminder checks."""
<<<<<<< HEAD
        for dog_id, dog in self._iter_dogs_with_module(MODULE_GROOMING):
=======
        for dog_id, dog_name in self._iter_dogs_with_module(MODULE_GROOMING):
>>>>>>> f6ddb355

            @callback
            def grooming_check_callback(now, dog_id=dog_id, dog_name=dog_name):
                """Check if dog needs grooming reminder."""
                coordinator = self.runtime_data.coordinator

                dog_data = coordinator.get_dog_data(dog_id)
                if dog_data.get("grooming", {}).get("needs_grooming", False):
                    _LOGGER.info(f"Grooming needed for {dog_id}")

                    # Send reminder
                    router = self.runtime_data.notification_router

                    if router:
                        self.hass.async_create_task(
                            router.send_reminder("grooming", dog_id, dog_name)
                        )

            # Check daily at 09:00
            cancel = async_track_time_change(
                self.hass,
                grooming_check_callback,
                hour=9,
                minute=0,
                second=0,
            )

            task_id = f"grooming_check_{dog_id}"
            self._reminder_tasks[task_id] = cancel
            _LOGGER.debug(f"Grooming check scheduled: {task_id}")

    def schedule_delayed_task(
        self,
        callback: Callable,
        delay_seconds: int,
        task_id: Optional[str] = None,
    ) -> None:
        """Schedule a delayed task."""

        @callback
        def delayed_callback(now):
            """Execute delayed task."""
            callback()

            # Remove from tracked tasks
            if task_id and task_id in self._scheduled_tasks:
                del self._scheduled_tasks[task_id]

        cancel = async_call_later(
            self.hass,
            delay_seconds,
            delayed_callback,
        )

        if task_id:
            # Cancel existing task if present
            if task_id in self._scheduled_tasks:
                old_cancel = self._scheduled_tasks[task_id]
                if old_cancel:
                    old_cancel()

            self._scheduled_tasks[task_id] = cancel


async def setup_schedulers(hass: HomeAssistant, entry: ConfigEntry) -> None:
    """Set up all schedulers for the integration."""
    scheduler = PawControlScheduler(hass, entry)
    await scheduler.setup()

    # Store scheduler instance on runtime data
    entry.runtime_data.scheduler = scheduler


async def cleanup_schedulers(hass: HomeAssistant, entry: ConfigEntry) -> None:
    """Clean up all schedulers for the integration."""
    scheduler = entry.runtime_data.scheduler
    if scheduler:
        await scheduler.cleanup()
        entry.runtime_data.scheduler = None<|MERGE_RESOLUTION|>--- conflicted
+++ resolved
@@ -5,11 +5,7 @@
 import logging
 from collections.abc import Callable, Iterable
 from datetime import datetime, time, timedelta
-<<<<<<< HEAD
 from typing import Any, Callable, Dict, Iterator, Optional
-=======
-from typing import Optional
->>>>>>> f6ddb355
 
 from homeassistant.config_entries import ConfigEntry
 from homeassistant.core import CALLBACK_TYPE, HomeAssistant, callback
@@ -204,11 +200,8 @@
 
     async def _setup_feeding_reminders(self) -> None:
         """Set up feeding reminder schedules."""
-<<<<<<< HEAD
-        for dog_id, dog in self._iter_dogs_with_module(MODULE_FEEDING):
-=======
         for dog_id, dog_name in self._iter_dogs_with_module(MODULE_FEEDING):
->>>>>>> f6ddb355
+
             # Default feeding times
             feeding_schedule = {
                 "breakfast": "07:00:00",
@@ -257,11 +250,7 @@
 
     async def _setup_walk_reminders(self) -> None:
         """Set up walk reminder checks."""
-<<<<<<< HEAD
-        for dog_id, dog in self._iter_dogs_with_module(MODULE_WALK):
-=======
         for dog_id, dog_name in self._iter_dogs_with_module(MODULE_WALK):
->>>>>>> f6ddb355
 
             @callback
             def walk_check_callback(now, dog_id=dog_id, dog_name=dog_name):
@@ -293,11 +282,7 @@
 
     async def _setup_medication_reminders(self) -> None:
         """Set up medication reminder schedules."""
-<<<<<<< HEAD
-        for dog_id, dog in self._iter_dogs_with_module(MODULE_MEDICATION):
-=======
         for dog_id, dog_name in self._iter_dogs_with_module(MODULE_MEDICATION):
->>>>>>> f6ddb355
             # Get medication schedule from config (if available)
             # For now, use default times
             medication_times = ["08:00:00", "20:00:00"]
@@ -345,11 +330,7 @@
 
     async def _setup_grooming_reminders(self) -> None:
         """Set up grooming reminder checks."""
-<<<<<<< HEAD
-        for dog_id, dog in self._iter_dogs_with_module(MODULE_GROOMING):
-=======
         for dog_id, dog_name in self._iter_dogs_with_module(MODULE_GROOMING):
->>>>>>> f6ddb355
 
             @callback
             def grooming_check_callback(now, dog_id=dog_id, dog_name=dog_name):
