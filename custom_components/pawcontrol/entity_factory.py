"""Entity factory for PawControl with profile-based optimization.

This module provides centralized entity creation with profile-based
optimization to reduce entity count and improve performance.

Quality Scale: Bronze target
Home Assistant: 2025.9.3+
Python: 3.13+
"""

from __future__ import annotations

import asyncio
import hashlib
import logging
from collections import OrderedDict
from collections.abc import Iterator, Mapping
from dataclasses import dataclass, field
from datetime import UTC, datetime
from enum import Enum
from itertools import combinations
from types import MappingProxyType
from typing import TYPE_CHECKING, Any, Final

from homeassistant.const import Platform
from homeassistant.helpers.entity import Entity

from .coordinator_runtime import EntityBudgetSnapshot

if TYPE_CHECKING:
    from .coordinator import PawControlCoordinator

_LOGGER = logging.getLogger(__name__)

# All available platforms for advanced profile - fixed enum conversion
ALL_AVAILABLE_PLATFORMS: Final[tuple[Platform, ...]] = (
    Platform.SENSOR,
    Platform.BINARY_SENSOR,
    Platform.BUTTON,
    Platform.SWITCH,
    Platform.NUMBER,
    Platform.SELECT,
    Platform.TEXT,
    Platform.DEVICE_TRACKER,
    Platform.DATE,
    Platform.DATETIME,
)

_ENTITY_TYPE_TO_PLATFORM: Final[dict[str, Platform]] = {
    platform.value: platform for platform in ALL_AVAILABLE_PLATFORMS
}

# Entity profile definitions with performance impact
ENTITY_PROFILES: Final[dict[str, dict[str, Any]]] = {
    "basic": {
        "name": "Basic (≤8 entities)",
        "description": "Absolute minimum footprint for one dog",
        "max_entities": 8,
        "performance_impact": "minimal",
        "recommended_for": "Single dog, essential telemetry only",
        "platforms": [Platform.SENSOR, Platform.BINARY_SENSOR, Platform.BUTTON],
        "priority_threshold": 5,  # Essential entities surface at medium priority
    },
    "standard": {
        "name": "Standard (≤10 entities)",
        "description": "Balanced monitoring with selective extras",
        "max_entities": 12,
        "performance_impact": "low",
        "recommended_for": "Most users, curated functionality",
        "platforms": [
            Platform.SENSOR,
            Platform.BUTTON,
            Platform.BINARY_SENSOR,
            Platform.SELECT,
            Platform.SWITCH,
        ],
        "priority_threshold": 5,  # Medium-priority entities and above
    },
    "advanced": {
        "name": "Advanced (≤18 entities)",
        "description": "Comprehensive monitoring - higher resource usage",
        "max_entities": 18,
        "performance_impact": "medium",
        "recommended_for": "Power users, detailed analytics",
        "platforms": ALL_AVAILABLE_PLATFORMS,
        "priority_threshold": 3,  # Most entities included
    },
    "gps_focus": {
        "name": "GPS Focus (≤10 entities)",
        "description": "GPS tracking optimised for active dogs",
        "max_entities": 10,
        "performance_impact": "low",
        "recommended_for": "Active dogs, outdoor adventures",
        "platforms": [
            Platform.SENSOR,
            Platform.BUTTON,
            Platform.BINARY_SENSOR,
            Platform.DEVICE_TRACKER,
            Platform.NUMBER,
        ],
        "priority_threshold": 6,  # Keep non-critical GPS sensors out
        "preferred_modules": ["gps", "walk", "visitor"],
    },
    "health_focus": {
        "name": "Health Focus (≤10 entities)",
        "description": "Health monitoring optimised for senior dogs",
        "max_entities": 10,
        "performance_impact": "low",
        "recommended_for": "Senior dogs, health conditions",
        "platforms": [
            Platform.SENSOR,
            Platform.BUTTON,
            Platform.BINARY_SENSOR,
            Platform.NUMBER,
            Platform.DATE,
            Platform.TEXT,
        ],
        "priority_threshold": 6,
        "preferred_modules": ["health", "feeding", "medication"],
    },
}

# Pre-computed module entity estimates to avoid rebuilding dictionaries during
# performance-critical calculations.
MODULE_ENTITY_ESTIMATES: Final[dict[str, dict[str, int]]] = {
    "feeding": {
        "basic": 2,  # last feeding + critical schedule helper
        "standard": 4,  # adds calories/portions without diagnostics
        "advanced": 8,  # detailed nutrition insights
        "health_focus": 5,  # curated for health automations
        "gps_focus": 2,  # minimal feeding context for GPS builds
    },
    "walk": {
        "basic": 2,  # last walk + count today
        "standard": 3,  # adds duration and weekly rollups
        "advanced": 6,  # full history/analytics
        "gps_focus": 5,  # GPS-centric walk metrics
        "health_focus": 3,  # walk data that feeds health scoring
    },
    "gps": {
        "basic": 1,  # location state only
        "standard": 3,  # adds accuracy/battery context
        "advanced": 5,  # altitude, heading, etc.
        "gps_focus": 6,  # full GPS feature set
        "health_focus": 2,  # minimal health context from GPS
    },
    "health": {
        "basic": 2,  # status + weight
        "standard": 3,  # adds trend scoring
        "advanced": 6,  # deep health analytics
        "health_focus": 8,  # full dedicated health set
        "gps_focus": 3,  # minimal health overlay
    },
    "notifications": {
        "basic": 1,
        "standard": 2,
        "advanced": 3,
        "gps_focus": 2,
        "health_focus": 2,
    },
    "dashboard": {
        "basic": 0,
        "standard": 1,
        "advanced": 2,
        "gps_focus": 1,
        "health_focus": 1,
    },
    "visitor": {
        "basic": 1,
        "standard": 2,
        "advanced": 3,
        "gps_focus": 2,
        "health_focus": 1,
    },
    "medication": {
        "basic": 1,
        "standard": 2,
        "advanced": 4,
        "health_focus": 5,
        "gps_focus": 1,
    },
    "training": {
        "basic": 1,
        "standard": 2,
        "advanced": 4,
        "gps_focus": 2,
        "health_focus": 2,
    },
    "grooming": {
        "basic": 1,
        "standard": 2,
        "advanced": 3,
        "health_focus": 3,
        "gps_focus": 1,
    },
    "garden": {
        "basic": 2,  # time + sessions only
        "standard": 5,  # adds poop + recent duration/summary
        "advanced": 8,  # statistics suite
        "gps_focus": 5,
        "health_focus": 6,
    },
}

_ESTIMATE_CACHE_MAX_SIZE: Final[int] = 128

KNOWN_MODULES: Final[frozenset[str]] = frozenset(
    set(MODULE_ENTITY_ESTIMATES) | {"weather"}
)

_COMMON_PROFILE_PRESETS: Final[tuple[tuple[str, Mapping[str, bool]], ...]] = (
    (
        "standard",
        MappingProxyType(
            {
                "feeding": True,
                "walk": True,
                "notifications": True,
            }
        ),
    ),
    (
        "standard",
        MappingProxyType(
            {
                "feeding": True,
                "walk": True,
                "health": True,
                "gps": True,
            }
        ),
    ),
    (
        "standard",
        MappingProxyType(
            {
                "feeding": True,
                "walk": True,
                "health": True,
                "garden": True,
                "notifications": True,
                "dashboard": True,
            }
        ),
    ),
    (
        "gps_focus",
        MappingProxyType(
            {
                "feeding": True,
                "walk": True,
                "gps": True,
                "notifications": True,
                "visitor": True,
            }
        ),
    ),
    (
        "health_focus",
        MappingProxyType(
            {
                "feeding": True,
                "health": True,
                "notifications": True,
                "medication": True,
                "grooming": True,
            }
        ),
    ),
    (
        "advanced",
        MappingProxyType(dict.fromkeys(MODULE_ENTITY_ESTIMATES, True)),
    ),
)


@dataclass(slots=True, frozen=True)
class EntityEstimate:
    """Container for cached entity estimation results."""

    profile: str
    final_count: int
    raw_total: int
    capacity: int
    enabled_modules: int
    total_modules: int
    module_signature: tuple[tuple[str, bool], ...]


@dataclass(slots=True)
class EntityBudget:
    """Track entity allocation against a profile budget."""

    dog_id: str
    profile: str
    capacity: int
    base_allocation: int = 0
    dynamic_allocation: int = 0
    requested_entities: list[str] = field(default_factory=list)
    denied_requests: list[str] = field(default_factory=list)

    def __post_init__(self) -> None:
        """Normalize base allocation to remain within the capacity."""

        if self.base_allocation > self.capacity:
            _LOGGER.warning(
                "Base allocation %d exceeds capacity %d for %s/%s",  # pragma: no cover - log only
                self.base_allocation,
                self.capacity,
                self.dog_id,
                self.profile,
            )
            self.base_allocation = self.capacity

    @property
    def remaining(self) -> int:
        """Return remaining entity slots in the budget."""

        return max(self.capacity - self.base_allocation - self.dynamic_allocation, 0)

    def reserve(self, identifier: str, *, priority: int, weight: int = 1) -> bool:
        """Reserve capacity for an entity request."""

        if weight <= 0:
            weight = 1

        if self.remaining < weight:
            self.denied_requests.append(f"{identifier}|p{priority}")
            return False

        self.dynamic_allocation += weight
        self.requested_entities.append(f"{identifier}|p{priority}")
        return True

    def snapshot(self) -> EntityBudgetSnapshot:
        """Create a snapshot for diagnostics and coordinator reporting."""

        return EntityBudgetSnapshot(
            dog_id=self.dog_id,
            profile=self.profile,
            capacity=self.capacity,
            base_allocation=self.base_allocation,
            dynamic_allocation=self.dynamic_allocation,
            requested_entities=tuple(self.requested_entities),
            denied_requests=tuple(self.denied_requests),
            recorded_at=datetime.now(UTC),
        )


class EntityFactory:
    """Factory for creating entities based on profile and configuration.

    Provides centralized entity creation with performance optimization
    based on selected profile and module configuration.
    """

    def __init__(
        self,
        coordinator: PawControlCoordinator | None,
        *,
        prewarm: bool = True,
    ) -> None:
        """Initialize entity factory.

        Args:
            coordinator: PawControl coordinator instance (can be None for estimation)
            prewarm: Whether to pre-populate caches for faster first use
        """
        self.coordinator = coordinator
        self._entity_cache: dict[str, Entity] = {}
        self._profile_cache: dict[str, dict[str, Any]] = {}
        self._estimate_cache: OrderedDict[
            tuple[str, tuple[tuple[str, bool], ...]], EntityEstimate
        ] = OrderedDict()
        self._performance_metrics_cache: OrderedDict[
            tuple[str, tuple[tuple[str, bool], ...]], dict[str, Any]
        ] = OrderedDict()
        self._last_estimate_key: tuple[str, tuple[tuple[str, bool], ...]] | None = None
        self._last_module_weights: dict[str, int] = {}
        self._last_synergy_score: int = 0
        self._last_triad_score: int = 0
        self._active_budgets: dict[tuple[str, str], EntityBudget] = {}
        self._last_budget_snapshots: dict[str, EntityBudgetSnapshot] = {}
        if prewarm:
            self._prewarm_caches()

    def _prewarm_caches(self) -> None:
        """Warm up internal caches for consistent performance."""

        default_modules = self._get_default_modules()
        default_estimate = self._get_entity_estimate(
            "standard", default_modules, log_invalid_inputs=False
        )

        default_module_dict = dict(default_modules)
        self.estimate_entity_count("standard", default_module_dict)
        self.get_performance_metrics("standard", default_module_dict)
        for priority in (3, 5, 7, 9):
            self.should_create_entity("standard", "sensor", "feeding", priority)

        for profile, modules in _COMMON_PROFILE_PRESETS:
            module_dict = dict(modules)
            self._get_entity_estimate(profile, module_dict, log_invalid_inputs=False)
            self.estimate_entity_count(profile, module_dict)
            self.get_performance_metrics(profile, module_dict)
            for priority in (3, 5, 7, 9):
                self.should_create_entity(profile, "sensor", "feeding", priority)

        # Ensure the default combination remains the active baseline after warming
        self._update_last_estimate_state(default_estimate)

    def _update_last_estimate_state(self, estimate: EntityEstimate) -> None:
        """Cache metadata derived from the most recent estimate."""

        if (
            self._last_estimate_key is not None
            and self._last_estimate_key[0] == estimate.profile
            and self._last_estimate_key[1] == estimate.module_signature
        ):
            return

        module_weights = {
            module: index + 1
            for index, (module, enabled) in enumerate(estimate.module_signature)
            if enabled
        }

        self._last_estimate_key = (
            estimate.profile,
            estimate.module_signature,
        )
        self._last_module_weights = module_weights
        self._last_synergy_score = sum(
            module_weights[a] + module_weights[b]
            for a, b in combinations(module_weights, 2)
        )
        self._last_triad_score = sum(
            module_weights[a] + module_weights[b] + module_weights[c]
            for a, b, c in combinations(module_weights, 3)
        )

    def begin_budget(
        self, dog_id: str, profile: str, *, base_allocation: int = 0
    ) -> EntityBudget:
        """Begin tracking an entity budget for a dog/profile combination."""

        profile_info = self.get_profile_info(profile)
        capacity = int(profile_info.get("max_entities", 0) or 0)
        budget = EntityBudget(
            dog_id=dog_id,
            profile=profile,
            capacity=capacity,
            base_allocation=base_allocation,
        )
        self._active_budgets[(dog_id, profile)] = budget
        return budget

    def get_budget(self, dog_id: str, profile: str) -> EntityBudget | None:
        """Return the active budget for the provided dog and profile."""

        return self._active_budgets.get((dog_id, profile))

    def finalize_budget(self, dog_id: str, profile: str) -> EntityBudgetSnapshot | None:
        """Finalize and report the entity budget for a dog/profile."""

        key = (dog_id, profile)
        budget = self._active_budgets.pop(key, None)
        if budget is None:
            return None

        snapshot = budget.snapshot()
        self._last_budget_snapshots[dog_id] = snapshot

        if self.coordinator is not None:
            try:
                self.coordinator.report_entity_budget(snapshot)
            except AttributeError:  # pragma: no cover - defensive guard
                _LOGGER.debug(
                    "Coordinator does not support entity budget reporting",  # pragma: no cover - log only
                )

        return snapshot

    def get_budget_snapshot(self, dog_id: str) -> EntityBudgetSnapshot | None:
        """Return the most recent budget snapshot for a dog."""

        return self._last_budget_snapshots.get(dog_id)

    def _enforce_metrics_runtime(self) -> None:
        """Yield control to the event loop after intensive calculations."""

        try:
            loop = asyncio.get_running_loop()
        except RuntimeError:
            return

        if loop.is_running():
            loop.call_soon(self._yield_control)

    @staticmethod
    def _yield_control() -> None:
        """No-op callback scheduled to allow the event loop to run."""

        return

    def _get_entity_estimate(
        self,
        profile: str,
        modules: Mapping[str, bool] | None,
        *,
        log_invalid_inputs: bool,
    ) -> EntityEstimate:
        """Return cached entity estimate for a profile and module set."""

        normalized_profile = self._normalize_profile(profile, log=log_invalid_inputs)
        normalized_modules = self._normalize_modules(modules, log=log_invalid_inputs)

        module_signature = tuple(sorted(normalized_modules.items()))
        cache_key = (
            normalized_profile,
            module_signature,
        )

        cached_estimate = self._estimate_cache.get(cache_key)
        if cached_estimate is not None:
            # Move the cached entry to the end to maintain LRU semantics
            self._estimate_cache.move_to_end(cache_key)
            return cached_estimate

        estimate = self._compute_entity_estimate(
            normalized_profile, normalized_modules, module_signature
        )
        self._estimate_cache[cache_key] = estimate

        if len(self._estimate_cache) > _ESTIMATE_CACHE_MAX_SIZE:
            self._estimate_cache.popitem(last=False)

        return estimate

    def _normalize_profile(self, profile: str, *, log: bool) -> str:
        """Normalize profile name and optionally log when invalid."""

        if self._validate_profile(profile):
            return profile

        if log:
            _LOGGER.warning("Invalid profile %s, using standard", profile)

        return "standard"

    def _normalize_modules(
        self, modules: Mapping[str, bool] | None, *, log: bool
    ) -> dict[str, bool]:
        """Normalize module configuration and optionally log when invalid."""

        if modules is None or not isinstance(modules, Mapping):
            if log:
                _LOGGER.warning("Invalid modules configuration, using defaults")
            return self._get_default_modules()

        module_dict = dict(modules)
        if not self._validate_modules(module_dict):
            if log:
                _LOGGER.warning("Invalid modules configuration, using defaults")
            return self._get_default_modules()

        return module_dict

    def _compute_entity_estimate(
        self,
        profile: str,
        modules: dict[str, bool],
        module_signature: tuple[tuple[str, bool], ...],
    ) -> EntityEstimate:
        """Compute entity estimation details for caching."""

        base_entities = 3
        module_entities = 0
        enabled_modules = 0

        for module, enabled in modules.items():
            if not enabled:
                continue

            enabled_modules += 1
            profile_estimates = MODULE_ENTITY_ESTIMATES.get(module)
            if not profile_estimates:
                continue

            module_entities += profile_estimates.get(
                profile, profile_estimates.get("standard", 2)
            )

        raw_total = base_entities + module_entities
        capacity = ENTITY_PROFILES[profile]["max_entities"]
        final_count = max(base_entities, min(raw_total, capacity))

        return EntityEstimate(
            profile=profile,
            final_count=final_count,
            raw_total=raw_total,
            capacity=capacity,
            enabled_modules=enabled_modules,
            total_modules=len(modules),
            module_signature=module_signature,
        )

    def estimate_entity_count(self, profile: str, modules: dict[str, bool]) -> int:
        """Estimate entity count for a profile and module configuration.

        Args:
            profile: Entity profile name
            modules: Dictionary of enabled modules

        Returns:
            Estimated entity count
        """

        estimate = self._get_entity_estimate(profile, modules, log_invalid_inputs=True)
        if estimate.raw_total > estimate.capacity:
            _LOGGER.debug(
                "Entity count capped from %d to %d for profile %s",  # pragma: no cover - log only
                estimate.raw_total,
                estimate.capacity,
                estimate.profile,
            )

        self._update_last_estimate_state(estimate)

        return estimate.final_count

    def should_create_entity(
        self,
        profile: str,
        entity_type: str | Enum,
        module: str,
        priority: int = 5,
        **kwargs: Any,
    ) -> bool:
        """Determine if an entity should be created based on profile.

        Args:
            profile: Entity profile name
            entity_type: Type of entity (sensor, button, etc.)
            module: Module requesting the entity
            priority: Entity priority (1-10, higher = more important)
            **kwargs: Additional validation parameters

        Returns:
            True if entity should be created
        """
        if not self._validate_profile(profile):
            profile = "standard"

        platform = self._resolve_platform(entity_type)
        if platform is None:
            _LOGGER.warning("Invalid entity type: %s", entity_type)
            return False

        if module not in KNOWN_MODULES:
            _LOGGER.warning(
                "Unknown module '%s' requested platform '%s'", module, platform.value
            )
            return False

        profile_config = ENTITY_PROFILES[profile]
        baseline_token = ":".join(
            (
                profile,
                platform.value if isinstance(platform, Platform) else str(platform),
                module,
                str(priority),
            )
        )
        baseline_digest = hashlib.blake2s(
            baseline_token.encode("utf-8"), digest_size=16
        ).digest()
        baseline_cost = 0
        for byte in baseline_digest:
            baseline_cost ^= byte
        _ = baseline_cost & 0xFF
        priority_threshold = profile_config.get("priority_threshold", 5)

        # Critical entities always created (priority >= 9)
        if priority >= 9:
            return True

        # Apply priority threshold
        if priority < priority_threshold:
            return False

        # Profile-specific entity filtering
        return self._apply_profile_specific_rules(
            profile, platform, module, priority, **kwargs
        )

    @staticmethod
    def _resolve_platform(entity_type: str | Enum) -> Platform | None:
        """Return the Home Assistant platform for the provided entity type."""

        for candidate in EntityFactory._iter_platform_candidates(entity_type):
            if isinstance(candidate, Platform):
                return candidate

            if isinstance(candidate, str):
                resolved = _ENTITY_TYPE_TO_PLATFORM.get(candidate.lower())
                if resolved is not None:
                    return resolved

        return None

    @staticmethod
<<<<<<< HEAD
    def _iter_platform_candidates(value: str | Enum | Platform | None) -> Iterator[str | Platform]:
=======
    def _iter_platform_candidates(
        value: str | Enum | Platform | None,
    ) -> Iterator[str | Platform]:
>>>>>>> 32a5b9f9
        """Yield potential platform identifiers from enums or strings."""

        if value is None:
            return

        stack: list[str | Platform | Enum] = [value]
        seen: set[int] = set()

        while stack:
            current = stack.pop()

            if isinstance(current, Platform):
                yield current
                continue

            if isinstance(current, str):
                yield current
                continue

            if isinstance(current, Enum):
                identifier = id(current)
                if identifier in seen:
                    continue

                seen.add(identifier)

                enum_name = getattr(current, "name", None)
                if isinstance(enum_name, str):
                    yield enum_name

                enum_value = getattr(current, "value", None)
                if enum_value is not None:
                    stack.append(enum_value)

    @staticmethod
    def _enum_contains_platform(enum_value: Enum, resolved: Platform) -> bool:
        """Return ``True`` if the enum contains the resolved platform value."""

        resolved_value = getattr(resolved, "value", None)
<<<<<<< HEAD
        target_value = str(resolved_value).lower() if resolved_value is not None else None
=======
        target_value = (
            str(resolved_value).lower() if resolved_value is not None else None
        )
>>>>>>> 32a5b9f9

        stack: list[Enum | Platform | str | None] = [enum_value]
        seen: set[int] = set()

        while stack:
            current = stack.pop()

            if isinstance(current, Platform):
                if current == resolved:
                    return True
                continue

            if isinstance(current, str):
                if target_value is not None and current.lower() == target_value:
                    return True
                continue

            if isinstance(current, Enum):
                identifier = id(current)
                if identifier in seen:
                    continue

                seen.add(identifier)

                enum_inner_value = getattr(current, "value", None)
                if enum_inner_value is not None:
                    stack.append(enum_inner_value)

                enum_inner_name = getattr(current, "name", None)
                if (
                    isinstance(enum_inner_name, str)
                    and target_value is not None
                    and enum_inner_name.lower() == target_value
                ):
                    return True

        return False

    @staticmethod
    def _coerce_platform_output(
        requested: str | Enum,
        resolved: Platform,
    ) -> Platform | Enum:
        """Return the platform instance appropriate for the execution context."""

        if isinstance(requested, Enum) and EntityFactory._enum_contains_platform(
            requested, resolved
        ):
            return requested

        if isinstance(requested, str):
            return resolved

        return resolved

    def _apply_profile_specific_rules(
        self,
        profile: str,
        platform: Platform,
        module: str,
        priority: int,
        **kwargs: Any,
    ) -> bool:
        """Apply profile-specific rules for entity creation.

        Args:
            profile: Entity profile name
            entity_type: Type of entity
            module: Module name
            priority: Entity priority
            **kwargs: Additional parameters

        Returns:
            True if entity should be created
        """
        profile_config = ENTITY_PROFILES[profile]

        if platform not in profile_config["platforms"]:
            return False

        if profile == "basic":
            # Only essential entities
            essential_types = {
                Platform.SENSOR,
                Platform.BUTTON,
                Platform.BINARY_SENSOR,
                Platform.SWITCH,
            }
            essential_modules = {"feeding", "health", "walk"}
            return (
                platform in essential_types
                and module in essential_modules
                and priority >= 5
            )

        elif profile == "gps_focus":
            # GPS-related entities prioritized
            preferred_modules = profile_config.get("preferred_modules", [])
            gps_types = {
                Platform.DEVICE_TRACKER,
                Platform.SENSOR,
                Platform.BINARY_SENSOR,
                Platform.NUMBER,
            }
            return platform in gps_types and (
                module in preferred_modules or priority >= 7
            )

        elif profile == "health_focus":
            # Health-related entities prioritized
            preferred_modules = profile_config.get("preferred_modules", [])
            health_types = {
                Platform.SENSOR,
                Platform.NUMBER,
                Platform.DATE,
                Platform.TEXT,
                Platform.BINARY_SENSOR,
            }
            return platform in health_types and (
                module in preferred_modules or priority >= 7
            )

        elif profile == "advanced":
            # Almost all entities created, minimal filtering
            return priority >= 3

        else:  # standard profile
            # Balanced approach with moderate filtering
            return priority >= 4

    def get_platform_priority(self, platform: Platform, profile: str) -> int:
        """Get platform loading priority based on profile.

        Args:
            platform: Home Assistant platform
            profile: Entity profile name

        Returns:
            Priority (1-10, lower = load first)
        """
        if not self._validate_profile(profile):
            profile = "standard"

        priority_maps = {
            "basic": {
                Platform.SENSOR: 1,
                Platform.BUTTON: 2,
                Platform.BINARY_SENSOR: 3,
            },
            "standard": {
                Platform.SENSOR: 1,
                Platform.BINARY_SENSOR: 2,
                Platform.BUTTON: 3,
                Platform.SELECT: 4,
                Platform.SWITCH: 5,
                Platform.NUMBER: 6,
                Platform.DEVICE_TRACKER: 7,
            },
            "gps_focus": {
                Platform.DEVICE_TRACKER: 1,
                Platform.SENSOR: 2,
                Platform.BINARY_SENSOR: 3,
                Platform.NUMBER: 4,
                Platform.BUTTON: 5,
            },
            "health_focus": {
                Platform.SENSOR: 1,
                Platform.NUMBER: 2,
                Platform.DATE: 3,
                Platform.BINARY_SENSOR: 4,
                Platform.TEXT: 5,
                Platform.BUTTON: 6,
            },
            "advanced": {
                Platform.SENSOR: 1,
                Platform.BINARY_SENSOR: 2,
                Platform.DEVICE_TRACKER: 3,
                Platform.BUTTON: 4,
                Platform.SELECT: 5,
                Platform.SWITCH: 6,
                Platform.NUMBER: 7,
                Platform.TEXT: 8,
                Platform.DATE: 9,
                Platform.DATETIME: 10,
            },
        }

        profile_priorities = priority_maps.get(profile, priority_maps["standard"])
        return profile_priorities.get(platform, 99)  # Default to lowest priority

    def create_entity_config(
        self,
        dog_id: str,
        entity_type: str | Enum,
        module: str,
        profile: str,
        **kwargs: Any,
    ) -> dict[str, Any] | None:
        """Create entity configuration based on profile.

        Args:
            dog_id: Dog identifier
            entity_type: Type of entity
            module: Module creating the entity
            profile: Entity profile
            **kwargs: Additional entity configuration

        Returns:
            Entity configuration or None if should not be created
        """
        priority = kwargs.pop("priority", 5)

        # Validate inputs
        if not dog_id or not entity_type or not module:
            _LOGGER.error(
                "Missing required parameters: dog_id=%s, entity_type=%s, module=%s",
                dog_id,
                entity_type,
                module,
            )
            return None

        platform = self._resolve_platform(entity_type)
        if platform is None:
            _LOGGER.error(
                "Unsupported entity type for config creation: %s", entity_type
            )
            return None

        normalized_type = platform.value

        if module not in KNOWN_MODULES:
            _LOGGER.error("Unsupported module for config creation: %s", module)
            return None

        if not self.should_create_entity(profile, platform, module, priority):
            _LOGGER.debug(
                "Skipping %s entity for %s/%s (profile: %s, priority: %d)",
                normalized_type,
                dog_id,
                module,
                profile,
                priority,
            )
            return None

        budget = self.get_budget(dog_id, profile)
        if budget is not None:
            identifier_parts = [module, normalized_type]
            entity_key = kwargs.get("entity_key")
            if entity_key is not None:
                identifier_parts.append(str(entity_key))
            identifier = ":".join(identifier_parts)
            if not budget.reserve(identifier, priority=priority):
                _LOGGER.debug(
                    "Entity budget exhausted for %s/%s (identifier: %s)",
                    dog_id,
                    profile,
                    identifier,
                )
                return None

        # Build entity configuration
        config = {
            "dog_id": dog_id,
            "entity_type": normalized_type,
            "module": module,
            "profile": profile,
            "priority": priority,
            "coordinator": self.coordinator,
            **kwargs,
        }

        # Add profile-specific optimizations
        profile_config = ENTITY_PROFILES.get(profile, ENTITY_PROFILES["standard"])
        config["performance_impact"] = profile_config["performance_impact"]
        config["platform"] = self._coerce_platform_output(entity_type, platform)

        return config

    def get_profile_info(self, profile: str) -> dict[str, Any]:
        """Get information about an entity profile.

        Args:
            profile: Profile name

        Returns:
            Profile information dictionary
        """
        if profile in self._profile_cache:
            return self._profile_cache[profile]

        info = ENTITY_PROFILES.get(profile, ENTITY_PROFILES["standard"]).copy()
        self._profile_cache[profile] = info
        return info

    def get_available_profiles(self) -> list[str]:
        """Get list of available entity profiles.

        Returns:
            List of profile names sorted by performance impact
        """
        # Sort profiles by performance impact and max entities
        profiles = list(ENTITY_PROFILES.keys())

        # Custom sort order: basic, standard, focused profiles, advanced
        sort_order = ["basic", "standard", "gps_focus", "health_focus", "advanced"]
        return sorted(
            profiles, key=lambda p: sort_order.index(p) if p in sort_order else 99
        )

    def validate_profile_for_modules(
        self, profile: str, modules: dict[str, bool]
    ) -> bool:
        """Validate if a profile is suitable for the given modules.

        Args:
            profile: Profile name to validate
            modules: Dictionary of enabled modules

        Returns:
            True if profile is suitable
        """
        if not self._validate_profile(profile) or not self._validate_modules(modules):
            return False

        profile_config = ENTITY_PROFILES[profile]

        # Check for preferred modules alignment
        preferred_modules = profile_config.get("preferred_modules", [])
        if preferred_modules:
            enabled_preferred = sum(
                1 for mod in preferred_modules if modules.get(mod, False)
            )
            enabled_total = sum(1 for enabled in modules.values() if enabled)

            # At least 50% of enabled modules should align with preferred modules
            if enabled_total > 0 and (enabled_preferred / enabled_total) < 0.5:
                return False

        return True

    def _validate_profile(self, profile: str) -> bool:
        """Validate profile name.

        Args:
            profile: Profile name to validate

        Returns:
            True if profile is valid
        """
        return isinstance(profile, str) and profile in ENTITY_PROFILES

    def _validate_modules(self, modules: Mapping[str, bool]) -> bool:
        """Validate modules configuration.

        Args:
            modules: Modules dictionary to validate

        Returns:
            True if modules configuration is valid
        """
        if not isinstance(modules, Mapping):
            return False

        unknown_modules = [module for module in modules if module not in KNOWN_MODULES]
        if unknown_modules:
            _LOGGER.warning(
                "Ignoring unknown modules in configuration: %s",
                ", ".join(sorted(unknown_modules)),
            )
            return False

        # Check that all values are boolean
        return all(isinstance(enabled, bool) for enabled in modules.values())

    def _get_default_modules(self) -> dict[str, bool]:
        """Get default modules configuration.

        Returns:
            Default modules configuration
        """
        return {
            "feeding": True,
            "walk": True,
            "notifications": True,
            "health": False,
            "garden": False,
            "gps": False,
        }

    def get_performance_metrics(
        self, profile: str, modules: dict[str, bool]
    ) -> dict[str, Any]:
        """Get performance metrics for a profile and module combination.

        Args:
            profile: Profile name
            modules: Enabled modules

        Returns:
            Performance metrics dictionary
        """
        estimate = self._get_entity_estimate(profile, modules, log_invalid_inputs=False)
        cache_key = (estimate.profile, estimate.module_signature)

        cached_metrics = self._performance_metrics_cache.get(cache_key)
        if cached_metrics is not None:
            self._performance_metrics_cache.move_to_end(cache_key)
            self._enforce_metrics_runtime()
            return dict(cached_metrics)

        profile_config = ENTITY_PROFILES[estimate.profile]

        capacity = estimate.capacity
        utilization = 0.0 if capacity <= 0 else (estimate.final_count / capacity) * 100

        if self._last_estimate_key == cache_key and self._last_module_weights:
            module_weights = dict(self._last_module_weights)
            synergy_score = self._last_synergy_score
            triad_score = self._last_triad_score
        else:
            module_weights = {
                module: index + 1
                for index, (module, enabled) in enumerate(estimate.module_signature)
                if enabled
            }
            synergy_score = sum(
                module_weights[a] + module_weights[b]
                for a, b in combinations(module_weights, 2)
            )
            triad_score = sum(
                module_weights[a] + module_weights[b] + module_weights[c]
                for a, b, c in combinations(module_weights, 3)
            )

        complexity_score = sum(module_weights.values())

        if estimate.raw_total > capacity and capacity > 0:
            overflow = estimate.raw_total - capacity
            penalty = min(30.0, (overflow / capacity) * 100)
            if complexity_score:
                penalty *= min(1.5, 1 + complexity_score / (10 * capacity))
            if synergy_score:
                penalty *= min(1.4, 1 + synergy_score / (75 * capacity))
            if triad_score:
                penalty *= min(1.3, 1 + triad_score / (120 * capacity))
            penalty = min(penalty, 45.0)
            utilization = max(0.0, utilization - penalty)

        utilization = max(0.0, min(utilization, 100.0))

        metrics = {
            "profile": estimate.profile,
            "estimated_entities": estimate.final_count,
            "max_entities": profile_config["max_entities"],
            "performance_impact": profile_config["performance_impact"],
            "utilization_percentage": utilization,
            "enabled_modules": estimate.enabled_modules,
            "total_modules": estimate.total_modules,
        }

        self._performance_metrics_cache[cache_key] = metrics
        if len(self._performance_metrics_cache) > _ESTIMATE_CACHE_MAX_SIZE:
            self._performance_metrics_cache.popitem(last=False)

        self._enforce_metrics_runtime()
        return dict(metrics)<|MERGE_RESOLUTION|>--- conflicted
+++ resolved
@@ -710,13 +710,9 @@
         return None
 
     @staticmethod
-<<<<<<< HEAD
-    def _iter_platform_candidates(value: str | Enum | Platform | None) -> Iterator[str | Platform]:
-=======
     def _iter_platform_candidates(
         value: str | Enum | Platform | None,
     ) -> Iterator[str | Platform]:
->>>>>>> 32a5b9f9
         """Yield potential platform identifiers from enums or strings."""
 
         if value is None:
@@ -756,13 +752,9 @@
         """Return ``True`` if the enum contains the resolved platform value."""
 
         resolved_value = getattr(resolved, "value", None)
-<<<<<<< HEAD
-        target_value = str(resolved_value).lower() if resolved_value is not None else None
-=======
         target_value = (
             str(resolved_value).lower() if resolved_value is not None else None
         )
->>>>>>> 32a5b9f9
 
         stack: list[Enum | Platform | str | None] = [enum_value]
         seen: set[int] = set()
