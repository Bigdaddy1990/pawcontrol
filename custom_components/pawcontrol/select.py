"""Select platform for Paw Control integration.

This module provides comprehensive select entities for dog monitoring configuration
including mode selections, option choices, and status settings. All select entities
are designed to meet Home Assistant's Bronze quality ambitions with full type
annotations, async operations, and robust validation.
"""

from __future__ import annotations

import asyncio
import logging
from collections.abc import Mapping, Sequence
from typing import TYPE_CHECKING, Any, cast

from homeassistant.components.select import SelectEntity
from homeassistant.core import HomeAssistant
from homeassistant.helpers.entity import EntityCategory
from homeassistant.helpers.entity_platform import AddEntitiesCallback
from homeassistant.helpers.restore_state import RestoreEntity
from homeassistant.util import dt as dt_util

from .compat import HomeAssistantError
from .const import (
    ACTIVITY_LEVELS,
    ATTR_DOG_ID,
    ATTR_DOG_NAME,
    DEFAULT_PERFORMANCE_MODE,
    DOG_SIZES,
    FOOD_TYPES,
    GPS_SOURCES,
    HEALTH_STATUS_OPTIONS,
    MEAL_TYPES,
    MODULE_FEEDING,
    MODULE_GPS,
    MODULE_HEALTH,
    MODULE_WALK,
    MOOD_OPTIONS,
    PERFORMANCE_MODES,
)
from .coordinator import PawControlCoordinator
from .entity import PawControlEntity
from .notifications import NotificationPriority
from .runtime_data import get_runtime_data
from .types import (
    DOG_ID_FIELD,
<<<<<<< HEAD
    DOG_MODULES_FIELD,
    DOG_NAME_FIELD,
    DOG_SIZE_FIELD,
    DogConfigData,
    PawControlRuntimeData,
    coerce_dog_modules_config,
=======
    DOG_NAME_FIELD,
    DOG_SIZE_FIELD,
    DogConfigData,
    PawControlConfigEntry,
    PawControlRuntimeData,
    ensure_dog_modules_mapping,
>>>>>>> 2f83dc2d
)
from .utils import async_call_add_entities, deep_merge_dicts

if TYPE_CHECKING:
    from .data_manager import PawControlDataManager

_LOGGER = logging.getLogger(__name__)

# Type aliases for better code readability
AttributeDict = dict[str, Any]

# Select entities invoke coordinator-backed actions. The coordinator is
# responsible for serialising writes, so we allow unlimited parallel updates at
# the entity layer.
PARALLEL_UPDATES = 0


# Additional option lists for selects
WALK_MODES = [
    "automatic",
    "manual",
    "hybrid",
]

NOTIFICATION_PRIORITIES = [
    "low",
    "normal",
    "high",
    "urgent",
]

TRACKING_MODES = [
    "continuous",
    "interval",
    "on_demand",
    "battery_saver",
]

TRACKING_MODE_PRESETS: dict[str, dict[str, Any]] = {
    "continuous": {
        "update_interval_seconds": 15,
        "auto_start_walk": True,
        "track_route": True,
    },
    "interval": {
        "update_interval_seconds": 60,
        "auto_start_walk": True,
        "track_route": True,
    },
    "on_demand": {
        "update_interval_seconds": 300,
        "auto_start_walk": False,
        "track_route": False,
    },
    "battery_saver": {
        "update_interval_seconds": 180,
        "auto_start_walk": True,
        "route_smoothing": True,
    },
}

LOCATION_ACCURACY_CONFIGS: dict[str, dict[str, Any]] = {
    "low": {
        "gps_accuracy_threshold": 150.0,
        "min_distance_for_point": 50.0,
    },
    "balanced": {
        "gps_accuracy_threshold": 75.0,
        "min_distance_for_point": 25.0,
    },
    "high": {
        "gps_accuracy_threshold": 30.0,
        "min_distance_for_point": 10.0,
    },
    "best": {
        "gps_accuracy_threshold": 10.0,
        "min_distance_for_point": 5.0,
        "route_smoothing": False,
    },
}

FEEDING_SCHEDULES = [
    "flexible",
    "strict",
    "custom",
]

GROOMING_TYPES = [
    "bath",
    "brush",
    "nails",
    "teeth",
    "trim",
    "full_grooming",
]

WEATHER_CONDITIONS = [
    "any",
    "sunny",
    "cloudy",
    "light_rain",
    "no_rain",
    "warm",
    "cool",
]


async def _async_add_entities_in_batches(
    async_add_entities_func: AddEntitiesCallback,
<<<<<<< HEAD
    entities: Sequence[PawControlSelectBase],
    *,
=======
    entities: list[PawControlSelectBase],
>>>>>>> 2f83dc2d
    batch_size: int = 10,
    delay_between_batches: float = 0.1,
) -> None:
    """Add select entities in small batches to prevent Entity Registry overload.

    The Entity Registry logs warnings when >200 messages occur rapidly.
    By batching entities and adding delays, we prevent registry overload.

    Args:
        async_add_entities_func: The actual async_add_entities callback
        entities: List of select entities to add
        batch_size: Number of entities per batch (default: 10)
        delay_between_batches: Seconds to wait between batches (default: 0.1s)
    """
    total_entities = len(entities)

    _LOGGER.debug(
        "Adding %d select entities in batches of %d to prevent Registry overload",
        total_entities,
        batch_size,
    )

    # Process entities in batches
    for i in range(0, total_entities, batch_size):
        batch = entities[i : i + batch_size]
        batch_num = (i // batch_size) + 1
        total_batches = (total_entities + batch_size - 1) // batch_size

        _LOGGER.debug(
            "Processing select batch %d/%d with %d entities",
            batch_num,
            total_batches,
            len(batch),
        )

        # Add batch without update_before_add to reduce Registry load
        await async_call_add_entities(
            async_add_entities_func, batch, update_before_add=False
        )

        # Small delay between batches to prevent Registry flooding
        if i + batch_size < total_entities:  # No delay after last batch
            await asyncio.sleep(delay_between_batches)


async def async_setup_entry(
    hass: HomeAssistant,
    entry: PawControlConfigEntry,
    async_add_entities: AddEntitiesCallback,
) -> None:
    """Set up Paw Control select platform.

    Creates select entities for all configured dogs to control various
    options and modes. Selects provide dropdown choices for configuration
    and operational settings.

    Args:
        hass: Home Assistant instance
        entry: Configuration entry containing dog configurations
        async_add_entities: Callback to add select entities
    """
    runtime_data = get_runtime_data(hass, entry)
    if runtime_data is None:
        _LOGGER.error("Runtime data missing for entry %s", entry.entry_id)
        return

    coordinator: PawControlCoordinator = runtime_data.coordinator
    dogs: list[DogConfigData] = runtime_data.dogs

    entities: list[PawControlSelectBase] = []

    # Create select entities for each configured dog
    for dog in dogs:
        dog_id = dog[DOG_ID_FIELD]
        dog_name = dog[DOG_NAME_FIELD]
<<<<<<< HEAD
        modules = coerce_dog_modules_config(dog.get(DOG_MODULES_FIELD))
=======
        modules = ensure_dog_modules_mapping(dog)
>>>>>>> 2f83dc2d

        _LOGGER.debug("Creating select entities for dog: %s (%s)", dog_name, dog_id)

        # Base selects - always created for every dog
        entities.extend(_create_base_selects(coordinator, dog_id, dog_name, dog))

        # Module-specific selects
        if modules.get(MODULE_FEEDING, False):
            entities.extend(_create_feeding_selects(coordinator, dog_id, dog_name))

        if modules.get(MODULE_WALK, False):
            entities.extend(_create_walk_selects(coordinator, dog_id, dog_name))

        if modules.get(MODULE_GPS, False):
            entities.extend(_create_gps_selects(coordinator, dog_id, dog_name))

        if modules.get(MODULE_HEALTH, False):
            entities.extend(_create_health_selects(coordinator, dog_id, dog_name))

    # Add entities in smaller batches to prevent Entity Registry overload
    # With 32+ select entities (2 dogs), batching prevents Registry flooding
    await _async_add_entities_in_batches(async_add_entities, entities, batch_size=10)

    _LOGGER.info(
        "Created %d select entities for %d dogs using batched approach",
        len(entities),
        len(dogs),
    )


def _create_base_selects(
    coordinator: PawControlCoordinator,
    dog_id: str,
    dog_name: str,
    dog_config: DogConfigData,
) -> list[PawControlSelectBase]:
    """Create base selects that are always present for every dog.

    Args:
        coordinator: Data coordinator instance
        dog_id: Unique identifier for the dog
        dog_name: Display name for the dog
        dog_config: Dog configuration data

    Returns:
        List of base select entities
    """
    return [
        PawControlDogSizeSelect(coordinator, dog_id, dog_name, dog_config),
        PawControlPerformanceModeSelect(coordinator, dog_id, dog_name),
        PawControlNotificationPrioritySelect(coordinator, dog_id, dog_name),
    ]


def _create_feeding_selects(
    coordinator: PawControlCoordinator, dog_id: str, dog_name: str
) -> list[PawControlSelectBase]:
    """Create feeding-related selects for a dog.

    Args:
        coordinator: Data coordinator instance
        dog_id: Unique identifier for the dog
        dog_name: Display name for the dog

    Returns:
        List of feeding select entities
    """
    return [
        PawControlFoodTypeSelect(coordinator, dog_id, dog_name),
        PawControlFeedingScheduleSelect(coordinator, dog_id, dog_name),
        PawControlDefaultMealTypeSelect(coordinator, dog_id, dog_name),
        PawControlFeedingModeSelect(coordinator, dog_id, dog_name),
    ]


def _create_walk_selects(
    coordinator: PawControlCoordinator, dog_id: str, dog_name: str
) -> list[PawControlSelectBase]:
    """Create walk-related selects for a dog.

    Args:
        coordinator: Data coordinator instance
        dog_id: Unique identifier for the dog
        dog_name: Display name for the dog

    Returns:
        List of walk select entities
    """
    return [
        PawControlWalkModeSelect(coordinator, dog_id, dog_name),
        PawControlWeatherPreferenceSelect(coordinator, dog_id, dog_name),
        PawControlWalkIntensitySelect(coordinator, dog_id, dog_name),
    ]


def _create_gps_selects(
    coordinator: PawControlCoordinator, dog_id: str, dog_name: str
) -> list[PawControlSelectBase]:
    """Create GPS and location-related selects for a dog.

    Args:
        coordinator: Data coordinator instance
        dog_id: Unique identifier for the dog
        dog_name: Display name for the dog

    Returns:
        List of GPS select entities
    """
    return [
        PawControlGPSSourceSelect(coordinator, dog_id, dog_name),
        PawControlTrackingModeSelect(coordinator, dog_id, dog_name),
        PawControlLocationAccuracySelect(coordinator, dog_id, dog_name),
    ]


def _create_health_selects(
    coordinator: PawControlCoordinator, dog_id: str, dog_name: str
) -> list[PawControlSelectBase]:
    """Create health and medical-related selects for a dog.

    Args:
        coordinator: Data coordinator instance
        dog_id: Unique identifier for the dog
        dog_name: Display name for the dog

    Returns:
        List of health select entities
    """
    return [
        PawControlHealthStatusSelect(coordinator, dog_id, dog_name),
        PawControlActivityLevelSelect(coordinator, dog_id, dog_name),
        PawControlMoodSelect(coordinator, dog_id, dog_name),
        PawControlGroomingTypeSelect(coordinator, dog_id, dog_name),
    ]


class PawControlSelectBase(PawControlEntity, SelectEntity, RestoreEntity):
    """Base class for all Paw Control select entities.

    Provides common functionality and ensures consistent behavior across
    all select types. Includes proper device grouping, state persistence,
    validation, and error handling.
    """

    def __init__(
        self,
        coordinator: PawControlCoordinator,
        dog_id: str,
        dog_name: str,
        select_type: str,
        *,
        options: list[str],
        icon: str | None = None,
        entity_category: EntityCategory | None = None,
        initial_option: str | None = None,
    ) -> None:
        """Initialize the select entity.

        Args:
            coordinator: Data coordinator for updates
            dog_id: Unique identifier for the dog
            dog_name: Display name for the dog
            select_type: Type identifier for the select
            options: List of available options
            icon: Material Design icon
            entity_category: Entity category for organization
            initial_option: Initial selected option
        """
        super().__init__(coordinator, dog_id, dog_name)
        self._select_type = select_type
        self._current_option = initial_option

        # Entity configuration
        self._attr_unique_id = f"pawcontrol_{dog_id}_{select_type}"
        self._apply_name_suffix(select_type.replace("_", " ").title())
        self._attr_options = options
        self._attr_icon = icon
        self._attr_entity_category = entity_category

        # Link entity to PawControl device entry for the dog
        self.update_device_metadata(
            model="Smart Dog Monitoring",
            sw_version="1.0.0",
            configuration_url="https://github.com/BigDaddy1990/pawcontrol",
        )

    def _get_runtime_data(self) -> PawControlRuntimeData | None:
        """Return runtime data associated with the config entry."""

        if self.hass is None:
            return None

        return get_runtime_data(self.hass, self.coordinator.config_entry)

    def _get_domain_entry_data(self) -> dict[str, Any]:
        """Return the hass.data payload for this config entry."""

        runtime_data = self._get_runtime_data()
        if runtime_data is not None:
            return runtime_data.as_dict()

        return {}

<<<<<<< HEAD
    def _get_data_manager(self) -> PawControlDataManager | None:
=======
    def _get_data_manager(self) -> Any | None:
>>>>>>> 2f83dc2d
        """Return the data manager for persistence if available."""

        runtime_data = self._get_runtime_data()
        if runtime_data is not None:
            manager_container = getattr(runtime_data, "runtime_managers", None)
            if manager_container is not None:
                return getattr(manager_container, "data_manager", None)

        entry_data = self._get_domain_entry_data()
        managers = entry_data.get("runtime_managers")
<<<<<<< HEAD
        if managers is None:
            return None

        manager_obj = getattr(managers, "data_manager", None)
        if manager_obj is not None:
            return cast(PawControlDataManager | None, manager_obj)

        if isinstance(managers, Mapping):
            candidate = managers.get("data_manager")
            if candidate is not None:
                return cast(PawControlDataManager | None, candidate)

=======
        if hasattr(managers, "data_manager"):
            return cast(Any, managers).data_manager
        if isinstance(managers, dict):
            return managers.get("data_manager")
>>>>>>> 2f83dc2d
        return None

    def _get_current_gps_config(self) -> dict[str, Any]:
        """Return the currently stored GPS configuration."""

        dog_data = self.coordinator.get_dog_data(self._dog_id)
        if not dog_data:
            return {}

        gps_data = dog_data.get("gps")
        if not isinstance(gps_data, Mapping):
            return {}

        config = gps_data.get("config")
        if isinstance(config, Mapping):
            return cast(dict[str, Any], dict(config))
        if isinstance(config, dict):
            return cast(dict[str, Any], config)
        return {}

    async def _async_update_module_settings(
        self,
        module: str,
        updates: dict[str, Any],
    ) -> None:
        """Persist updates for a module and refresh coordinator data."""

        data_manager = self._get_data_manager()
        if data_manager:
            try:
                await data_manager.async_update_dog_data(
                    self._dog_id, {module: updates}
                )
            except Exception as err:  # pragma: no cover - defensive log
                _LOGGER.warning(
                    "Failed to persist %s updates for %s: %s",
                    module,
                    self._dog_name,
                    err,
                )

        coordinator_data = dict(self.coordinator.data or {})
        existing_dog = cast(dict[str, Any], coordinator_data.get(self._dog_id, {}))
        dog_data = existing_dog.copy()
        existing = dog_data.get(module, {})
        if isinstance(existing, dict):
            merged = deep_merge_dicts(existing, updates)
        else:
            merged = updates
        dog_data[module] = merged
        coordinator_data[self._dog_id] = dog_data
        update_result = self.coordinator.async_set_updated_data(coordinator_data)
        if asyncio.iscoroutine(update_result):
            await update_result

    async def _async_update_gps_settings(
        self,
        *,
        state_updates: dict[str, Any] | None = None,
        config_updates: dict[str, Any] | None = None,
    ) -> None:
        """Update stored GPS settings and apply them to the GPS manager."""

        gps_updates: dict[str, Any] = {}
        merged_config: dict[str, Any] | None = None

        if state_updates:
            gps_updates.update(state_updates)

        if config_updates:
            current_config = self._get_current_gps_config()
            merged_config = deep_merge_dicts(current_config, config_updates)
            gps_updates.setdefault("config", merged_config)

        if gps_updates:
            await self._async_update_module_settings("gps", gps_updates)

        if merged_config:
            runtime_data = self._get_runtime_data()
            gps_manager = (
                getattr(runtime_data, "gps_geofence_manager", None)
                if runtime_data
                else None
            )
            if gps_manager:
                try:
                    await gps_manager.async_configure_dog_gps(
                        self._dog_id, merged_config
                    )
                except Exception as err:  # pragma: no cover - defensive log
                    _LOGGER.warning(
                        "Failed to apply GPS configuration for %s: %s",
                        self._dog_name,
                        err,
                    )

    async def async_added_to_hass(self) -> None:
        """Called when entity is added to Home Assistant.

        Restores the previous option and sets up any required listeners.
        """
        await super().async_added_to_hass()

        # Restore previous option
        last_state = await self.async_get_last_state()
        if last_state is not None and last_state.state in self.options:
            self._current_option = last_state.state
            _LOGGER.debug(
                "Restored select option for %s %s: %s",
                self._dog_name,
                self._select_type,
                self._current_option,
            )

    @property
    def current_option(self) -> str | None:
        """Return the current selected option.

        Returns:
            Currently selected option
        """
        return self._current_option

    @property
    def extra_state_attributes(self) -> AttributeDict:
        """Return additional state attributes for the select.

        Provides information about the select's function and available options.

        Returns:
            Dictionary of additional state attributes
        """
        attrs: AttributeDict = {
            ATTR_DOG_ID: self._dog_id,
            ATTR_DOG_NAME: self._dog_name,
            "select_type": self._select_type,
            "available_options": self.options,
            "last_changed": dt_util.utcnow().isoformat(),
        }

        # Add dog-specific information
        dog_data = self._get_dog_data()
        if dog_data and "dog_info" in dog_data:
            dog_info = dog_data["dog_info"]
            attrs.update(
                {
                    "dog_breed": dog_info.get("dog_breed", ""),
                    "dog_age": dog_info.get("dog_age"),
                    "dog_size": dog_info.get("dog_size"),
                }
            )

        return attrs

    async def async_select_option(self, option: str) -> None:
        """Select an option.

        Args:
            option: Option to select

        Raises:
            HomeAssistantError: If option is invalid or cannot be set
        """
        if option not in self.options:
            raise HomeAssistantError(
                f"Invalid option '{option}' for {self._select_type}"
            )

        try:
            await self._async_set_select_option(option)
            self._current_option = option
            self.async_write_ha_state()

            _LOGGER.info(
                "Set %s for %s (%s) to '%s'",
                self._select_type,
                self._dog_name,
                self._dog_id,
                option,
            )

        except Exception as err:
            _LOGGER.error(
                "Failed to set %s for %s: %s", self._select_type, self._dog_name, err
            )
            raise HomeAssistantError(f"Failed to set {self._select_type}") from err

    async def _async_set_select_option(self, option: str) -> None:
        """Set the select option implementation.

        This method should be overridden by subclasses to implement
        specific select functionality.

        Args:
            option: Option to set
        """
        # Base implementation - subclasses should override
        pass

    def _get_dog_data(self) -> dict[str, Any] | None:
        """Get data for this select's dog from the coordinator.

        Returns:
            Dog data dictionary or None if not available
        """
        if not self.coordinator.available:
            return None

        return self.coordinator.get_dog_data(self._dog_id)

    def _get_module_data(self, module: str) -> dict[str, Any] | None:
        """Get specific module data for this dog.

        Args:
            module: Module name to retrieve data for

        Returns:
            Module data dictionary or None if not available
        """
        return self.coordinator.get_module_data(self._dog_id, module)

    @property
    def available(self) -> bool:
        """Return if the select is available.

        A select is available when the coordinator is available and
        the dog data can be retrieved.

        Returns:
            True if select is available, False otherwise
        """
        return self.coordinator.available and self._get_dog_data() is not None


# Base selects
class PawControlDogSizeSelect(PawControlSelectBase):
    """Select entity for the dog's size category."""

    def __init__(
        self,
        coordinator: PawControlCoordinator,
        dog_id: str,
        dog_name: str,
        dog_config: DogConfigData,
    ) -> None:
        """Initialize the dog size select."""
<<<<<<< HEAD
        current_size = dog_config.get(DOG_SIZE_FIELD, "medium")
=======
        size_value = cast(str | None, dog_config.get(DOG_SIZE_FIELD))
        current_size = size_value or "medium"
>>>>>>> 2f83dc2d

        super().__init__(
            coordinator,
            dog_id,
            dog_name,
            "size",
            options=list(DOG_SIZES),
            icon="mdi:dog",
            entity_category=EntityCategory.CONFIG,
            initial_option=current_size,
        )

    async def _async_set_select_option(self, option: str) -> None:
        """Set the dog's size."""
        # This would update the dog's size in the configuration
        # and trigger size-related calculations
        await self.coordinator.async_refresh_dog(self._dog_id)

    @property
    def extra_state_attributes(self) -> AttributeDict:
        """Return additional attributes for the size select."""
        attrs = dict(super().extra_state_attributes or {})

        # Add size-specific information
        size_info = self._get_size_info(self.current_option)
        attrs.update(size_info)

        return attrs

    def _get_size_info(self, size: str | None) -> dict[str, Any]:
        """Get information about the selected size.

        Args:
            size: Selected size category

        Returns:
            Size information dictionary
        """
        if size is None:
            return {}

        size_data = {
            "toy": {
                "weight_range": "1-6kg",
                "exercise_needs": "low",
                "food_portion": "small",
            },
            "small": {
                "weight_range": "6-12kg",
                "exercise_needs": "moderate",
                "food_portion": "small",
            },
            "medium": {
                "weight_range": "12-27kg",
                "exercise_needs": "moderate",
                "food_portion": "medium",
            },
            "large": {
                "weight_range": "27-45kg",
                "exercise_needs": "high",
                "food_portion": "large",
            },
            "giant": {
                "weight_range": "45-90kg",
                "exercise_needs": "high",
                "food_portion": "extra_large",
            },
        }

        if size is None:
            return {}

        return size_data.get(size, {})


class PawControlPerformanceModeSelect(PawControlSelectBase):
    """Select entity for system performance mode."""

    def __init__(
        self, coordinator: PawControlCoordinator, dog_id: str, dog_name: str
    ) -> None:
        """Initialize the performance mode select."""
        super().__init__(
            coordinator,
            dog_id,
            dog_name,
            "performance_mode",
            options=list(PERFORMANCE_MODES),
            icon="mdi:speedometer",
            entity_category=EntityCategory.CONFIG,
            initial_option=DEFAULT_PERFORMANCE_MODE,
        )

    async def _async_set_select_option(self, option: str) -> None:
        """Set the performance mode."""
        # This would update system performance settings
        pass

    @property
    def extra_state_attributes(self) -> AttributeDict:
        """Return additional attributes for performance mode."""
        attrs = dict(super().extra_state_attributes or {})

        mode_info = self._get_performance_mode_info(self.current_option)
        attrs.update(mode_info)

        return attrs

    def _get_performance_mode_info(self, mode: str | None) -> dict[str, Any]:
        """Get information about the selected performance mode.

        Args:
            mode: Selected performance mode

        Returns:
            Performance mode information
        """
        if mode is None:
            return {}

        mode_data = {
            "minimal": {
                "description": "Minimal resource usage, longer update intervals",
                "update_interval": "5 minutes",
                "battery_impact": "minimal",
            },
            "balanced": {
                "description": "Balanced performance and resource usage",
                "update_interval": "2 minutes",
                "battery_impact": "moderate",
            },
            "full": {
                "description": "Maximum performance, frequent updates",
                "update_interval": "30 seconds",
                "battery_impact": "high",
            },
        }

        if mode is None:
            return {}

        if mode is None:
            return {}

        return mode_data.get(mode, {})


class PawControlNotificationPrioritySelect(PawControlSelectBase):
    """Select entity for default notification priority."""

    def __init__(
        self, coordinator: PawControlCoordinator, dog_id: str, dog_name: str
    ) -> None:
        """Initialize the notification priority select."""
        super().__init__(
            coordinator,
            dog_id,
            dog_name,
            "notification_priority",
            options=NOTIFICATION_PRIORITIES,
            icon="mdi:bell-ring",
            initial_option="normal",
        )

    async def _async_set_select_option(self, option: str) -> None:
        """Set the notification priority."""

        try:
            priority = NotificationPriority(option)
        except ValueError as err:
            raise HomeAssistantError(
                f"Unsupported notification priority '{option}'"
            ) from err

        runtime_data = self._get_runtime_data()
        notification_manager = getattr(runtime_data, "notification_manager", None)

        if notification_manager is None:
            entry_data = self._get_domain_entry_data()
            notification_manager = entry_data.get(
                "notification_manager"
            ) or entry_data.get("notifications")

        if notification_manager:
            await notification_manager.async_set_priority_threshold(
                self._dog_id, priority
            )
        else:
            _LOGGER.debug(
                "Notification manager not available when updating priority for %s",
                self._dog_name,
            )

        timestamp = dt_util.utcnow().isoformat()
        await self._async_update_module_settings(
            "notifications",
            {
                "default_priority": option,
                "priority_last_updated": timestamp,
                "priority_numeric": priority.value_numeric,
            },
        )


# Feeding selects
class PawControlFoodTypeSelect(PawControlSelectBase):
    """Select entity for primary food type."""

    def __init__(
        self, coordinator: PawControlCoordinator, dog_id: str, dog_name: str
    ) -> None:
        """Initialize the food type select."""
        super().__init__(
            coordinator,
            dog_id,
            dog_name,
            "food_type",
            options=list(FOOD_TYPES),
            icon="mdi:food",
            initial_option="dry_food",
        )

    async def _async_set_select_option(self, option: str) -> None:
        """Set the food type."""
        # This would update feeding calculations and nutritional data
        pass

    @property
    def extra_state_attributes(self) -> AttributeDict:
        """Return additional attributes for food type."""
        attrs = dict(super().extra_state_attributes or {})

        food_info = self._get_food_type_info(self.current_option)
        attrs.update(food_info)

        return attrs

    def _get_food_type_info(self, food_type: str | None) -> dict[str, Any]:
        """Get information about the selected food type.

        Args:
            food_type: Selected food type

        Returns:
            Food type information
        """
        if food_type is None:
            return {}

        food_data = {
            "dry_food": {
                "calories_per_gram": 3.5,
                "moisture_content": "10%",
                "storage": "dry place",
                "shelf_life": "12-18 months",
            },
            "wet_food": {
                "calories_per_gram": 1.2,
                "moisture_content": "75%",
                "storage": "refrigerate after opening",
                "shelf_life": "2-3 days opened",
            },
            "barf": {
                "calories_per_gram": 2.0,
                "moisture_content": "70%",
                "storage": "frozen until use",
                "shelf_life": "3-6 months frozen",
            },
            "home_cooked": {
                "calories_per_gram": 1.8,
                "moisture_content": "65%",
                "storage": "refrigerate",
                "shelf_life": "2-3 days",
            },
            "mixed": {
                "calories_per_gram": 2.5,
                "moisture_content": "40%",
                "storage": "varies",
                "shelf_life": "varies",
            },
        }

        if food_type is None:
            return {}

        return food_data.get(food_type, {})


class PawControlFeedingScheduleSelect(PawControlSelectBase):
    """Select entity for feeding schedule type."""

    def __init__(
        self, coordinator: PawControlCoordinator, dog_id: str, dog_name: str
    ) -> None:
        """Initialize the feeding schedule select."""
        super().__init__(
            coordinator,
            dog_id,
            dog_name,
            "feeding_schedule",
            options=FEEDING_SCHEDULES,
            icon="mdi:calendar-clock",
            initial_option="flexible",
        )

    async def _async_set_select_option(self, option: str) -> None:
        """Set the feeding schedule."""
        # This would update feeding schedule enforcement
        pass


class PawControlDefaultMealTypeSelect(PawControlSelectBase):
    """Select entity for default meal type."""

    def __init__(
        self, coordinator: PawControlCoordinator, dog_id: str, dog_name: str
    ) -> None:
        """Initialize the default meal type select."""
        super().__init__(
            coordinator,
            dog_id,
            dog_name,
            "default_meal_type",
            options=list(MEAL_TYPES),
            icon="mdi:food-drumstick",
            initial_option="dinner",
        )

    async def _async_set_select_option(self, option: str) -> None:
        """Set the default meal type."""
        # This would update default feeding behavior
        pass


class PawControlFeedingModeSelect(PawControlSelectBase):
    """Select entity for feeding mode."""

    def __init__(
        self, coordinator: PawControlCoordinator, dog_id: str, dog_name: str
    ) -> None:
        """Initialize the feeding mode select."""
        super().__init__(
            coordinator,
            dog_id,
            dog_name,
            "feeding_mode",
            options=["manual", "scheduled", "automatic"],
            icon="mdi:cog",
            initial_option="manual",
        )

    async def _async_set_select_option(self, option: str) -> None:
        """Set the feeding mode."""
        # This would configure feeding automation level
        pass


# Walk selects
class PawControlWalkModeSelect(PawControlSelectBase):
    """Select entity for walk tracking mode."""

    def __init__(
        self, coordinator: PawControlCoordinator, dog_id: str, dog_name: str
    ) -> None:
        """Initialize the walk mode select."""
        super().__init__(
            coordinator,
            dog_id,
            dog_name,
            "walk_mode",
            options=WALK_MODES,
            icon="mdi:walk",
            initial_option="automatic",
        )

    async def _async_set_select_option(self, option: str) -> None:
        """Set the walk mode."""
        # This would configure walk detection and tracking
        pass

    @property
    def extra_state_attributes(self) -> AttributeDict:
        """Return additional attributes for walk mode."""
        attrs = dict(super().extra_state_attributes or {})

        mode_info = self._get_walk_mode_info(self.current_option)
        attrs.update(mode_info)

        return attrs

    def _get_walk_mode_info(self, mode: str | None) -> dict[str, Any]:
        """Get information about the selected walk mode.

        Args:
            mode: Selected walk mode

        Returns:
            Walk mode information
        """
<<<<<<< HEAD
        if mode is None:
            return {}

        mode_data = {
=======
        mode_data: dict[str, dict[str, Any]] = {
>>>>>>> 2f83dc2d
            "automatic": {
                "description": "Automatically detect walk start/end",
                "gps_required": True,
                "accuracy": "high",
            },
            "manual": {
                "description": "Manually start and end walks",
                "gps_required": False,
                "accuracy": "user-dependent",
            },
            "hybrid": {
                "description": "Automatic detection with manual override",
                "gps_required": True,
                "accuracy": "very high",
            },
        }

        if mode is None:
            return {}

        return mode_data.get(mode, {})


class PawControlWeatherPreferenceSelect(PawControlSelectBase):
    """Select entity for walk weather preference."""

    def __init__(
        self, coordinator: PawControlCoordinator, dog_id: str, dog_name: str
    ) -> None:
        """Initialize the weather preference select."""
        super().__init__(
            coordinator,
            dog_id,
            dog_name,
            "weather_preference",
            options=WEATHER_CONDITIONS,
            icon="mdi:weather-partly-cloudy",
            initial_option="any",
        )

    async def _async_set_select_option(self, option: str) -> None:
        """Set the weather preference."""
        # This would update weather-based walk recommendations
        pass


class PawControlWalkIntensitySelect(PawControlSelectBase):
    """Select entity for preferred walk intensity."""

    def __init__(
        self, coordinator: PawControlCoordinator, dog_id: str, dog_name: str
    ) -> None:
        """Initialize the walk intensity select."""
        super().__init__(
            coordinator,
            dog_id,
            dog_name,
            "walk_intensity",
            options=["relaxed", "moderate", "vigorous", "mixed"],
            icon="mdi:run",
            initial_option="moderate",
        )

    async def _async_set_select_option(self, option: str) -> None:
        """Set the walk intensity."""
        # This would update walk goal calculations
        pass


# GPS selects
class PawControlGPSSourceSelect(PawControlSelectBase):
    """Select entity for GPS data source."""

    def __init__(
        self, coordinator: PawControlCoordinator, dog_id: str, dog_name: str
    ) -> None:
        """Initialize the GPS source select."""
        super().__init__(
            coordinator,
            dog_id,
            dog_name,
            "gps_source",
            options=list(GPS_SOURCES),
            icon="mdi:crosshairs-gps",
            entity_category=EntityCategory.CONFIG,
            initial_option="device_tracker",
        )

    async def _async_set_select_option(self, option: str) -> None:
        """Set the GPS source."""

        timestamp = dt_util.utcnow().isoformat()
        await self._async_update_gps_settings(
            state_updates={
                "source": option,
                "source_updated_at": timestamp,
            }
        )

    @property
    def extra_state_attributes(self) -> AttributeDict:
        """Return additional attributes for GPS source."""
        attrs = dict(super().extra_state_attributes or {})

        source_info = self._get_gps_source_info(self.current_option)
        attrs.update(source_info)

        return attrs

    def _get_gps_source_info(self, source: str | None) -> dict[str, Any]:
        """Get information about the selected GPS source.

        Args:
            source: Selected GPS source

        Returns:
            GPS source information
        """
        if source is None:
            return {}

        source_data = {
            "manual": {
                "accuracy": "user-dependent",
                "update_frequency": "manual",
                "battery_usage": "none",
            },
            "device_tracker": {
                "accuracy": "device-dependent",
                "update_frequency": "automatic",
                "battery_usage": "low",
            },
            "person_entity": {
                "accuracy": "device-dependent",
                "update_frequency": "automatic",
                "battery_usage": "low",
            },
            "smartphone": {
                "accuracy": "high",
                "update_frequency": "real-time",
                "battery_usage": "medium",
            },
            "tractive": {
                "accuracy": "very high",
                "update_frequency": "real-time",
                "battery_usage": "device-dependent",
            },
            "webhook": {
                "accuracy": "source-dependent",
                "update_frequency": "real-time",
                "battery_usage": "none",
            },
            "mqtt": {
                "accuracy": "source-dependent",
                "update_frequency": "real-time",
                "battery_usage": "none",
            },
        }

        if source is None:
            return {}

        return source_data.get(source, {})


class PawControlTrackingModeSelect(PawControlSelectBase):
    """Select entity for GPS tracking mode."""

    def __init__(
        self, coordinator: PawControlCoordinator, dog_id: str, dog_name: str
    ) -> None:
        """Initialize the tracking mode select."""
        super().__init__(
            coordinator,
            dog_id,
            dog_name,
            "tracking_mode",
            options=list(TRACKING_MODES),
            icon="mdi:map-marker",
            initial_option="interval",
        )

    async def _async_set_select_option(self, option: str) -> None:
        """Set the tracking mode."""

        timestamp = dt_util.utcnow().isoformat()
        config_updates = TRACKING_MODE_PRESETS.get(option, {})
        await self._async_update_gps_settings(
            state_updates={
                "tracking_mode": option,
                "tracking_mode_updated_at": timestamp,
            },
            config_updates=config_updates,
        )


class PawControlLocationAccuracySelect(PawControlSelectBase):
    """Select entity for location accuracy preference."""

    def __init__(
        self, coordinator: PawControlCoordinator, dog_id: str, dog_name: str
    ) -> None:
        """Initialize the location accuracy select."""
        super().__init__(
            coordinator,
            dog_id,
            dog_name,
            "location_accuracy",
            options=["low", "balanced", "high", "best"],
            icon="mdi:crosshairs",
            entity_category=EntityCategory.CONFIG,
            initial_option="balanced",
        )

    async def _async_set_select_option(self, option: str) -> None:
        """Set the location accuracy preference."""

        timestamp = dt_util.utcnow().isoformat()
        config_updates = LOCATION_ACCURACY_CONFIGS.get(option, {})
        await self._async_update_gps_settings(
            state_updates={
                "location_accuracy": option,
                "location_accuracy_updated_at": timestamp,
            },
            config_updates=config_updates,
        )


# Health selects
class PawControlHealthStatusSelect(PawControlSelectBase):
    """Select entity for current health status."""

    def __init__(
        self, coordinator: PawControlCoordinator, dog_id: str, dog_name: str
    ) -> None:
        """Initialize the health status select."""
        super().__init__(
            coordinator,
            dog_id,
            dog_name,
            "health_status",
            options=list(HEALTH_STATUS_OPTIONS),
            icon="mdi:heart-pulse",
            initial_option="good",
        )

    @property
    def current_option(self) -> str | None:
        """Return the current health status from data."""
        health_data = self._get_module_data("health")
        if health_data:
            return health_data.get("health_status", self._current_option)

        return self._current_option

    async def _async_set_select_option(self, option: str) -> None:
        """Set the health status."""
        # This would update health status and trigger alerts if needed
        pass


class PawControlActivityLevelSelect(PawControlSelectBase):
    """Select entity for current activity level."""

    def __init__(
        self, coordinator: PawControlCoordinator, dog_id: str, dog_name: str
    ) -> None:
        """Initialize the activity level select."""
        super().__init__(
            coordinator,
            dog_id,
            dog_name,
            "activity_level",
            options=list(ACTIVITY_LEVELS),
            icon="mdi:run",
            initial_option="normal",
        )

    @property
    def current_option(self) -> str | None:
        """Return the current activity level from data."""
        health_data = self._get_module_data("health")
        if health_data:
            return health_data.get("activity_level", self._current_option)

        return self._current_option

    async def _async_set_select_option(self, option: str) -> None:
        """Set the activity level."""
        # This would update activity tracking and recommendations
        pass


class PawControlMoodSelect(PawControlSelectBase):
    """Select entity for current mood."""

    def __init__(
        self, coordinator: PawControlCoordinator, dog_id: str, dog_name: str
    ) -> None:
        """Initialize the mood select."""
        super().__init__(
            coordinator,
            dog_id,
            dog_name,
            "mood",
            options=list(MOOD_OPTIONS),
            icon="mdi:emoticon",
            initial_option="happy",
        )

    async def _async_set_select_option(self, option: str) -> None:
        """Set the mood."""
        # This would log mood data and adjust recommendations
        pass


class PawControlGroomingTypeSelect(PawControlSelectBase):
    """Select entity for selecting grooming type."""

    def __init__(
        self, coordinator: PawControlCoordinator, dog_id: str, dog_name: str
    ) -> None:
        """Initialize the grooming type select."""
        super().__init__(
            coordinator,
            dog_id,
            dog_name,
            "grooming_type",
            options=GROOMING_TYPES,
            icon="mdi:content-cut",
            initial_option="brush",
        )

    async def _async_set_select_option(self, option: str) -> None:
        """Set the grooming type."""
        # This would be used for logging grooming activities
        pass

    @property
    def extra_state_attributes(self) -> AttributeDict:
        """Return additional attributes for grooming type."""
        attrs = dict(super().extra_state_attributes or {})

        grooming_info = self._get_grooming_type_info(self.current_option)
        attrs.update(grooming_info)

        return attrs

    def _get_grooming_type_info(self, grooming_type: str | None) -> dict[str, Any]:
        """Get information about the selected grooming type.

        Args:
            grooming_type: Selected grooming type

        Returns:
            Grooming type information
        """
        if grooming_type is None:
            return {}

        grooming_data = {
            "bath": {
                "frequency": "4-6 weeks",
                "duration": "30-60 minutes",
                "difficulty": "medium",
            },
            "brush": {
                "frequency": "daily",
                "duration": "5-15 minutes",
                "difficulty": "easy",
            },
            "nails": {
                "frequency": "2-4 weeks",
                "duration": "10-20 minutes",
                "difficulty": "medium",
            },
            "teeth": {
                "frequency": "daily",
                "duration": "2-5 minutes",
                "difficulty": "easy",
            },
            "trim": {
                "frequency": "6-8 weeks",
                "duration": "60-90 minutes",
                "difficulty": "hard",
            },
            "full_grooming": {
                "frequency": "6-8 weeks",
                "duration": "120-180 minutes",
                "difficulty": "hard",
            },
        }

        if grooming_type is None:
            return {}

        return grooming_data.get(grooming_type, {})<|MERGE_RESOLUTION|>--- conflicted
+++ resolved
@@ -44,21 +44,12 @@
 from .runtime_data import get_runtime_data
 from .types import (
     DOG_ID_FIELD,
-<<<<<<< HEAD
     DOG_MODULES_FIELD,
     DOG_NAME_FIELD,
     DOG_SIZE_FIELD,
     DogConfigData,
     PawControlRuntimeData,
     coerce_dog_modules_config,
-=======
-    DOG_NAME_FIELD,
-    DOG_SIZE_FIELD,
-    DogConfigData,
-    PawControlConfigEntry,
-    PawControlRuntimeData,
-    ensure_dog_modules_mapping,
->>>>>>> 2f83dc2d
 )
 from .utils import async_call_add_entities, deep_merge_dicts
 
@@ -168,12 +159,8 @@
 
 async def _async_add_entities_in_batches(
     async_add_entities_func: AddEntitiesCallback,
-<<<<<<< HEAD
     entities: Sequence[PawControlSelectBase],
     *,
-=======
-    entities: list[PawControlSelectBase],
->>>>>>> 2f83dc2d
     batch_size: int = 10,
     delay_between_batches: float = 0.1,
 ) -> None:
@@ -249,11 +236,7 @@
     for dog in dogs:
         dog_id = dog[DOG_ID_FIELD]
         dog_name = dog[DOG_NAME_FIELD]
-<<<<<<< HEAD
         modules = coerce_dog_modules_config(dog.get(DOG_MODULES_FIELD))
-=======
-        modules = ensure_dog_modules_mapping(dog)
->>>>>>> 2f83dc2d
 
         _LOGGER.debug("Creating select entities for dog: %s (%s)", dog_name, dog_id)
 
@@ -457,11 +440,7 @@
 
         return {}
 
-<<<<<<< HEAD
     def _get_data_manager(self) -> PawControlDataManager | None:
-=======
-    def _get_data_manager(self) -> Any | None:
->>>>>>> 2f83dc2d
         """Return the data manager for persistence if available."""
 
         runtime_data = self._get_runtime_data()
@@ -472,7 +451,6 @@
 
         entry_data = self._get_domain_entry_data()
         managers = entry_data.get("runtime_managers")
-<<<<<<< HEAD
         if managers is None:
             return None
 
@@ -485,12 +463,6 @@
             if candidate is not None:
                 return cast(PawControlDataManager | None, candidate)
 
-=======
-        if hasattr(managers, "data_manager"):
-            return cast(Any, managers).data_manager
-        if isinstance(managers, dict):
-            return managers.get("data_manager")
->>>>>>> 2f83dc2d
         return None
 
     def _get_current_gps_config(self) -> dict[str, Any]:
@@ -737,12 +709,7 @@
         dog_config: DogConfigData,
     ) -> None:
         """Initialize the dog size select."""
-<<<<<<< HEAD
         current_size = dog_config.get(DOG_SIZE_FIELD, "medium")
-=======
-        size_value = cast(str | None, dog_config.get(DOG_SIZE_FIELD))
-        current_size = size_value or "medium"
->>>>>>> 2f83dc2d
 
         super().__init__(
             coordinator,
@@ -1142,14 +1109,10 @@
         Returns:
             Walk mode information
         """
-<<<<<<< HEAD
         if mode is None:
             return {}
 
         mode_data = {
-=======
-        mode_data: dict[str, dict[str, Any]] = {
->>>>>>> 2f83dc2d
             "automatic": {
                 "description": "Automatically detect walk start/end",
                 "gps_required": True,
