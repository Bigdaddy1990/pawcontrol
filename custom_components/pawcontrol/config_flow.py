--- conflicted
+++ resolved
@@ -917,10 +917,6 @@
     async def async_step_init(
         self, user_input: dict[str, Any] | None = None
     ) -> FlowResult:
-<<<<<<< HEAD
-        """Manage the options."""
-        return await self.async_step_geofence()
-=======
         """Manage the options.
 
         When the integration is already set up, show the geofence form
@@ -956,7 +952,6 @@
                 "system",
             ],
         )
->>>>>>> 426facfa
 
     async def async_step_dogs(
         self, user_input: dict[str, Any] | None = None
