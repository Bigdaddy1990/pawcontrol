--- conflicted
+++ resolved
@@ -25,11 +25,7 @@
     CONF_NAME,
     CONF_SEQUENCE,
 )
-<<<<<<< HEAD
 from homeassistant.core import CALLBACK_TYPE, Event, HomeAssistant, callback
-=======
-from homeassistant.core import Event, HomeAssistant
->>>>>>> 2b1c4d5b
 from homeassistant.helpers import entity_registry as er
 from homeassistant.helpers.entity_component import EntityComponent
 from homeassistant.helpers.typing import ConfigType
@@ -674,7 +670,6 @@
             },
         }
 
-<<<<<<< HEAD
     def _manual_event_preferences(
         self,
     ) -> dict[ManualResiliencePreferenceKey, str | None]:
@@ -983,84 +978,6 @@
 
         self._refresh_manual_event_listeners()
 
-=======
-    def _refresh_manual_event_listeners(self) -> dict[str, Any]:
-        """Synchronise manual event listeners with configured inputs."""
-
-        manual_data = self._resolve_manual_resilience_events()
-        listener_events = manual_data.get("listener_events", {})
-        listener_sources = manual_data.get("listener_sources", {})
-
-        desired_reasons: dict[str, set[str]] = {}
-        for event, reasons in listener_events.items():
-            if not isinstance(event, str):
-                continue
-            if isinstance(reasons, str):
-                reason_iterable = [reasons]
-            elif isinstance(reasons, Iterable):
-                reason_iterable = [
-                    reason for reason in reasons if isinstance(reason, str)
-                ]
-            else:
-                reason_iterable = []
-            desired_reasons[event] = set(reason_iterable)
-
-        desired_sources: dict[str, set[str]] = {}
-        for event in desired_reasons:
-            sources_iterable = listener_sources.get(event, [])
-            if isinstance(sources_iterable, str):
-                sources = {sources_iterable}
-            elif isinstance(sources_iterable, Iterable):
-                sources = {
-                    source for source in sources_iterable if isinstance(source, str)
-                }
-            else:
-                sources = set()
-            desired_sources[event] = sources
-
-        bus = getattr(self._hass, "bus", None)
-        async_listen = getattr(bus, "async_listen", None)
-
-        for event, unsub in list(self._manual_event_unsubs.items()):
-            if event not in desired_reasons:
-                unsub()
-                self._manual_event_unsubs.pop(event, None)
-                self._manual_event_reasons.pop(event, None)
-                self._manual_event_sources.pop(event, None)
-
-        self._manual_event_reasons = desired_reasons
-        self._manual_event_sources = desired_sources
-
-        if not callable(async_listen):
-            return manual_data
-
-        for event in desired_reasons:
-            if event not in self._manual_event_unsubs:
-                self._manual_event_unsubs[event] = async_listen(
-                    event, self._handle_manual_event
-                )
-
-        return manual_data
-
-    def _handle_manual_event(self, event: Event) -> None:
-        """Record metadata for the most recent manual resilience trigger."""
-
-        event_type = event.event_type
-        reasons = sorted(self._manual_event_reasons.get(event_type, set()))
-        sources = sorted(self._manual_event_sources.get(event_type, set()))
-        recorded_at = dt_util.utcnow()
-        self._last_manual_event = {
-            "event_type": event_type,
-            "reasons": reasons,
-            "sources": sources,
-            "recorded_at": recorded_at,
-        }
-        if isinstance(event_type, str) and event_type:
-            self._manual_event_counters[event_type] = (
-                self._manual_event_counters.get(event_type, 0) + 1
-            )
-
->>>>>>> 2b1c4d5b
     def _get_component(
         self, *, require_loaded: bool = True
     ) -> EntityComponent[Any] | None:
@@ -1635,7 +1552,6 @@
             entity_id = f"{SCRIPT_DOMAIN}.{object_id}"
 
         field_defaults = cast(dict[str, Any], definition.get("field_defaults", {}))
-<<<<<<< HEAD
         manual_events = self._resolve_manual_resilience_events()
         manual_preferences = self._manual_event_preferences()
         if not self._manual_event_sources:
@@ -1657,9 +1573,6 @@
         )
         manual_payload["active_listeners"] = active_listeners
         manual_payload["last_event"] = self._serialise_last_manual_event()
-=======
-        manual_events = self._refresh_manual_event_listeners()
->>>>>>> 2b1c4d5b
 
         state = None
         if entity_id is not None:
@@ -1832,11 +1745,7 @@
                 "default": field_defaults.get("escalation_service"),
                 "active": _active_value("escalation_service"),
             },
-<<<<<<< HEAD
             "manual_events": manual_payload,
-=======
-            "manual_events": manual_events_payload,
->>>>>>> 2b1c4d5b
         }
 
     def _build_confirmation_script(
