{
    "title": "Paw Control",
    "config": {
        "step": {
            "user": {
                "title": "Welcome to Paw Control",
                "description": "Let's set up your smart dog management system. How many dogs do you have?",
                "data": {
                    "num_dogs": "Number of dogs"
                }
            },
            "dog_config": {
                "title": "Configure Dog {dog_num} of {total_dogs}",
                "description": "Enter the details for your dog and select which modules to enable.",
                "data": {
                    "dog_id": "Dog ID (unique identifier)",
                    "name": "Dog Name",
                    "breed": "Breed",
                    "age": "Age (years)",
                    "weight": "Weight (kg)",
                    "size": "Size",
                    "module_walk": "Enable Walk Tracking",
                    "module_feeding": "Enable Feeding Management",
                    "module_health": "Enable Health Tracking",
                    "module_gps": "Enable GPS Tracking",
                    "module_notifications": "Enable Notifications",
                    "module_dashboard": "Enable Dashboard",
                    "module_grooming": "Enable Grooming Tracking",
                    "module_medication": "Enable Medication Reminders",
                    "module_training": "Enable Training Tracking"
                }
            },
            "sources": {
                "title": "Configure Data Sources",
                "description": "Select optional data sources for enhanced functionality. Leave empty to skip.",
                "data": {
                    "door_sensor": "Door Sensor (for walk detection)",
                    "person_entities": "Person Entities (for presence)",
                    "device_trackers": "Device Trackers (for GPS)",
                    "calendar": "Calendar (for events)",
                    "weather": "Weather Provider"
                }
            },
            "notifications": {
                "title": "Configure Notifications",
                "description": "Set up how and when you want to receive notifications.",
                "data": {
                    "notify_fallback": "Fallback Notification Service",
                    "quiet_hours_start": "Quiet Hours Start",
                    "quiet_hours_end": "Quiet Hours End",
                    "reminder_repeat_min": "Reminder Repeat Interval (minutes)",
                    "snooze_min": "Snooze Duration (minutes)"
                }
            },
            "system": {
                "title": "System Settings",
                "description": "Configure system-wide settings and maintenance options.",
                "data": {
                    "reset_time": "Daily Reset Time",
                    "export_path": "Export Path (optional)",
                    "export_format": "Export Format",
                    "visitor_mode": "Enable Visitor Mode"
                }
            }
        },
        "error": {
            "duplicate_dog_id": "This Dog ID already exists. Please choose a unique identifier.",
            "invalid_path": "Invalid export path",
            "invalid_time": "Invalid time format",
            "invalid_auth": "Ungültige Anmeldedaten",
            "invalid_geofence": "Invalid geofence settings"
        },
        "abort": {
            "single_instance_allowed": "Only one instance of Paw Control is allowed.",
            "reauth_successful": "Anmeldedaten aktualisiert"
        }
    },
    "options": {
        "step": {
            "init": {
                "title": "Paw Control Options",
                "description": "Choose what you'd like to configure.",
                "menu_options": {
                    "dogs": "Manage Dogs",
                    "sources": "Data Sources",
                    "notifications": "Notifications",
                    "system": "System Settings",
                    "geofence": "Geofence"
                }
            },
            "dogs": {
                "title": "Manage Dogs",
                "description": "To add or remove dogs, please reconfigure the integration.",
                "data": {}
            },
            "sources": {
                "title": "Configure Data Sources",
                "description": "Update your data source connections.",
                "data": {
                    "door_sensor": "Door Sensor",
                    "person_entities": "Person Entities",
                    "device_trackers": "Device Trackers",
                    "calendar": "Calendar",
                    "weather": "Weather Provider"
                }
            },
            "notifications": {
                "title": "Configure Notifications",
                "description": "Adjust notification settings.",
                "data": {
                    "notify_fallback": "Fallback Notification Service",
                    "quiet_hours_start": "Quiet Hours Start",
                    "quiet_hours_end": "Quiet Hours End",
                    "reminder_repeat_min": "Reminder Repeat Interval (minutes)",
                    "snooze_min": "Snooze Duration (minutes)"
                }
            },
            "system": {
                "title": "System Settings",
                "description": "Configure system settings.",
                "data": {
                    "reset_time": "Daily Reset Time",
                    "export_path": "Export Path",
                    "export_format": "Export Format",
                    "visitor_mode": "Visitor Mode"
                }
            },
            "geofence": {
                "title": "Geofence",
                "description": "Configure home center and radius for presence detection.",
                "data": {
                    "lat": "Home latitude",
                    "lon": "Home longitude",
                    "radius_m": "Home radius (m)",
                    "enable_alerts": "Enable geofence alerts",
                    "home_from_entity": "Set home from entity",
                    "use_current_state": "Use current entity location"
                }
            }
        }
    },
    "selector": {
        "dog_size": {
            "options": {
                "small": "Small (< 10kg)",
                "medium": "Medium (10-25kg)",
                "large": "Large (25-45kg)",
                "xlarge": "Extra Large (> 45kg)"
            }
        },
        "export_format": {
            "options": {
                "csv": "CSV",
                "json": "JSON",
                "pdf": "PDF"
            }
        }
    },
    "exceptions": {
        "entry_not_found": {
            "message": "Config entry not found"
        },
        "entry_not_loaded": {
            "message": "Config entry not loaded"
        },
        "no_entries": {
            "message": "No configuration entries found"
        }
    },
    "entity": {
        "sensor": {
            "walk_distance_current": {
                "name": "Walk Distance Current"
            },
            "walk_distance_last": {
                "name": "Walk Distance Last"
            },
            "walk_duration_last": {
                "name": "Walk Duration Last"
            },
            "walk_distance_today": {
                "name": "Walk Distance Today"
            },
            "last_action": {
                "name": "Last Action"
            },
            "last_feeding": {
                "name": "Last Feeding"
            },
            "poop_count_today": {
                "name": "Poop Count Today"
            },
            "weight": {
                "name": "Weight"
            },
            "activity_level": {
                "name": "Activity Level"
            },
            "calories_burned_today": {
                "name": "Calories Burned Today"
            },
            "gps_points_total": {
                "name": "Gps Points Total"
            },
            "gps_accuracy_avg": {
                "name": "Gps Accuracy Avg"
            },
            "battery_level": {
                "name": "Battery level"
            },
            "distance_m": {
                "name": "Distance (m)"
            },
            "distance_km": {
                "name": "Distance (km)"
            },
            "speed_m_s": {
                "name": "Speed (m/s)"
            },
            "speed_km_h": {
                "name": "Speed (km/h)"
            },
            "duration_s": {
                "name": "Duration (s)"
            },
            "duration_min": {
                "name": "Duration (min)"
            },
            "steps": {
                "name": "Steps"
            },
            "calories": {
                "name": "Calories"
            },
            "temperature_c": {
                "name": "Temperature"
            },
            "geofence_enters_today": {
                "name": "Geofence Enters Today"
            },
            "geofence_leaves_today": {
                "name": "Geofence Leaves Today"
            },
            "geofence_time_inside_today_min": {
                "name": "Geofence Time Inside Today"
            }
        }
    },
    "device_automation": {
        "condition_type": {
            "is_home": "Dog is at home",
            "in_geofence": "Dog is inside geofence"
        },
        "trigger_type": {
            "geofence_alert": "Geofence alert",
            "gps_location_posted": "GPS location posted",
            "walk_started": "Walk started",
            "walk_ended": "Walk ended"
        },
        "action_type": {
            "start_walk": "Start walk",
            "end_walk": "End walk",
            "toggle_geofence_alerts": "Toggle geofence alerts"
        }
    },
    "issues": {
        "stale_devices": {
            "title": "Stale devices detected",
            "description": "There are {count} devices from Paw Control that are no longer present in the backend. Use the 'Prune stale devices' service or remove them from the device registry."
        },
        "invalid_geofence": {
            "title": "Invalid geofence configuration",
            "fix_flow": {
                "step": {
                    "init": {
                        "title": "Fix geofence settings",
                        "description": "Choose how to resolve the invalid geofence settings.",
                        "data": {
                            "action": "Action"
                        },
                        "data_description": {
                            "action": "Select how to resolve the invalid geofence settings"
                        }
                    }
                }
            }
        }
    },
    "services": {
        "daily_reset": {
            "name": "Daily reset",
            "fields": {
                "config_entry_id": {
                    "name": "Config entry",
                    "description": "Optional config entry ID to target a specific instance."
                }
            },
            "description": "Service 'SERVICE_DAILY_RESET' for Paw Control."
        },
        "emergency_mode": {
            "name": "Emergency Mode",
            "fields": {
                "config_entry_id": {
                    "name": "Config Entry Id",
                    "description": "Optional config entry ID to target a specific instance."
                }
            },
            "description": "Service 'SERVICE_EMERGENCY_MODE' for Paw Control."
        },
        "end_walk": {
            "name": "End Walk",
            "fields": {
                "config_entry_id": {
                    "name": "Config Entry Id",
                    "description": "Optional config entry ID to target a specific instance."
                }
            },
            "description": "Service 'SERVICE_END_WALK' for Paw Control."
        },
        "export_data": {
            "name": "Export Data",
            "fields": {
                "config_entry_id": {
                    "name": "Config Entry Id",
                    "description": "Optional config entry ID to target a specific instance."
                }
            },
            "description": "Service 'SERVICE_EXPORT_DATA' for Paw Control."
        },
        "feed_dog": {
            "name": "Feed Dog",
            "fields": {
                "config_entry_id": {
                    "name": "Config Entry Id",
                    "description": "Optional config entry ID to target a specific instance."
                }
            },
            "description": "Service 'SERVICE_FEED_DOG' for Paw Control."
        },
        "generate_report": {
            "name": "Generate Report",
            "fields": {
                "config_entry_id": {
                    "name": "Config Entry Id",
                    "description": "Optional config entry ID to target a specific instance."
                }
            },
            "description": "Service 'SERVICE_GENERATE_REPORT' for Paw Control."
        },
        "log_health": {
            "name": "Log Health",
            "fields": {
                "config_entry_id": {
                    "name": "Config Entry Id",
                    "description": "Optional config entry ID to target a specific instance."
                }
            },
            "description": "Service 'SERVICE_LOG_HEALTH' for Paw Control."
        },
        "log_medication": {
            "name": "Log Medication",
            "fields": {
                "config_entry_id": {
                    "name": "Config Entry Id",
                    "description": "Optional config entry ID to target a specific instance."
                }
            },
            "description": "Service 'SERVICE_LOG_MEDICATION' for Paw Control."
        },
        "play_with_dog": {
            "name": "Play With Dog",
            "fields": {
                "config_entry_id": {
                    "name": "Config Entry Id",
                    "description": "Optional config entry ID to target a specific instance."
                }
            },
            "description": "Service 'SERVICE_PLAY_WITH_DOG' for Paw Control."
        },
        "start_grooming": {
            "name": "Start Grooming",
            "fields": {
                "config_entry_id": {
                    "name": "Config Entry Id",
                    "description": "Optional config entry ID to target a specific instance."
                }
            },
            "description": "Service 'SERVICE_START_GROOMING' for Paw Control."
        },
        "start_training": {
            "name": "Start Training",
            "fields": {
                "config_entry_id": {
                    "name": "Config Entry Id",
                    "description": "Optional config entry ID to target a specific instance."
                }
            },
            "description": "Service 'SERVICE_START_TRAINING' for Paw Control."
        },
        "start_walk": {
            "name": "Start Walk",
            "fields": {
                "config_entry_id": {
                    "name": "Config Entry Id",
                    "description": "Optional config entry ID to target a specific instance."
                }
            },
            "description": "Service 'SERVICE_START_WALK' for Paw Control."
        },
        "sync_setup": {
            "name": "Sync Setup",
            "fields": {
                "config_entry_id": {
                    "name": "Config Entry Id",
                    "description": "Optional config entry ID to target a specific instance."
                }
            },
            "description": "Service 'SERVICE_SYNC_SETUP' for Paw Control."
        },
        "toggle_visitor": {
            "name": "Toggle Visitor",
            "fields": {
                "config_entry_id": {
                    "name": "Config Entry Id",
                    "description": "Optional config entry ID to target a specific instance."
                }
            },
            "description": "Service 'SERVICE_TOGGLE_VISITOR' for Paw Control."
        },
        "walk_dog": {
            "name": "Walk Dog",
            "fields": {
                "config_entry_id": {
                    "name": "Config Entry Id",
                    "description": "Optional config entry ID to target a specific instance."
                }
            },
            "description": "Service 'SERVICE_WALK_DOG' for Paw Control."
        },
        "gps_end_walk": {
            "name": "Gps End Walk",
            "fields": {
                "config_entry_id": {
                    "name": "Config Entry Id",
                    "description": "Optional config entry ID to target a specific instance."
                },
                "dog_id": {
                    "name": "Dog Id",
<<<<<<< HEAD
                    "description": "No description provided"
=======
                    "description": "Optional ID of the dog."
>>>>>>> 5716e03d
                },
                "selector": {
                    "name": "Selector",
                    "description": "No description provided"
                },
                "notes": {
                    "name": "Notes",
                    "description": "Notizen"
                },
                "rating": {
                    "name": "Rating",
                    "description": "Bewertung 1–5 (optional)"
                },
                "number": {
                    "name": "Number",
                    "description": "Optional numeric identifier"
                }
            },
            "description": "Beendet den Spaziergang und berechnet Distanz/Dauer/Ø-Geschwindigkeit."
        },
        "gps_export_last_route": {
            "name": "Gps Export Last Route",
            "fields": {
                "config_entry_id": {
                    "name": "Config Entry Id",
                    "description": "Optional config entry ID to target a specific instance."
                },
                "dog_id": {
                    "name": "Dog Id",
                    "description": "No description provided"
                },
                "selector": {
                    "name": "Selector",
                    "description": "No description provided"
                },
                "format": {
                    "name": "Format",
                    "description": "No description provided"
                },
                "select": {
                    "name": "Select",
                    "description": "No description provided"
                },
                "options": {
                    "name": "Options",
                    "description": "No description provided"
                },
                "to_media": {
                    "name": "To Media",
                    "description": "No description provided"
                }
            },
            "description": "Exportiert die letzte Route als GeoJSON oder GPX."
        },
        "gps_generate_diagnostics": {
            "name": "Gps Generate Diagnostics",
            "fields": {
                "config_entry_id": {
                    "name": "Config Entry Id",
                    "description": "Optional config entry ID to target a specific instance."
                },
                "dog_id": {
                    "name": "Dog Id",
                    "description": "No description provided"
                },
                "selector": {
                    "name": "Selector",
                    "description": "No description provided"
                }
            },
            "description": "Schreibt Diagnosedaten in /config/pawcontrol_diagnostics/"
        },
        "gps_pause_tracking": {
            "name": "Gps Pause Tracking",
            "fields": {
                "config_entry_id": {
                    "name": "Config Entry Id",
                    "description": "Optional config entry ID to target a specific instance."
                },
                "dog_id": {
                    "name": "Dog Id",
                    "description": "No description provided"
                },
                "selector": {
                    "name": "Selector",
                    "description": "No description provided"
                }
            },
            "description": "Pausiert das Tracking (sofern Handler aktiv)."
        },
        "gps_post_location": {
            "name": "Gps Post Location",
            "fields": {
                "accuracy": {
                    "name": "Accuracy",
                    "description": "No description provided"
                },
                "selector": {
                    "name": "Selector",
                    "description": "No description provided"
                },
                "number": {
                    "name": "Number",
                    "description": "Optional numeric identifier"
                },
                "config_entry_id": {
                    "name": "Config Entry Id",
                    "description": "Optional config entry ID to target a specific instance."
                },
                "dog_id": {
                    "name": "Dog Id",
                    "description": "No description provided"
                },
                "latitude": {
                    "name": "Latitude",
                    "description": "No description provided"
                },
                "longitude": {
                    "name": "Longitude",
                    "description": "No description provided"
                }
            },
            "description": "Manuelles Einspeisen einer GPS-Position (falls kein Webhook genutzt"
        },
        "gps_reset_stats": {
            "name": "Gps Reset Stats",
            "fields": {
                "config_entry_id": {
                    "name": "Config Entry Id",
                    "description": "Optional config entry ID to target a specific instance."
                },
                "dog_id": {
                    "name": "Dog Id",
                    "description": "No description provided"
                },
                "selector": {
                    "name": "Selector",
                    "description": "No description provided"
                }
            },
            "description": "Setzt diagnostische GPS-Zähler zurück."
        },
        "gps_resume_tracking": {
            "name": "Gps Resume Tracking",
            "fields": {
                "config_entry_id": {
                    "name": "Config Entry Id",
                    "description": "Optional config entry ID to target a specific instance."
                },
                "dog_id": {
                    "name": "Dog Id",
                    "description": "No description provided"
                },
                "selector": {
                    "name": "Selector",
                    "description": "No description provided"
                }
            },
            "description": "Setzt das Tracking fort (sofern Handler aktiv)."
        },
        "gps_start_walk": {
            "name": "Gps Start Walk",
            "fields": {
                "config_entry_id": {
                    "name": "Config Entry Id",
                    "description": "Optional config entry ID to target a specific instance."
                },
                "dog_id": {
                    "name": "Dog Id",
                    "description": "Hund-ID (optional; wenn leer, wird der erste Hund genutzt)"
                },
                "selector": {
                    "name": "Selector",
                    "description": "No description provided"
                },
                "walk_type": {
                    "name": "Walk Type",
                    "description": "Typ des Spaziergangs (z. B. normal, auto_detected)"
                }
            },
            "description": "Startet einen Spaziergang für einen Hund."
        },
        "notify_test": {
            "name": "Notify Test",
            "fields": {
                "config_entry_id": {
                    "name": "Config Entry Id",
                    "description": "Optional config entry ID to target a specific instance."
                }
            },
            "description": "Sendet eine Test-Nachricht über das konfigurierte Notify-Ziel (Fallback"
        },
        "purge_all_storage": {
            "name": "Purge All Storage",
            "fields": {
                "config_entry_id": {
                    "name": "Config Entry Id",
                    "description": "Optional config entry ID to target a specific instance."
                }
            },
            "description": "Löscht gespeicherte GPS-Einstellungen und den Routenverlauf (Storage)."
        },
        "route_history_export_range": {
            "name": "Route History Export Range",
            "fields": {
                "config_entry_id": {
                    "name": "Config Entry Id",
                    "description": "Optional config entry ID to target a specific instance."
                },
                "dog_id": {
                    "name": "Dog Id",
                    "description": "No description provided"
                },
                "selector": {
                    "name": "Selector",
                    "description": "No description provided"
                },
                "end": {
                    "name": "End",
                    "description": "No description provided"
                },
                "format": {
                    "name": "Format",
                    "description": "No description provided"
                },
                "select": {
                    "name": "Select",
                    "description": "No description provided"
                },
                "options": {
                    "name": "Options",
                    "description": "No description provided"
                },
                "start": {
                    "name": "Start",
                    "description": "No description provided"
                }
            },
            "description": "Exportiert eine Sammlung von Routen (ohne Punkte) als ZIP ins Medienverzeichnis."
        },
        "route_history_list": {
            "name": "Route History List",
            "fields": {
                "config_entry_id": {
                    "name": "Config Entry Id",
                    "description": "Optional config entry ID to target a specific instance."
                },
                "dog_id": {
                    "name": "Dog Id",
                    "description": "No description provided"
                },
                "selector": {
                    "name": "Selector",
                    "description": "No description provided"
                }
            },
            "description": "Schreibt eine kompakte Index-Datei mit den letzten Routen nach /config/pawcontrol_diagnostics/"
        },
        "route_history_purge": {
            "name": "Route History Purge",
            "fields": {
                "config_entry_id": {
                    "name": "Config Entry Id",
                    "description": "Optional config entry ID to target a specific instance."
                },
                "older_than_days": {
                    "name": "Older Than Days",
                    "description": "Delete routes older than this many days"
                },
                "selector": {
                    "name": "Selector",
                    "description": "No description provided"
                },
                "number": {
                    "name": "Number",
                    "description": "Optional numeric identifier"
                }
            },
            "description": "Löscht Routen, die älter sind als X Tage (wenn gesetzt)."
        },
        "toggle_geofence_alerts": {
            "name": "Toggle Geofence Alerts",
            "fields": {
                "config_entry_id": {
                    "name": "Config Entry Id",
                    "description": "Optional config entry ID to target a specific instance."
                },
                "dog_id": {
                    "name": "Dog Id",
                    "description": "No description provided"
                },
                "selector": {
                    "name": "Selector",
                    "description": "No description provided"
                },
                "enable": {
                    "name": "Enable",
                    "description": "No description provided"
                }
            },
            "description": "Aktiviert/Deaktiviert Benachrichtigungen bei Verlassen/Betreten der"
        },
        "prune_stale_devices": {
            "name": "Prune stale devices",
            "fields": {
                "auto": {
                    "name": "Auto remove",
                    "description": "If true, remove immediately; otherwise only create a Repairs issue."
                },
                "selector": {
                    "name": "Selector",
                    "description": "No description provided"
                },
                "boolean": {
                    "name": "Boolean",
                    "description": "No description provided"
                }
            },
            "description": "Remove devices that are no longer present in the backend account."
        }
    }
}<|MERGE_RESOLUTION|>--- conflicted
+++ resolved
@@ -446,11 +446,7 @@
                 },
                 "dog_id": {
                     "name": "Dog Id",
-<<<<<<< HEAD
-                    "description": "No description provided"
-=======
                     "description": "Optional ID of the dog."
->>>>>>> 5716e03d
                 },
                 "selector": {
                     "name": "Selector",
