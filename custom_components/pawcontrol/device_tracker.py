"""Device tracker platform for PawControl integration.

Provides GPS location tracking for dogs with route recording,
geofencing integration, and location history management.

NEW: This platform was identified as missing in requirements_inventory.md
Implements device_tracker.{dog}_gps with route tracking capabilities.

Quality Scale: Bronze target
Home Assistant: 2025.9.4+
Python: 3.13+
"""

from __future__ import annotations

import logging
from collections.abc import Mapping
from datetime import datetime, timedelta
from typing import Any, cast

from homeassistant.components.device_tracker import (
    SourceType,
    TrackerEntity,
)
from homeassistant.const import (
    ATTR_LATITUDE,
    ATTR_LONGITUDE,
    STATE_HOME,
    STATE_NOT_HOME,
    STATE_UNKNOWN,
)
from homeassistant.core import HomeAssistant
from homeassistant.helpers.entity_platform import AddEntitiesCallback
from homeassistant.util import dt as dt_util

<<<<<<< HEAD
from .const import ATTR_DOG_ID, ATTR_DOG_NAME, MODULE_GPS
=======
from .const import MODULE_GPS
>>>>>>> 2f83dc2d
from .coordinator import PawControlCoordinator
from .entity import PawControlEntity
from .runtime_data import get_runtime_data
from .types import (
    DOG_ID_FIELD,
    DOG_MODULES_FIELD,
    DOG_NAME_FIELD,
<<<<<<< HEAD
    CoordinatorModuleState,
    DogConfigData,
    PawControlConfigEntry,
    ensure_dog_config_data,
    ensure_dog_modules_projection,
)
from .utils import PawControlDeviceLinkMixin, async_call_add_entities
=======
    DogConfigData,
    PawControlConfigEntry,
    ensure_dog_modules_mapping,
)
from .utils import async_call_add_entities
>>>>>>> 2f83dc2d

_LOGGER = logging.getLogger(__name__)

# Coordinator drives refreshes, so we can safely allow unlimited parallel
# updates for this read-only platform while still complying with the
# ``parallel-updates`` quality scale rule.
PARALLEL_UPDATES = 0

# GPS tracker constants
DEFAULT_GPS_ACCURACY = 50  # meters
MIN_LOCATION_UPDATE_INTERVAL = 30  # seconds
ROUTE_POINT_MAX_AGE = timedelta(hours=24)
MAX_ROUTE_POINTS = 1000  # Maximum stored route points per dog

# Location source priorities (higher = more trusted)
LOCATION_SOURCE_PRIORITY = {
    "gps": 10,
    "network": 8,
    "passive": 6,
    "manual": 5,
    "unknown": 1,
}


async def async_setup_entry(
    hass: HomeAssistant,
    entry: PawControlConfigEntry,
    async_add_entities: AddEntitiesCallback,
) -> None:
    """Set up PawControl device tracker platform.

    NEW: Implements missing device tracker functionality per requirements_inventory.md
    """
    runtime_data = get_runtime_data(hass, entry)
    if runtime_data is None:
        _LOGGER.error("Runtime data missing for entry %s", entry.entry_id)
        return
    coordinator = runtime_data.coordinator
<<<<<<< HEAD
    raw_dogs = getattr(runtime_data, "dogs", [])
    gps_enabled_dogs: list[DogConfigData] = []

    for raw_dog in raw_dogs:
        if not isinstance(raw_dog, Mapping):
            continue

        normalised = ensure_dog_config_data(cast(Mapping[str, Any], raw_dog))
        if normalised is None:
            continue

        modules_projection = ensure_dog_modules_projection(normalised)
        normalised[DOG_MODULES_FIELD] = modules_projection.config

        if modules_projection.mapping.get(MODULE_GPS, False):
            gps_enabled_dogs.append(normalised)

    dogs: list[DogConfigData] = gps_enabled_dogs
    entity_factory = runtime_data.entity_factory
    profile = runtime_data.entity_profile

    if not dogs:
        if not raw_dogs:
            _LOGGER.warning("No dogs configured for device tracker platform")
        else:
            _LOGGER.info(
                "No dogs have GPS module enabled, skipping device tracker setup"
            )
=======
    dog_configs: list[DogConfigData] = runtime_data.dogs
    entity_factory = runtime_data.entity_factory
    profile = runtime_data.entity_profile

    if not dog_configs:
        _LOGGER.warning("No dogs configured for device tracker platform")
        return

    # Filter dogs with GPS module enabled
    gps_enabled_dogs: list[DogConfigData] = []
    for dog in dog_configs:
        modules = ensure_dog_modules_mapping(dog.get(DOG_MODULES_FIELD, {}))
        if modules.get(MODULE_GPS, False):
            gps_enabled_dogs.append(dog)

    if not gps_enabled_dogs:
        _LOGGER.info("No dogs have GPS module enabled, skipping device tracker setup")
>>>>>>> 2f83dc2d
        return

    entities: list[PawControlGPSTracker] = []

<<<<<<< HEAD
    for dog in dogs:
=======
    for dog in gps_enabled_dogs:
>>>>>>> 2f83dc2d
        dog_id = dog[DOG_ID_FIELD]
        dog_name = dog[DOG_NAME_FIELD]

        snapshot = entity_factory.get_budget_snapshot(dog_id)
        base_allocation = snapshot.total_allocated if snapshot else 0
        entity_factory.begin_budget(
            dog_id,
            profile,
            base_allocation=base_allocation,
        )

        # Use entity factory to check if device tracker should be created
        try:
            config = entity_factory.create_entity_config(
                dog_id=dog_id,
                entity_type="device_tracker",
                module=MODULE_GPS,
                profile=profile,
                priority=8,  # High priority for GPS tracking
            )

            if config:
                tracker = PawControlGPSTracker(coordinator, dog_id, dog_name)
                entities.append(tracker)
        finally:
            entity_factory.finalize_budget(dog_id, profile)

    if entities:
        await async_call_add_entities(
            async_add_entities, entities, update_before_add=False
        )
        _LOGGER.info(
            "Set up %d GPS device trackers with profile '%s'",
            len(entities),
            profile,
        )
    else:
        _LOGGER.info("No GPS device trackers created due to profile restrictions")


class PawControlGPSTracker(PawControlEntity, TrackerEntity):
    """GPS device tracker for dogs with route recording capabilities.

    NEW: Implements device_tracker.{dog}_gps per requirements_inventory.md
    with route tracking, geofencing, and location history.
    """

    _attr_should_poll = False
    _attr_has_entity_name = True

    def __init__(
        self,
        coordinator: PawControlCoordinator,
        dog_id: str,
        dog_name: str,
    ) -> None:
        """Initialize GPS device tracker."""
        super().__init__(coordinator, dog_id, dog_name)
        self._attr_unique_id = f"pawcontrol_{dog_id}_gps_tracker"
        self._attr_name = f"{dog_name} GPS"
        self._attr_icon = "mdi:map-marker"

        # Link to PawControl device
        self._set_device_link_info(
            model="GPS Tracker",
            sw_version="1.0.0",
        )

        # GPS tracker state
        self._last_location: dict[str, Any] | None = None
        self._last_update: datetime | None = None
        self._route_points: list[dict[str, Any]] = []
        self._current_zone: str | None = None

    @property
    def available(self) -> bool:
        """Return True if GPS data is available."""
        return self.coordinator.available and self._get_gps_data() is not None

    @property
    def source_type(self) -> SourceType:
        """Return the source type of the device tracker."""
        return SourceType.GPS

    @property
    def state(self) -> str:
        """Return the state of the device tracker."""
        gps_data = self._get_gps_data()
        if not gps_data:
            return STATE_UNKNOWN

        zone = gps_data.get("zone")
        if zone == "home":
            return STATE_HOME
        elif zone and zone != "unknown":
            return zone
        else:
            return STATE_NOT_HOME

    @property
    def latitude(self) -> float | None:
        """Return the GPS latitude."""
        gps_data = self._get_gps_data()
        if not gps_data:
            return None

        try:
            lat = gps_data.get("latitude")
            return float(lat) if lat is not None else None
        except (TypeError, ValueError):
            return None

    @property
    def longitude(self) -> float | None:
        """Return the GPS longitude."""
        gps_data = self._get_gps_data()
        if not gps_data:
            return None

        try:
            lon = gps_data.get("longitude")
            return float(lon) if lon is not None else None
        except (TypeError, ValueError):
            return None

    @property
    def location_accuracy(self) -> int | None:
        """Return the GPS accuracy in meters."""
        gps_data = self._get_gps_data()
        if not gps_data:
            return None

        try:
            accuracy = gps_data.get("accuracy")
            return int(accuracy) if accuracy is not None else DEFAULT_GPS_ACCURACY
        except (TypeError, ValueError):
            return DEFAULT_GPS_ACCURACY

    @property
    def battery_level(self) -> int | None:
        """Return GPS tracker battery level."""
        gps_data = self._get_gps_data()
        if not gps_data:
            return None

        try:
            battery = gps_data.get("battery")
            return int(battery) if battery is not None else None
        except (TypeError, ValueError):
            return None

    @property
    def location_name(self) -> str | None:
        """Return the current location name/zone."""
        gps_data = self._get_gps_data()
        if not gps_data:
            return None

        zone = gps_data.get("zone")
        return zone if zone and zone != "unknown" else None

    @property
    def extra_state_attributes(self) -> dict[str, Any]:
        """Return additional GPS tracker attributes."""
<<<<<<< HEAD
        attrs: dict[str, Any] = {
            ATTR_DOG_ID: self._dog_id,
            ATTR_DOG_NAME: self._dog_name,
            "tracker_type": MODULE_GPS,
        }
=======
        attrs: dict[str, Any] = dict(super().extra_state_attributes)
        attrs["tracker_type"] = "gps"
>>>>>>> 2f83dc2d

        gps_data = self._get_gps_data()
        if gps_data:
            # Basic GPS info
            attrs.update(
                {
                    "altitude": gps_data.get("altitude"),
                    "speed": gps_data.get("speed"),
                    "heading": gps_data.get("heading"),
                    "satellites": gps_data.get("satellites"),
                    "location_source": gps_data.get("source", "unknown"),
                    "last_seen": gps_data.get("last_seen"),
                    "distance_from_home": gps_data.get("distance_from_home"),
                }
            )

            # Route information
            current_route = gps_data.get("current_route")
            if current_route:
                attrs.update(
                    {
                        "route_active": True,
                        "route_points": len(current_route.get("points", [])),
                        "route_distance": current_route.get("distance"),
                        "route_duration": current_route.get("duration"),
                        "route_start_time": current_route.get("start_time"),
                    }
                )
            else:
                attrs["route_active"] = False

            # Geofencing info
            geofence_status = gps_data.get("geofence_status")
            if geofence_status:
                attrs.update(
                    {
                        "in_safe_zone": geofence_status.get("in_safe_zone", False),
                        "zone_name": geofence_status.get("zone_name"),
                        "zone_distance": geofence_status.get("distance_to_boundary"),
                    }
                )

            # Walk integration
            walk_info = gps_data.get("walk_info")
            if walk_info:
                attrs.update(
                    {
                        "walk_active": walk_info.get("active", False),
                        "walk_id": walk_info.get("walk_id"),
                        "walk_start_time": walk_info.get("start_time"),
                    }
                )

        return attrs

    def _get_gps_data(self) -> dict[str, Any] | None:
        """Get GPS data from coordinator."""
        if not self.coordinator.available:
            return None

        dog_data = self.coordinator.get_dog_data(self._dog_id)
        if not dog_data:
            return None

        gps_state = dog_data.get(MODULE_GPS)
        if isinstance(gps_state, dict):
            return gps_state
        if isinstance(gps_state, Mapping):
            return dict(gps_state)

        return None

    async def async_update_location(
        self,
        latitude: float,
        longitude: float,
        accuracy: int | None = None,
        altitude: float | None = None,
        speed: float | None = None,
        heading: float | None = None,
        source: str = "gps",
        timestamp: datetime | None = None,
    ) -> None:
        """Update GPS location with validation and route tracking.

        Args:
            latitude: GPS latitude
            longitude: GPS longitude
            accuracy: Location accuracy in meters
            altitude: Altitude in meters
            speed: Speed in km/h
            heading: Heading in degrees (0-360)
            source: Location source
            timestamp: Location timestamp
        """
        try:
            # Validate coordinates
            if not (-90 <= latitude <= 90) or not (-180 <= longitude <= 180):
                _LOGGER.error(
                    "Invalid GPS coordinates for %s: lat=%s, lon=%s",
                    self._dog_name,
                    latitude,
                    longitude,
                )
                return

            if timestamp is None:
                timestamp = dt_util.utcnow()

            # Check minimum update interval to prevent spam
            if (
                self._last_update
                and (timestamp - self._last_update).total_seconds()
                < MIN_LOCATION_UPDATE_INTERVAL
            ):
                _LOGGER.debug(
                    "GPS update too frequent for %s, skipping",
                    self._dog_name,
                )
                return

            location_data: dict[str, Any] = {
                ATTR_LATITUDE: latitude,
                ATTR_LONGITUDE: longitude,
                "accuracy": accuracy or DEFAULT_GPS_ACCURACY,
                "altitude": altitude,
                "speed": speed,
                "heading": heading,
                "source": source,
                "timestamp": timestamp,
                "priority": LOCATION_SOURCE_PRIORITY.get(source, 1),
            }

            # Update location if this source has higher priority
            if not self._last_location or location_data[
                "priority"
            ] >= self._last_location.get("priority", 0):
                self._last_location = location_data
                self._last_update = timestamp

                # Add to route if tracking is active
                await self._update_route_tracking(location_data)

                # Update coordinator data
                await self._update_coordinator_gps_data(location_data)

                # Trigger state update
                self.async_write_ha_state()

                _LOGGER.debug(
                    "Updated GPS location for %s: %.6f,%.6f (accuracy: %dm, source: %s)",
                    self._dog_name,
                    latitude,
                    longitude,
                    accuracy or DEFAULT_GPS_ACCURACY,
                    source,
                )

        except Exception as err:
            _LOGGER.error(
                "Error updating GPS location for %s: %s",
                self._dog_name,
                err,
            )

    async def _update_route_tracking(self, location_data: dict[str, Any]) -> None:
        """Update route tracking with new location point."""
        try:
            gps_data = self._get_gps_data()
            if not gps_data:
                return

            current_route = gps_data.get("current_route")
            if not current_route or not current_route.get("active", False):
                return

            # Add point to route
            route_point: dict[str, Any] = {
                "latitude": location_data[ATTR_LATITUDE],
                "longitude": location_data[ATTR_LONGITUDE],
                "altitude": location_data.get("altitude"),
                "timestamp": location_data["timestamp"],
                "accuracy": location_data["accuracy"],
                "speed": location_data.get("speed"),
                "heading": location_data.get("heading"),
            }

            self._route_points.append(route_point)

            # Cleanup old route points
            cutoff_time = dt_util.utcnow() - ROUTE_POINT_MAX_AGE
            self._route_points = [
                point
                for point in self._route_points
                if point["timestamp"] > cutoff_time
            ]

            # Limit route points to prevent memory issues
            if len(self._route_points) > MAX_ROUTE_POINTS:
                self._route_points = self._route_points[-MAX_ROUTE_POINTS:]

            _LOGGER.debug(
                "Added route point for %s (total points: %d)",
                self._dog_name,
                len(self._route_points),
            )

        except Exception as err:
            _LOGGER.error(
                "Error updating route tracking for %s: %s",
                self._dog_name,
                err,
            )

    async def _update_coordinator_gps_data(self, location_data: dict[str, Any]) -> None:
        """Update coordinator with new GPS data."""
        try:
            # Get current dog data
            dog_data = self.coordinator.get_dog_data(self._dog_id)
            if not dog_data:
                return

            # Update GPS section
            gps_state = dog_data.get(MODULE_GPS)
            if isinstance(gps_state, dict):
                mutable_gps_state = gps_state
            else:
                mutable_gps_state = {}
                runtime_payload = cast(dict[str, Any], dog_data)
                runtime_payload[MODULE_GPS] = cast(
                    CoordinatorModuleState, mutable_gps_state
                )

            mutable_gps_state.update(
                {
                    "latitude": location_data[ATTR_LATITUDE],
                    "longitude": location_data[ATTR_LONGITUDE],
                    "accuracy": location_data["accuracy"],
                    "altitude": location_data.get("altitude"),
                    "speed": location_data.get("speed"),
                    "heading": location_data.get("heading"),
                    "last_seen": location_data["timestamp"],
                    "source": location_data["source"],
                }
            )

            # Update route points if tracking
            current_route = mutable_gps_state.get("current_route")
            if current_route and current_route.get("active", False):
                current_route["points"] = self._route_points[
                    -100:
                ]  # Keep last 100 points
                current_route["last_point_time"] = location_data["timestamp"]

            # This would normally update the coordinator data
            # The actual implementation would depend on the coordinator's update mechanism

            _LOGGER.debug(
                "Updated coordinator GPS data for %s",
                self._dog_name,
            )

        except Exception as err:
            _LOGGER.error(
                "Error updating coordinator GPS data for %s: %s",
                self._dog_name,
                err,
            )

    async def async_start_route_recording(self, route_name: str | None = None) -> str:
        """Start recording a new GPS route.

        Args:
            route_name: Optional name for the route

        Returns:
            Route ID
        """
        try:
            route_id = f"route_{self._dog_id}_{int(dt_util.utcnow().timestamp())}"
            start_time = dt_util.utcnow()

            # Clear previous route points
            self._route_points.clear()

            # Update GPS data with new route info
            gps_data = self._get_gps_data() or {}
            gps_data["current_route"] = {
                "id": route_id,
                "name": route_name or f"{self._dog_name} Route",
                "active": True,
                "start_time": start_time,
                "points": [],
                "distance": 0,
                "duration": 0,
            }

            _LOGGER.info(
                "Started route recording for %s (route_id: %s)",
                self._dog_name,
                route_id,
            )

            return route_id

        except Exception as err:
            _LOGGER.error(
                "Error starting route recording for %s: %s",
                self._dog_name,
                err,
            )
            raise

    async def async_stop_route_recording(
        self, save_route: bool = True
    ) -> dict[str, Any] | None:
        """Stop recording the current GPS route.

        Args:
            save_route: Whether to save the completed route

        Returns:
            Route data if saved, None otherwise
        """
        try:
            gps_data = self._get_gps_data()
            if not gps_data:
                return None

            current_route = gps_data.get("current_route")
            if not current_route or not current_route.get("active", False):
                _LOGGER.warning("No active route recording for %s", self._dog_name)
                return None

            end_time = dt_util.utcnow()
            start_time = current_route.get("start_time")

            duration = (end_time - start_time).total_seconds() if start_time else 0

            # Calculate route distance (simplified)
            distance = self._calculate_route_distance(self._route_points)

            route_data: dict[str, Any] = {
                "id": current_route["id"],
                "name": current_route["name"],
                "dog_id": self._dog_id,
                "dog_name": self._dog_name,
                "start_time": start_time,
                "end_time": end_time,
                "duration": duration,
                "distance": distance,
                "points": self._route_points.copy(),
                "point_count": len(self._route_points),
            }

            # Mark route as inactive
            current_route["active"] = False
            current_route["end_time"] = end_time
            current_route["duration"] = duration
            current_route["distance"] = distance

            if save_route:
                # Save route (would normally store in database/coordinator)
                _LOGGER.info(
                    "Completed route recording for %s: %.2f km in %.1f minutes (%d points)",
                    self._dog_name,
                    distance / 1000,
                    duration / 60,
                    len(self._route_points),
                )
                return route_data
            else:
                _LOGGER.info("Discarded route recording for %s", self._dog_name)
                return None

        except Exception as err:
            _LOGGER.error(
                "Error stopping route recording for %s: %s",
                self._dog_name,
                err,
            )
            return None

    def _calculate_route_distance(self, points: list[dict[str, Any]]) -> float:
        """Calculate total distance of route points in meters.

        Args:
            points: List of GPS points with latitude/longitude

        Returns:
            Total distance in meters
        """
        if len(points) < 2:
            return 0.0

        total_distance = 0.0

        try:
            from math import atan2, cos, radians, sin, sqrt

            # Earth's radius in meters
            earth_radius_m = 6_371_000

            for i in range(1, len(points)):
                lat1 = radians(points[i - 1]["latitude"])
                lon1 = radians(points[i - 1]["longitude"])
                lat2 = radians(points[i]["latitude"])
                lon2 = radians(points[i]["longitude"])

                dlat = lat2 - lat1
                dlon = lon2 - lon1

                a = sin(dlat / 2) ** 2 + cos(lat1) * cos(lat2) * sin(dlon / 2) ** 2
                c = 2 * atan2(sqrt(a), sqrt(1 - a))
                distance = earth_radius_m * c

                total_distance += distance

        except Exception as err:
            _LOGGER.error("Error calculating route distance: %s", err)
            return 0.0

        return total_distance

    async def async_export_route(
        self, format_type: str = "gpx"
    ) -> dict[str, Any] | None:
        """Export current or last route in specified format.

        Args:
            format_type: Export format (gpx, json, csv)

        Returns:
            Export data or None if no route available
        """
        try:
            if not self._route_points:
                _LOGGER.warning(
                    "No route points available for export for %s", self._dog_name
                )
                return None

            if format_type == "gpx":
                return await self._export_route_gpx()
            elif format_type == "json":
                return await self._export_route_json()
            elif format_type == "csv":
                return await self._export_route_csv()
            else:
                _LOGGER.error("Unsupported export format: %s", format_type)
                return None

        except Exception as err:
            _LOGGER.error(
                "Error exporting route for %s: %s",
                self._dog_name,
                err,
            )
            return None

    async def _export_route_gpx(self) -> dict[str, Any]:
        """Export route as GPX format."""
        # Simplified GPX export - in a real implementation this would generate proper GPX XML
        gpx_data = {
            "format": "gpx",
            "filename": f"{self._dog_id}_route_{int(dt_util.utcnow().timestamp())}.gpx",
            "content": f"GPX route data for {self._dog_name} with {len(self._route_points)} points",
            "points": self._route_points,
        }
        return gpx_data

    async def _export_route_json(self) -> dict[str, Any]:
        """Export route as JSON format."""
        json_data = {
            "format": "json",
            "filename": f"{self._dog_id}_route_{int(dt_util.utcnow().timestamp())}.json",
            "content": {
                "dog_id": self._dog_id,
                "dog_name": self._dog_name,
                "export_time": dt_util.utcnow().isoformat(),
                "points": self._route_points,
                "point_count": len(self._route_points),
                "distance_meters": self._calculate_route_distance(self._route_points),
            },
        }
        return json_data

    async def _export_route_csv(self) -> dict[str, Any]:
        """Export route as CSV format."""
        csv_header = "timestamp,latitude,longitude,altitude,accuracy,speed,heading\n"
        csv_rows = []

        for point in self._route_points:
            row = f"{point['timestamp']},{point['latitude']},{point['longitude']},"
            row += f"{point.get('altitude', '')},"
            row += f"{point.get('accuracy', '')},"
            row += f"{point.get('speed', '')},"
            row += f"{point.get('heading', '')}\n"
            csv_rows.append(row)

        csv_data = {
            "format": "csv",
            "filename": f"{self._dog_id}_route_{int(dt_util.utcnow().timestamp())}.csv",
            "content": csv_header + "".join(csv_rows),
            "points": len(self._route_points),
        }
        return csv_data<|MERGE_RESOLUTION|>--- conflicted
+++ resolved
@@ -33,11 +33,7 @@
 from homeassistant.helpers.entity_platform import AddEntitiesCallback
 from homeassistant.util import dt as dt_util
 
-<<<<<<< HEAD
 from .const import ATTR_DOG_ID, ATTR_DOG_NAME, MODULE_GPS
-=======
-from .const import MODULE_GPS
->>>>>>> 2f83dc2d
 from .coordinator import PawControlCoordinator
 from .entity import PawControlEntity
 from .runtime_data import get_runtime_data
@@ -45,7 +41,6 @@
     DOG_ID_FIELD,
     DOG_MODULES_FIELD,
     DOG_NAME_FIELD,
-<<<<<<< HEAD
     CoordinatorModuleState,
     DogConfigData,
     PawControlConfigEntry,
@@ -53,13 +48,6 @@
     ensure_dog_modules_projection,
 )
 from .utils import PawControlDeviceLinkMixin, async_call_add_entities
-=======
-    DogConfigData,
-    PawControlConfigEntry,
-    ensure_dog_modules_mapping,
-)
-from .utils import async_call_add_entities
->>>>>>> 2f83dc2d
 
 _LOGGER = logging.getLogger(__name__)
 
@@ -98,7 +86,6 @@
         _LOGGER.error("Runtime data missing for entry %s", entry.entry_id)
         return
     coordinator = runtime_data.coordinator
-<<<<<<< HEAD
     raw_dogs = getattr(runtime_data, "dogs", [])
     gps_enabled_dogs: list[DogConfigData] = []
 
@@ -127,34 +114,11 @@
             _LOGGER.info(
                 "No dogs have GPS module enabled, skipping device tracker setup"
             )
-=======
-    dog_configs: list[DogConfigData] = runtime_data.dogs
-    entity_factory = runtime_data.entity_factory
-    profile = runtime_data.entity_profile
-
-    if not dog_configs:
-        _LOGGER.warning("No dogs configured for device tracker platform")
         return
 
-    # Filter dogs with GPS module enabled
-    gps_enabled_dogs: list[DogConfigData] = []
-    for dog in dog_configs:
-        modules = ensure_dog_modules_mapping(dog.get(DOG_MODULES_FIELD, {}))
-        if modules.get(MODULE_GPS, False):
-            gps_enabled_dogs.append(dog)
-
-    if not gps_enabled_dogs:
-        _LOGGER.info("No dogs have GPS module enabled, skipping device tracker setup")
->>>>>>> 2f83dc2d
-        return
-
     entities: list[PawControlGPSTracker] = []
 
-<<<<<<< HEAD
     for dog in dogs:
-=======
-    for dog in gps_enabled_dogs:
->>>>>>> 2f83dc2d
         dog_id = dog[DOG_ID_FIELD]
         dog_name = dog[DOG_NAME_FIELD]
 
@@ -319,16 +283,11 @@
     @property
     def extra_state_attributes(self) -> dict[str, Any]:
         """Return additional GPS tracker attributes."""
-<<<<<<< HEAD
         attrs: dict[str, Any] = {
             ATTR_DOG_ID: self._dog_id,
             ATTR_DOG_NAME: self._dog_name,
             "tracker_type": MODULE_GPS,
         }
-=======
-        attrs: dict[str, Any] = dict(super().extra_state_attributes)
-        attrs["tracker_type"] = "gps"
->>>>>>> 2f83dc2d
 
         gps_data = self._get_gps_data()
         if gps_data:
