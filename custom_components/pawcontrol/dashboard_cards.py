"""Specialized card generators for Paw Control dashboards.

This module provides high-performance, specialized card generators for different
dashboard components. Each generator is optimized for its specific use case
with lazy loading, validation, and async operations.

OPTIMIZED: Enhanced with batch processing, parallel card generation,
advanced caching, and comprehensive type safety for maximum performance.

Quality Scale: Bronze target
Home Assistant: 2025.9.3+
Python: 3.13+
"""

from __future__ import annotations

import asyncio
import logging
from collections.abc import Awaitable, Iterable, Mapping, Sequence
from typing import TYPE_CHECKING, Any, Final, TypeVar

from homeassistant.const import STATE_UNAVAILABLE, STATE_UNKNOWN
from homeassistant.core import HomeAssistant
from homeassistant.util import slugify

from .const import (
    DOMAIN,
    MODULE_FEEDING,
    MODULE_GPS,
    MODULE_HEALTH,
    MODULE_NOTIFICATIONS,
    MODULE_VISITOR,
    MODULE_WALK,
)
from .dashboard_shared import (
    CardCollection,
    CardConfig,
    coerce_dog_config,
    coerce_dog_configs,
    unwrap_async_result,
)
from .dashboard_templates import (
    MAP_OPTION_KEYS,
    DashboardTemplates,
    MapCardOptions,
    MapOptionsInput,
)
from .types import (
    DOG_ID_FIELD,
<<<<<<< HEAD
=======
    DOG_IMAGE_FIELD,
>>>>>>> 2f83dc2d
    DOG_MODULES_FIELD,
    DOG_NAME_FIELD,
    CoordinatorStatisticsPayload,
    DogConfigData,
    DogModulesConfig,
    RawDogConfig,
    coerce_dog_modules_config,
)

if TYPE_CHECKING:
    from .dashboard_templates import DashboardTemplates

_LOGGER = logging.getLogger(__name__)
_TEMPLATE_LOGGER = logging.getLogger("custom_components.pawcontrol.dashboard_templates")

# OPTIMIZED: Performance constants for batch processing
MAX_CONCURRENT_VALIDATIONS: Final[int] = 10
ENTITY_VALIDATION_TIMEOUT: Final[float] = 5.0
CARD_GENERATION_TIMEOUT: Final[float] = 15.0
VALIDATION_CACHE_SIZE: Final[int] = 200

# OPTIMIZED: Type definitions for better performance
CardConfigType = CardConfig
EntityListType = list[str]
ModulesConfigType = DogModulesConfig
DogConfigType = DogConfigData
ThemeConfigType = dict[str, str]
OptionsConfigType = dict[str, Any]

# OPTIMIZED: Generic type for card generators
T = TypeVar("T", bound="BaseCardGenerator")

# OPTIMIZED: Entity validation cache for performance
_entity_validation_cache: dict[str, tuple[float, bool]] = {}
_cache_cleanup_threshold = 300  # 5 minutes


def _coerce_map_options(options: MapOptionsInput) -> MapCardOptions:
    """Extract typed map options from the generic options payload."""

    if not isinstance(options, Mapping):
        return DashboardTemplates._normalise_map_options(options)

    nested_entries: list[tuple[str, object]] = []
    for candidate_key in ("map_options", "map", "map_card"):
        nested = options.get(candidate_key)
        if nested is None:
            continue

        if isinstance(nested, Mapping):
            nested_entries.extend(
                (key, value) for key, value in nested.items() if isinstance(key, str)
            )
            continue

        if isinstance(nested, Iterable) and not isinstance(nested, str | bytes):
            nested_entries.extend(nested)  # validation occurs in the normaliser
            continue

        _TEMPLATE_LOGGER.debug(
            "Ignoring map options alias '%s' with unsupported type: %s",
            candidate_key,
            type(nested).__name__,
        )

    top_level_entries: list[tuple[str, object]] = []
    for key, value in options.items():
        if not isinstance(key, str):
            _TEMPLATE_LOGGER.debug(
                "Skipping map option entry with non-string key from mapping: %r",
                key,
            )
            continue

        if key in {"map_options", "map", "map_card"}:
            continue

        if key not in MAP_OPTION_KEYS:
            _TEMPLATE_LOGGER.debug(
                "Ignoring unsupported map option key '%s' from mapping payload",
                key,
            )
            continue

        top_level_entries.append((key, value))

    if nested_entries:
        return DashboardTemplates._normalise_map_options(
            [*nested_entries, *top_level_entries]
        )

    if top_level_entries:
        return DashboardTemplates._normalise_map_options(top_level_entries)

    return DashboardTemplates._normalise_map_options(options)


class BaseCardGenerator:
    """Base class for card generators with enhanced performance optimization.

    OPTIMIZED: Enhanced with batch processing, async caching, memory management,
    and comprehensive error isolation for maximum performance.
    """

    def __init__(self, hass: HomeAssistant, templates: DashboardTemplates) -> None:
        """Initialize optimized card generator.

        Args:
            hass: Home Assistant instance
            templates: Template manager with caching
        """
        self.hass = hass
        self.templates = templates

        # OPTIMIZED: Performance tracking and validation semaphore
        self._validation_semaphore = asyncio.Semaphore(MAX_CONCURRENT_VALIDATIONS)
        self._performance_stats = {
            "validations_count": 0,
            "cache_hits": 0,
            "cache_misses": 0,
            "generation_time_total": 0.0,
            "errors_handled": 0,
        }

    @staticmethod
    def _ensure_dog_config(dog_config: RawDogConfig) -> DogConfigData | None:
        """Return a typed dog configuration extracted from ``dog_config``."""

        return coerce_dog_config(dog_config)

    def _ensure_dog_configs(
        self, dogs_config: Sequence[RawDogConfig]
    ) -> list[DogConfigData]:
        """Return typed dog configurations for downstream processing."""

        return coerce_dog_configs(dogs_config)

    async def _collect_single_card(
        self, card_coro: Awaitable[CardConfigType | None]
    ) -> CardCollection:
        """Resolve ``card_coro`` and wrap the payload in a list for gather usage."""

        card = await card_coro
        return [card] if card is not None else []

    async def _validate_entities_batch(
        self, entities: EntityListType, use_cache: bool = True
    ) -> EntityListType:
        """Validate entities in optimized batches with caching.

        OPTIMIZED: Batch processing with cache, timeout protection, and memory management.

        Args:
            entities: List of entity IDs to validate
            use_cache: Whether to use validation cache

        Returns:
            List of valid entity IDs
        """
        if not entities:
            return []

        start_time = asyncio.get_event_loop().time()
        valid_entities: list[str] = []

        # OPTIMIZED: Clean cache if needed
        await self._cleanup_validation_cache()

        # OPTIMIZED: Separate cached and uncached entities
        cached_results: dict[str, bool] = {}
        uncached_entities: list[str] = []

        if use_cache:
            current_time = asyncio.get_event_loop().time()
            for entity_id in entities:
                cache_entry = _entity_validation_cache.get(entity_id)
                if (
                    cache_entry
                    and (current_time - cache_entry[0]) < _cache_cleanup_threshold
                ):
                    cached_results[entity_id] = cache_entry[1]
                    self._performance_stats["cache_hits"] += 1
                else:
                    uncached_entities.append(entity_id)
                    self._performance_stats["cache_misses"] += 1
        else:
            uncached_entities = entities.copy()

        # OPTIMIZED: Process uncached entities in controlled batches
        batch_size = min(MAX_CONCURRENT_VALIDATIONS, len(uncached_entities))
        for i in range(0, len(uncached_entities), batch_size):
            batch = uncached_entities[i : i + batch_size]

            async with self._validation_semaphore:
                try:
                    # OPTIMIZED: Parallel validation with timeout
                    batch_tasks = [
                        asyncio.create_task(self._validate_single_entity(entity_id))
                        for entity_id in batch
                    ]

                    batch_results = await asyncio.wait_for(
                        asyncio.gather(*batch_tasks, return_exceptions=True),
                        timeout=ENTITY_VALIDATION_TIMEOUT,
                    )

                    # Process batch results
                    for entity_id, result in zip(batch, batch_results, strict=False):
                        validation_result = _unwrap_async_result(
                            result,
                            context=f"Entity validation error for {entity_id}",
                            logger=_LOGGER,
                            level=logging.DEBUG,
                        )
                        cached_results[entity_id] = bool(validation_result)

                        # Update cache
                        if use_cache:
                            _entity_validation_cache[entity_id] = (
                                asyncio.get_event_loop().time(),
                                cached_results[entity_id],
                            )

                except TimeoutError:
                    _LOGGER.warning("Entity validation timeout for batch: %s", batch)
                    for entity_id in batch:
                        cached_results[entity_id] = False

                except Exception as err:
                    _LOGGER.error("Batch validation error: %s", err)
                    for entity_id in batch:
                        cached_results[entity_id] = False
                    self._performance_stats["errors_handled"] += 1

        # OPTIMIZED: Collect all valid entities
        for entity_id in entities:
            if cached_results.get(entity_id, False):
                valid_entities.append(entity_id)  # noqa: PERF401

        # Update performance stats
        validation_time = asyncio.get_event_loop().time() - start_time
        self._performance_stats["validations_count"] += len(entities)
        self._performance_stats["generation_time_total"] += validation_time

        if validation_time > 1.0:  # Log slow validations
            _LOGGER.debug(
                "Slow entity validation: %.2fs for %d entities (%d valid)",
                validation_time,
                len(entities),
                len(valid_entities),
            )

        return valid_entities

    async def _validate_single_entity(self, entity_id: str) -> bool:
        """Validate single entity with optimized state checking.

        Args:
            entity_id: Entity ID to validate

        Returns:
            True if entity is valid and available
        """
        try:
            state = self.hass.states.get(entity_id)
            return state is not None and state.state not in (
                STATE_UNKNOWN,
                STATE_UNAVAILABLE,
            )
        except Exception as err:
            _LOGGER.debug("Entity validation error for %s: %s", entity_id, err)
            return False

    async def _entity_exists_cached(self, entity_id: str) -> bool:
        """Check if entity exists with caching for performance.

        Args:
            entity_id: Entity ID to check

        Returns:
            True if entity exists and is available
        """
        results = await self._validate_entities_batch([entity_id], use_cache=True)
        return len(results) > 0

    async def _cleanup_validation_cache(self) -> None:
        """Cleanup old entries from validation cache."""
        if len(_entity_validation_cache) <= VALIDATION_CACHE_SIZE:
            return

        current_time = asyncio.get_event_loop().time()
        expired_keys = [
            entity_id
            for entity_id, (timestamp, _) in _entity_validation_cache.items()
            if current_time - timestamp > _cache_cleanup_threshold
        ]

        for key in expired_keys:
            _entity_validation_cache.pop(key, None)

        # If still too large, remove oldest entries
        if len(_entity_validation_cache) > VALIDATION_CACHE_SIZE:
            sorted_items = sorted(
                _entity_validation_cache.items(),
                key=lambda x: x[1][0],  # Sort by timestamp
            )
            remove_count = len(_entity_validation_cache) - VALIDATION_CACHE_SIZE
            for entity_id, _ in sorted_items[:remove_count]:
                _entity_validation_cache.pop(entity_id, None)

    @property
    def performance_stats(self) -> dict[str, Any]:
        """Get performance statistics for monitoring."""
        return self._performance_stats.copy()


class OverviewCardGenerator(BaseCardGenerator):
    """Generator for overview dashboard cards with enhanced performance."""

    async def generate_welcome_card(
        self, dogs_config: Sequence[RawDogConfig], options: OptionsConfigType
    ) -> CardConfigType:
        """Generate optimized welcome/summary card.

        Args:
            dogs_config: List of dog configurations
            options: Dashboard options

        Returns:
            Welcome card configuration
        """
        typed_dogs = self._ensure_dog_configs(dogs_config)
        dog_count = len(typed_dogs)
        title = options.get("title", "Paw Control")

        # OPTIMIZED: Async active dog counting with timeout
        try:
            active_dogs = await asyncio.wait_for(
                self._count_active_dogs(typed_dogs), timeout=3.0
            )
        except TimeoutError:
            _LOGGER.debug("Active dog counting timeout, using total count")
            active_dogs = dog_count

        # Generate dynamic content based on current status
        content_parts = [
            f"# {title}",
            f"Managing **{dog_count}** {'dog' if dog_count == 1 else 'dogs'} with Paw Control",
        ]

        # Add quick stats if available
        if active_dogs != dog_count:
            content_parts.append(f"**{active_dogs}** currently active")

        content_parts.extend(
            [
                "",
                "Last updated: {{ now().strftime('%H:%M') }}",
            ]
        )

        return {
            "type": "markdown",
            "content": "\n".join(content_parts),
        }

    async def _count_active_dogs(self, dogs_config: Sequence[DogConfigData]) -> int:
        """Count dogs that are currently active with optimized batch processing.

        Args:
            dogs_config: List of dog configurations

        Returns:
            Number of active dogs
        """
        if not dogs_config:
            return 0

        # OPTIMIZED: Collect all status entities for batch validation
        status_entities = []
        dog_id_mapping = {}

        for dog in dogs_config:
            dog_id = dog[DOG_ID_FIELD]
            if dog_id:
                entity_id = f"sensor.{dog_id}_status"
                status_entities.append(entity_id)
                dog_id_mapping[entity_id] = dog_id

        # OPTIMIZED: Batch validate all status entities
        valid_entities = await self._validate_entities_batch(status_entities)
        return len(valid_entities)

    async def generate_dogs_grid(
        self, dogs_config: Sequence[RawDogConfig], dashboard_url: str
    ) -> CardConfigType | None:
        """Generate optimized grid of dog navigation buttons.

        Args:
            dogs_config: List of dog configurations
            dashboard_url: Base dashboard URL for navigation

        Returns:
            Dog grid card or None if no valid dogs
        """
        typed_dogs = self._ensure_dog_configs(dogs_config)
        if not typed_dogs:
            return None

        # OPTIMIZED: Pre-filter dogs and prepare entities for batch validation
        dog_candidates: list[tuple[str, str, str]] = []  # (dog_id, dog_name, entity_id)

        for dog in typed_dogs:
            dog_id = dog[DOG_ID_FIELD]
            dog_name = dog[DOG_NAME_FIELD]

            if dog_id and dog_name:
                entity_id = f"sensor.{dog_id}_status"
                dog_candidates.append((dog_id, dog_name, entity_id))

        if not dog_candidates:
            return None

        # OPTIMIZED: Batch validate all status entities
        status_entities = [entity_id for _, _, entity_id in dog_candidates]
        valid_entities = await self._validate_entities_batch(status_entities)
        valid_entity_set = set(valid_entities)

        # OPTIMIZED: Build cards only for validated entities
        dog_cards = []
        for dog_id, dog_name, entity_id in dog_candidates:
            if entity_id in valid_entity_set:
                dog_cards.append(
                    {
                        "type": "button",
                        "entity": entity_id,
                        "name": dog_name,
                        "icon": "mdi:dog",
                        "show_state": True,
                        "tap_action": {
                            "action": "navigate",
                            "navigation_path": f"{dashboard_url}/{slugify(dog_id)}",
                        },
                    }
                )

        if not dog_cards:
            return None

        # Optimize grid columns based on number of dogs
        columns = min(3, max(1, len(dog_cards)))

        return {
            "type": "grid",
            "columns": columns,
            "cards": dog_cards,
        }

    async def generate_quick_actions(
        self, dogs_config: Sequence[RawDogConfig]
    ) -> CardConfigType | None:
        """Generate quick action buttons with optimized module detection.

        Args:
            dogs_config: List of dog configurations

        Returns:
            Quick actions card or None if no actions available
        """
        typed_dogs = self._ensure_dog_configs(dogs_config)
        if not typed_dogs:
            return None

        # OPTIMIZED: Single-pass module detection
        has_feeding = False
        has_walking = False

        for dog in typed_dogs:
            modules = coerce_dog_modules_config(dog.get(DOG_MODULES_FIELD))
            if not has_feeding and modules.get(MODULE_FEEDING):
                has_feeding = True
            if not has_walking and modules.get(MODULE_WALK):
                has_walking = True
            # Early exit if both found
            if has_feeding and has_walking:
                break

        # OPTIMIZED: Batch validate action entities
        validation_entities = []
        if has_feeding:
            validation_entities.append(f"button.{DOMAIN}_feed_all_dogs")
        if has_walking:
            validation_entities.append(f"sensor.{DOMAIN}_dogs_walking")

        valid_entities = await self._validate_entities_batch(validation_entities)
        valid_entity_set = set(valid_entities)

        actions = []

        # Build action buttons based on validated entities
        if has_feeding and f"button.{DOMAIN}_feed_all_dogs" in valid_entity_set:
            actions.append(
                {
                    "type": "button",
                    "name": "Feed All",
                    "icon": "mdi:food-drumstick",
                    "tap_action": {
                        "action": "more-info",
                        "entity": f"button.{DOMAIN}_feed_all_dogs",
                    },
                }
            )

        if has_walking and f"sensor.{DOMAIN}_dogs_walking" in valid_entity_set:
            actions.append(
                {
                    "type": "button",
                    "name": "Walk Status",
                    "icon": "mdi:walk",
                    "tap_action": {
                        "action": "more-info",
                        "entity": f"sensor.{DOMAIN}_dogs_walking",
                    },
                }
            )

        # Daily reset button (always available)
        actions.append(
            {
                "type": "button",
                "name": "Daily Reset",
                "icon": "mdi:refresh",
                "tap_action": {
                    "action": "call-service",
                    "service": f"{DOMAIN}.daily_reset",
                },
            }
        )

        return (
            {
                "type": "horizontal-stack",
                "cards": actions,
            }
            if actions
            else None
        )


class DogCardGenerator(BaseCardGenerator):
    """Generator for individual dog dashboard cards with performance optimization."""

    async def generate_dog_overview_cards(
        self,
        dog_config: RawDogConfig,
        theme: ThemeConfigType,
        options: OptionsConfigType,
    ) -> list[CardConfigType]:
        """Generate optimized overview cards for a specific dog.

        Args:
            dog_config: Dog configuration
            theme: Theme colors
            options: Display options

        Returns:
            List of overview cards
        """
        typed_dog = self._ensure_dog_config(dog_config)
        if typed_dog is None:
            return []

        dog_config = typed_dog
        dog_id = dog_config[DOG_ID_FIELD]
        dog_name = dog_config[DOG_NAME_FIELD]
        modules = coerce_dog_modules_config(dog_config.get(DOG_MODULES_FIELD))

        start_time = asyncio.get_event_loop().time()
        cards: list[CardConfigType] = []

        # OPTIMIZED: Generate cards in parallel for better performance
        card_tasks: list[tuple[str, asyncio.Task[CardCollection]]] = []

        # Dog header card
        card_tasks.append(
            (
                "header",
                asyncio.create_task(
                    self._collect_single_card(
                        self._generate_dog_header_card(dog_config, options)
                    )
                ),
            )
        )

        # Status card
        card_tasks.append(
            (
                "status",
                asyncio.create_task(
                    self._collect_single_card(
                        self.templates.get_dog_status_card_template(
                            dog_id, dog_name, modules
                        )
                    )
                ),
            )
        )

        # Action buttons
        card_tasks.append(
            (
                "actions",
                asyncio.create_task(self._collect_action_buttons(dog_id, modules)),
            )
        )

        # Conditional cards
        if modules.get(MODULE_GPS):
            card_tasks.append(
                (
                    "gps_map",
                    asyncio.create_task(
                        self._collect_single_card(
                            self._generate_gps_map_card(dog_id, options)
                        )
                    ),
                )
            )

        if options.get("show_activity_graph", True):
            card_tasks.append(
                (
                    "activity",
                    asyncio.create_task(
                        self._collect_single_card(
                            self._generate_activity_graph_card(dog_config, options)
                        )
                    ),
                )
            )

        # OPTIMIZED: Execute card generation concurrently with timeout
        try:
            results = await asyncio.wait_for(
                asyncio.gather(
                    *(task for _, task in card_tasks), return_exceptions=True
                ),
                timeout=CARD_GENERATION_TIMEOUT,
            )

            # Process results in order
            for (card_type, _), result in zip(card_tasks, results, strict=False):
                card_payloads = _unwrap_async_result(
                    result,
                    context=f"Card generation failed for {card_type}",
                    logger=_LOGGER,
                )
                if card_payloads is None:
                    self._performance_stats["errors_handled"] += 1
                    continue
                cards.extend(card_payloads)

        except TimeoutError:
            for _, task in card_tasks:
                task.cancel()
            _LOGGER.error("Dog overview card generation timeout for %s", dog_name)
            self._performance_stats["errors_handled"] += 1
            # Return minimal cards on timeout
            return [
                {
                    "type": "markdown",
                    "content": f"## {dog_name}\n\nTimeout generating dashboard cards. Please refresh.",
                }
            ]

        generation_time = asyncio.get_event_loop().time() - start_time
        self._performance_stats["generation_time_total"] += generation_time

        if generation_time > 2.0:
            _LOGGER.info(
                "Slow dog card generation: %.2fs for %s", generation_time, dog_name
            )

        return cards

    async def _collect_action_buttons(
        self, dog_id: str, modules: ModulesConfigType
    ) -> CardCollection:
        """Return rendered action buttons for gather pipelines."""

        buttons = await self.templates.get_action_buttons_template(dog_id, modules)
        return self._build_action_button_cards(buttons)

    def _build_action_button_cards(
        self, action_buttons: list[CardConfigType] | None
    ) -> list[CardConfigType]:
        """Build optimized action button cards with better layout handling."""
        if not action_buttons:
            return []

        # OPTIMIZED: More efficient categorization
        regular_buttons = []
        conditional_buttons = []

        for button in action_buttons:
            if button.get("type") == "conditional":
                conditional_buttons.append(button)
            else:
                regular_buttons.append(button)

        cards: list[CardConfigType] = []

        if regular_buttons:
            cards.append(
                {
                    "type": "horizontal-stack",
                    "cards": regular_buttons,
                }
            )

        cards.extend(conditional_buttons)
        return cards

    async def _generate_dog_header_card(
        self, dog_config: RawDogConfig, options: OptionsConfigType
    ) -> CardConfigType | None:
        """Generate optimized dog header card with picture.

        Args:
            dog_config: Dog configuration
            options: Display options

        Returns:
            Header card or None if not applicable
        """
        typed_dog = self._ensure_dog_config(dog_config)
        if typed_dog is None:
            return None

        dog_id = typed_dog[DOG_ID_FIELD]
        dog_name = typed_dog[DOG_NAME_FIELD]

        # OPTIMIZED: Quick entity existence check with cache
        status_entity = f"sensor.{dog_id}_status"
        if not await self._entity_exists_cached(status_entity):
            return None

        # Use custom image if provided, otherwise default
        dog_image = typed_dog.get(DOG_IMAGE_FIELD, f"/local/paw_control/{dog_id}.jpg")

        return {
            "type": "picture-entity",
            "entity": status_entity,
            "name": dog_name,
            "image": dog_image,
            "show_state": True,
            "show_name": True,
            "aspect_ratio": "16:9",
        }

    async def _generate_gps_map_card(
        self, dog_id: str, options: OptionsConfigType
    ) -> CardConfigType | None:
        """Generate optimized GPS map card for dog.

        Args:
            dog_id: Dog identifier
            options: Display options

        Returns:
            Map card or None if GPS not available
        """
        tracker_entity = f"device_tracker.{dog_id}_location"

        # OPTIMIZED: Use cached entity validation
        if not await self._entity_exists_cached(tracker_entity):
            return None

        map_options = _coerce_map_options(options)
        return await self.templates.get_map_card_template(dog_id, map_options)

    async def _generate_activity_graph_card(
        self, dog_config: RawDogConfig, options: OptionsConfigType
    ) -> CardConfigType | None:
        """Generate optimized activity graph card.

        Args:
            dog_config: Dog configuration
            options: Display options

        Returns:
            Activity graph card or None if no data
        """
        if not options.get("show_activity_graph", True):
            return None

        typed_dog = self._ensure_dog_config(dog_config)
        if typed_dog is None:
            return None

        dog_config = typed_dog
        dog_id = dog_config[DOG_ID_FIELD]
        modules = coerce_dog_modules_config(dog_config.get(DOG_MODULES_FIELD))

        # OPTIMIZED: Build entity list efficiently
        activity_entities = [f"sensor.{dog_id}_activity_level"]

        if modules.get(MODULE_WALK):
            activity_entities.append(f"binary_sensor.{dog_id}_is_walking")

        # OPTIMIZED: Batch validate activity entities
        valid_entities = await self._validate_entities_batch(activity_entities)

        if not valid_entities:
            return None

        return await self.templates.get_history_graph_template(
            valid_entities, "24h Activity", 24
        )


class HealthAwareFeedingCardGenerator(BaseCardGenerator):
    """Generator for health-integrated feeding dashboard cards with optimization."""

    async def generate_health_feeding_overview(
        self, dog_config: RawDogConfig, options: OptionsConfigType
    ) -> list[CardConfigType]:
        """Generate optimized comprehensive health-aware feeding overview cards.

        Args:
            dog_config: Dog configuration including health data
            options: Display options

        Returns:
            List of health feeding overview cards
        """
        typed_dog = self._ensure_dog_config(dog_config)
        if typed_dog is None:
            return []

        dog_config = typed_dog
        dog_id = dog_config[DOG_ID_FIELD]
        dog_name = dog_config[DOG_NAME_FIELD]

        # OPTIMIZED: Generate all cards concurrently
        card_generators: list[tuple[str, asyncio.Task[CardCollection]]] = [
            (
                "health_status",
                asyncio.create_task(
                    self._collect_single_card(
                        self._generate_health_feeding_status_card(
                            dog_id, dog_name, options
                        )
                    )
                ),
            ),
            (
                "calorie",
                asyncio.create_task(
                    self._collect_single_card(
                        self._generate_calorie_tracking_card(dog_id, options)
                    )
                ),
            ),
            (
                "weight",
                asyncio.create_task(
                    self._collect_single_card(
                        self._generate_weight_management_card(dog_id, options)
                    )
                ),
            ),
            (
                "portion",
                asyncio.create_task(
                    self._collect_single_card(
                        self._generate_portion_calculator_card(dog_id, options)
                    )
                ),
            ),
        ]

        try:
            results = await asyncio.wait_for(
                asyncio.gather(
                    *(task for _, task in card_generators), return_exceptions=True
                ),
                timeout=CARD_GENERATION_TIMEOUT,
            )

            cards: list[CardConfigType] = []
            for (card_type, _), result in zip(card_generators, results, strict=False):
                card_payload = _unwrap_async_result(
                    result,
                    context=f"Health feeding card {card_type} generation failed",
                    logger=_LOGGER,
                )
                if card_payload is None:
                    self._performance_stats["errors_handled"] += 1
                    continue
                cards.extend(card_payload)

            return cards

        except TimeoutError:
            for _, task in card_generators:
                task.cancel()
            _LOGGER.error("Health feeding overview generation timeout for %s", dog_name)
            self._performance_stats["errors_handled"] += 1
            return []

    async def _generate_health_feeding_status_card(
        self, dog_id: str, dog_name: str, options: OptionsConfigType
    ) -> CardConfigType | None:
        """Generate optimized health-integrated feeding status card."""
        # OPTIMIZED: Quick cache-based entity check
        health_status_entity = f"sensor.{dog_id}_health_feeding_status"
        if not await self._entity_exists_cached(health_status_entity):
            return None

        return {
            "type": "entities",
            "title": f"🔬 {dog_name} Health Feeding",
            "entities": [
                {
                    "entity": f"sensor.{dog_id}_health_feeding_status",
                    "name": "Health Status",
                    "icon": "mdi:heart-pulse",
                },
                {
                    "entity": f"sensor.{dog_id}_daily_calorie_target",
                    "name": "Calorie Target",
                    "icon": "mdi:fire",
                },
                {
                    "entity": f"sensor.{dog_id}_calories_consumed_today",
                    "name": "Calories Today",
                    "icon": "mdi:counter",
                },
                {
                    "entity": f"sensor.{dog_id}_portion_adjustment_factor",
                    "name": "Portion Adjustment",
                    "icon": "mdi:scale-balance",
                },
            ],
            "state_color": True,
            "show_header_toggle": False,
        }

    async def _generate_calorie_tracking_card(
        self, dog_id: str, options: OptionsConfigType
    ) -> CardConfigType | None:
        """Generate optimized calorie tracking and progress card."""
        calorie_entities = [
            f"sensor.{dog_id}_calories_consumed_today",
            f"sensor.{dog_id}_daily_calorie_target",
            f"sensor.{dog_id}_calorie_goal_progress",
        ]

        # OPTIMIZED: Batch validate calorie entities
        valid_entities = await self._validate_entities_batch(calorie_entities)
        if not valid_entities:
            return None

        return {
            "type": "history-graph",
            "title": "📊 Calorie Tracking",
            "entities": [
                f"sensor.{dog_id}_calories_consumed_today",
                f"sensor.{dog_id}_daily_calorie_target",
            ],
            "hours_to_show": 24,
            "refresh_interval": 0,
        }

    async def _generate_weight_management_card(
        self, dog_id: str, options: OptionsConfigType
    ) -> CardConfigType | None:
        """Generate optimized weight management and body condition tracking card."""
        weight_entities = [
            f"sensor.{dog_id}_current_weight",
            f"sensor.{dog_id}_ideal_weight",
            f"sensor.{dog_id}_body_condition_score",
            f"sensor.{dog_id}_weight_goal_progress",
        ]

        # OPTIMIZED: Batch validate weight entities
        valid_entities = await self._validate_entities_batch(weight_entities)
        if not valid_entities:
            return None

        return {
            "type": "vertical-stack",
            "cards": [
                {
                    "type": "entities",
                    "title": "⚖️ Weight Management",
                    "entities": [
                        {
                            "entity": f"sensor.{dog_id}_current_weight",
                            "name": "Current Weight",
                            "icon": "mdi:weight-kilogram",
                        },
                        {
                            "entity": f"sensor.{dog_id}_ideal_weight",
                            "name": "Ideal Weight",
                            "icon": "mdi:target",
                        },
                        {
                            "entity": f"sensor.{dog_id}_body_condition_score",
                            "name": "Body Condition (1-9)",
                            "icon": "mdi:dog-side",
                        },
                    ],
                    "state_color": True,
                },
                {
                    "type": "gauge",
                    "entity": f"sensor.{dog_id}_weight_goal_progress",
                    "name": "Weight Goal Progress",
                    "min": 0,
                    "max": 100,
                    "unit": "%",
                    "severity": {"green": 80, "yellow": 50, "red": 0},
                },
            ],
        }

    async def _generate_portion_calculator_card(
        self, dog_id: str, options: OptionsConfigType
    ) -> CardConfigType | None:
        """Generate optimized interactive health-aware portion calculator card."""
        portions_entity = f"sensor.{dog_id}_health_aware_portions"
        if not await self._entity_exists_cached(portions_entity):
            return None

        return {
            "type": "vertical-stack",
            "cards": [
                {
                    "type": "markdown",
                    "content": f"""
## 🧮 Health-Aware Portion Calculator

**Current Recommendations:**
- **Breakfast**: {{{{ states('sensor.{dog_id}_breakfast_portion_size') }}}}g
- **Lunch**: {{{{ states('sensor.{dog_id}_lunch_portion_size') }}}}g
- **Dinner**: {{{{ states('sensor.{dog_id}_dinner_portion_size') }}}}g
- **Daily Total**: {{{{ states('sensor.{dog_id}_daily_food_target') }}}}g

**Health Adjustments:**
- Body Condition Factor: {{{{ states('sensor.{dog_id}_bcs_adjustment_factor') }}}}
- Activity Factor: {{{{ states('sensor.{dog_id}_activity_adjustment_factor') }}}}
- Overall Adjustment: {{{{ states('sensor.{dog_id}_portion_adjustment_factor') }}}}x
                    """,
                },
                {
                    "type": "horizontal-stack",
                    "cards": [
                        {
                            "type": "button",
                            "name": "Recalculate",
                            "icon": "mdi:calculator-variant",
                            "tap_action": {
                                "action": "call-service",
                                "service": f"{DOMAIN}.recalculate_portions",
                                "service_data": {"dog_id": dog_id},
                            },
                        },
                        {
                            "type": "button",
                            "name": "Update Health",
                            "icon": "mdi:heart-pulse",
                            "tap_action": {
                                "action": "call-service",
                                "service": f"{DOMAIN}.update_health_data",
                                "service_data": {"dog_id": dog_id},
                            },
                        },
                    ],
                },
            ],
        }

    async def generate_health_feeding_controls(
        self, dog_config: RawDogConfig, options: OptionsConfigType
    ) -> list[CardConfigType]:
        """Generate optimized health-aware feeding control cards."""
        typed_dog = self._ensure_dog_config(dog_config)
        if typed_dog is None:
            return []

        dog_config = typed_dog
        dog_id = dog_config[DOG_ID_FIELD]

        # OPTIMIZED: Direct card generation without unnecessary async calls
        smart_buttons_card = self._generate_smart_feeding_buttons(dog_id, options)
        return [smart_buttons_card] if smart_buttons_card else []

    def _generate_smart_feeding_buttons(
        self, dog_id: str, options: OptionsConfigType
    ) -> CardConfigType:
        """Generate optimized smart feeding buttons with health-calculated portions."""
        return {
            "type": "grid",
            "columns": 2,
            "cards": [
                {
                    "type": "button",
                    "name": "Smart Breakfast",
                    "icon": "mdi:weather-sunny",
                    "tap_action": {
                        "action": "call-service",
                        "service": f"{DOMAIN}.feed_health_aware",
                        "service_data": {
                            "dog_id": dog_id,
                            "meal_type": "breakfast",
                            "use_health_calculation": True,
                        },
                    },
                },
                {
                    "type": "button",
                    "name": "Smart Dinner",
                    "icon": "mdi:weather-night",
                    "tap_action": {
                        "action": "call-service",
                        "service": f"{DOMAIN}.feed_health_aware",
                        "service_data": {
                            "dog_id": dog_id,
                            "meal_type": "dinner",
                            "use_health_calculation": True,
                        },
                    },
                },
            ],
        }


class ModuleCardGenerator(BaseCardGenerator):
    """Generator for module-specific dashboard cards with performance optimization."""

    async def generate_feeding_cards(
        self, dog_config: RawDogConfig, options: OptionsConfigType
    ) -> list[CardConfigType]:
        """Generate optimized feeding module cards with health-aware integration.

        Args:
            dog_config: Dog configuration
            options: Display options

        Returns:
            List of feeding cards
        """
        typed_dog = self._ensure_dog_config(dog_config)
        if typed_dog is None:
            return []

        dog_config = typed_dog
        dog_id = dog_config[DOG_ID_FIELD]
        modules = coerce_dog_modules_config(dog_config.get(DOG_MODULES_FIELD))
        cards: list[CardConfigType] = []

        # OPTIMIZED: Check if health-aware feeding is enabled
        if modules.get(MODULE_HEALTH) and modules.get(MODULE_FEEDING):
            # Use health-aware feeding card generator
            health_generator = HealthAwareFeedingCardGenerator(
                self.hass, self.templates
            )

            # OPTIMIZED: Generate health cards concurrently
            health_overview_task = asyncio.create_task(
                health_generator.generate_health_feeding_overview(dog_config, options)
            )
            health_controls_task = asyncio.create_task(
                health_generator.generate_health_feeding_controls(dog_config, options)
            )

            try:
                overview_result, controls_result = await asyncio.gather(
                    health_overview_task,
                    health_controls_task,
                    return_exceptions=True,
                )

                health_overview_cards = _unwrap_async_result(
                    overview_result,
                    context="Health overview generation failed",
                    logger=_LOGGER,
                )
                if health_overview_cards is None:
                    self._performance_stats["errors_handled"] += 1
                else:
                    cards.extend(health_overview_cards)

                health_control_cards = _unwrap_async_result(
                    controls_result,
                    context="Health controls generation failed",
                    logger=_LOGGER,
                )
                if health_control_cards is None:
                    self._performance_stats["errors_handled"] += 1
                else:
                    cards.extend(health_control_cards)

            except Exception as err:
                _LOGGER.error("Health-aware feeding generation error: %s", err)
                # Fallback to standard feeding cards
                cards.extend(await self._generate_standard_feeding_cards(dog_id))
        else:
            # Standard feeding cards
            cards.extend(await self._generate_standard_feeding_cards(dog_id))

        # OPTIMIZED: Add feeding history graph (concurrent with other operations)
        try:
            history_card = await self._generate_feeding_history_card(dog_id)
            if history_card:
                cards.append(history_card)
        except Exception as err:
            _LOGGER.warning("Feeding history card generation failed: %s", err)

        return cards

    async def _generate_standard_feeding_cards(
        self, dog_id: str
    ) -> list[CardConfigType]:
        """Generate standard feeding cards with batch validation."""
        schedule_entities = [
            f"sensor.{dog_id}_next_meal_time",
            f"sensor.{dog_id}_meals_today",
            f"sensor.{dog_id}_calories_today",
            f"sensor.{dog_id}_last_fed",
        ]

        # OPTIMIZED: Batch validate schedule entities
        valid_entities = await self._validate_entities_batch(schedule_entities)
        cards = []

        if valid_entities:
            cards.append(
                {
                    "type": "entities",
                    "title": "Feeding Schedule",
                    "entities": valid_entities,
                    "state_color": True,
                }
            )

        # OPTIMIZED: Get feeding controls template asynchronously
        try:
            feeding_controls = await self.templates.get_feeding_controls_template(
                dog_id
            )
            cards.append(feeding_controls)
        except Exception as err:
            _LOGGER.debug("Feeding controls template error: %s", err)

        return cards

    async def _generate_feeding_history_card(
        self, dog_id: str
    ) -> CardConfigType | None:
        """Generate optimized feeding history card."""
        history_entities = [
            f"sensor.{dog_id}_meals_today",
            f"sensor.{dog_id}_calories_today",
        ]

        # OPTIMIZED: Get history graph template with entity validation
        history_card = await self.templates.get_history_graph_template(
            history_entities, "Feeding History (7 days)", 168
        )

        return history_card if history_card.get("entities") else None

    async def generate_walk_cards(
        self, dog_config: RawDogConfig, options: OptionsConfigType
    ) -> list[CardConfigType]:
        """Generate optimized walk module cards.

        Args:
            dog_config: Dog configuration
            options: Display options

        Returns:
            List of walk cards
        """
        typed_dog = self._ensure_dog_config(dog_config)
        if typed_dog is None:
            return []

        dog_config = typed_dog
        dog_id = dog_config[DOG_ID_FIELD]
        cards: list[CardConfigType] = []

        # OPTIMIZED: Prepare all walk-related entities for batch validation
        status_entities = [
            f"binary_sensor.{dog_id}_is_walking",
            f"sensor.{dog_id}_current_walk_duration",
            f"sensor.{dog_id}_walks_today",
            f"sensor.{dog_id}_walk_distance_today",
            f"sensor.{dog_id}_last_walk_time",
            f"sensor.{dog_id}_last_walk_distance",
        ]

        # OPTIMIZED: Batch validate all entities at once
        valid_entities = await self._validate_entities_batch(status_entities)

        if valid_entities:
            cards.append(
                {
                    "type": "entities",
                    "title": "Walk Status",
                    "entities": valid_entities,
                    "state_color": True,
                }
            )

        # OPTIMIZED: Generate walk control buttons if walking sensor exists
        walking_sensor = f"binary_sensor.{dog_id}_is_walking"
        if walking_sensor in valid_entities:
            walk_controls = self._generate_walk_control_buttons(dog_id)
            cards.extend(walk_controls)

        # OPTIMIZED: Generate walk history concurrently
        try:
            history_card = await self._generate_walk_history_card(dog_id)
            if history_card:
                cards.append(history_card)
        except Exception as err:
            _LOGGER.debug("Walk history generation failed: %s", err)

        return cards

    def _generate_walk_control_buttons(self, dog_id: str) -> list[CardConfigType]:
        """Generate optimized walk control buttons."""
        return [
            {
                "type": "conditional",
                "conditions": [
                    {
                        "entity": f"binary_sensor.{dog_id}_is_walking",
                        "state": "off",
                    }
                ],
                "card": {
                    "type": "button",
                    "name": "Start Walk",
                    "icon": "mdi:walk",
                    "icon_height": "60px",
                    "tap_action": {
                        "action": "call-service",
                        "service": f"{DOMAIN}.start_walk",
                        "service_data": {"dog_id": dog_id},
                    },
                },
            },
            {
                "type": "conditional",
                "conditions": [
                    {
                        "entity": f"binary_sensor.{dog_id}_is_walking",
                        "state": "on",
                    }
                ],
                "card": {
                    "type": "button",
                    "name": "End Walk",
                    "icon": "mdi:stop",
                    "icon_height": "60px",
                    "tap_action": {
                        "action": "call-service",
                        "service": f"{DOMAIN}.end_walk",
                        "service_data": {"dog_id": dog_id},
                    },
                },
            },
        ]

    async def _generate_walk_history_card(self, dog_id: str) -> CardConfigType | None:
        """Generate optimized walk history card."""
        history_entities = [
            f"sensor.{dog_id}_walks_today",
            f"sensor.{dog_id}_walk_distance_today",
            f"sensor.{dog_id}_last_walk_distance",
        ]

        history_card = await self.templates.get_history_graph_template(
            history_entities, "Walk History (7 days)", 168
        )

        return history_card if history_card.get("entities") else None

    async def generate_health_cards(
        self, dog_config: RawDogConfig, options: OptionsConfigType
    ) -> list[CardConfigType]:
        """Generate optimized health module cards.

        Args:
            dog_config: Dog configuration
            options: Display options

        Returns:
            List of health cards
        """
        typed_dog = self._ensure_dog_config(dog_config)
        if typed_dog is None:
            return []

        dog_config = typed_dog
        dog_id = dog_config[DOG_ID_FIELD]
        cards: list[CardConfigType] = []

        # OPTIMIZED: Prepare all health entities for batch validation
        metrics_entities = [
            f"sensor.{dog_id}_health_status",
            f"sensor.{dog_id}_weight",
            f"sensor.{dog_id}_temperature",
            f"sensor.{dog_id}_mood",
            f"sensor.{dog_id}_energy_level",
        ]

        date_entities = [
            f"date.{dog_id}_next_vet_visit",
            f"date.{dog_id}_next_vaccination",
            f"date.{dog_id}_next_grooming",
        ]

        # OPTIMIZED: Batch validate all entities concurrently
        metrics_task = self._validate_entities_batch(metrics_entities)
        dates_task = self._validate_entities_batch(date_entities)
        weight_entity_task = self._entity_exists_cached(f"sensor.{dog_id}_weight")

        metrics_result, dates_result, weight_result = await asyncio.gather(
            metrics_task, dates_task, weight_entity_task, return_exceptions=True
        )

        valid_metrics: EntityListType = (
            _unwrap_async_result(
                metrics_result,
                context="Health metrics validation failed",
                logger=_LOGGER,
                level=logging.DEBUG,
            )
            or []
        )

        valid_dates: EntityListType = (
            _unwrap_async_result(
                dates_result,
                context="Health schedule validation failed",
                logger=_LOGGER,
                level=logging.DEBUG,
            )
            or []
        )

        weight_check = _unwrap_async_result(
            weight_result,
            context="Weight entity validation failed",
            logger=_LOGGER,
            level=logging.DEBUG,
        )
        weight_exists = bool(weight_check)

        # Process results with error handling
        if valid_metrics:
            cards.append(
                {
                    "type": "entities",
                    "title": "Health Metrics",
                    "entities": valid_metrics,
                    "state_color": True,
                }
            )

        # Health management buttons (always add these)
        health_buttons = self._generate_health_management_buttons(dog_id)
        cards.append(health_buttons)

        # Weight tracking graph
        if weight_exists:
            try:
                weight_card = await self.templates.get_history_graph_template(
                    [f"sensor.{dog_id}_weight"], "Weight Tracking (30 days)", 720
                )
                cards.append(weight_card)
            except Exception as err:
                _LOGGER.debug("Weight tracking card generation failed: %s", err)

        # Health schedule dates
        if valid_dates:
            cards.append(
                {
                    "type": "entities",
                    "title": "Health Schedule",
                    "entities": valid_dates,
                }
            )

        return cards

    async def generate_notification_cards(
        self, dog_config: RawDogConfig, options: OptionsConfigType
    ) -> list[CardConfigType]:
        """Generate notification module cards using typed templates."""

        typed_dog = self._ensure_dog_config(dog_config)
        if typed_dog is None:
            return []

        dog_config = typed_dog
        dog_id = dog_config[DOG_ID_FIELD]
        dog_name = dog_config[DOG_NAME_FIELD]
        modules = coerce_dog_modules_config(dog_config.get(DOG_MODULES_FIELD))

        if not modules.get(MODULE_NOTIFICATIONS):
            return []

        theme_option = options.get("theme") if isinstance(options, dict) else None
        theme = (
            theme_option if isinstance(theme_option, str) and theme_option else "modern"
        )

        status_entities = [
            f"switch.{dog_id}_notifications_enabled",
            f"select.{dog_id}_notification_priority",
            f"binary_sensor.{dog_id}_notifications_quiet_hours_active",
        ]

        valid_entities = await self._validate_entities_batch(status_entities)

        cards: list[CardConfigType] = []

        settings_card = await self.templates.get_notification_settings_card_template(
            dog_id, dog_name, valid_entities, theme=theme
        )
        if settings_card is not None:
            cards.append(settings_card)

        overview_card = await self.templates.get_notifications_overview_card_template(
            dog_id, dog_name, theme=theme
        )
        cards.append(overview_card)

        actions_card = await self.templates.get_notifications_actions_card_template(
            dog_id, theme=theme
        )
        cards.append(actions_card)

        return cards

    async def generate_visitor_cards(
        self, dog_config: RawDogConfig, options: OptionsConfigType
    ) -> list[CardConfigType]:
        """Generate visitor module cards highlighting guest mode controls."""

        typed_dog = self._ensure_dog_config(dog_config)
        if typed_dog is None:
            return []

        dog_config = typed_dog
        dog_id = dog_config[DOG_ID_FIELD]
        dog_name = dog_config[DOG_NAME_FIELD]
        modules = coerce_dog_modules_config(dog_config.get(DOG_MODULES_FIELD))

        if not modules.get(MODULE_VISITOR):
            return []

        status_entities = [
            f"switch.{dog_id}_visitor_mode",
            f"binary_sensor.{dog_id}_visitor_mode",
        ]

        valid_entities = await self._validate_entities_batch(status_entities)
        cards: list[CardConfigType] = []

        if valid_entities:
            cards.append(
                {
                    "type": "entities",
                    "title": "Visitor mode controls",
                    "entities": valid_entities,
                    "state_color": True,
                }
            )

        summary_content = (
            "### Visitor mode status\n"
            f"- Active: {{{{ iif(is_state('binary_sensor.{dog_id}_visitor_mode', 'on'), 'Yes', 'No') }}}}\n"
            f"- Visitor: {{{{ state_attr('binary_sensor.{dog_id}_visitor_mode', 'visitor_name') or 'None' }}}}\n"
            f"- Started: {{{{ state_attr('binary_sensor.{dog_id}_visitor_mode', 'visitor_mode_started') or 'Unknown' }}}}\n"
            "- Alerts reduced: {{ iif(state_attr('binary_sensor."
            f"{dog_id}_visitor_mode', 'reduced_alerts'), 'Yes', 'No') }}\n"
        )

        cards.append(
            {
                "type": "markdown",
                "title": f"{dog_name} visitor insights",
                "content": summary_content,
            }
        )

        return cards

    def _generate_health_management_buttons(self, dog_id: str) -> CardConfigType:
        """Generate optimized health management buttons."""
        return {
            "type": "horizontal-stack",
            "cards": [
                {
                    "type": "button",
                    "name": "Log Health",
                    "icon": "mdi:heart-pulse",
                    "tap_action": {
                        "action": "call-service",
                        "service": f"{DOMAIN}.log_health",
                        "service_data": {"dog_id": dog_id},
                    },
                },
                {
                    "type": "button",
                    "name": "Log Medication",
                    "icon": "mdi:pill",
                    "tap_action": {
                        "action": "call-service",
                        "service": f"{DOMAIN}.log_medication",
                        "service_data": {
                            "dog_id": dog_id,
                            "medication_name": "Daily Supplement",
                            "dosage": "1 tablet",
                        },
                    },
                },
            ],
        }

    async def generate_gps_cards(
        self, dog_config: RawDogConfig, options: OptionsConfigType
    ) -> list[CardConfigType]:
        """Generate optimized GPS module cards.

        Args:
            dog_config: Dog configuration
            options: Display options

        Returns:
            List of GPS cards
        """
        typed_dog = self._ensure_dog_config(dog_config)
        if typed_dog is None:
            return []

        dog_config = typed_dog
        dog_id = dog_config[DOG_ID_FIELD]
        cards: list[CardConfigType] = []

        # OPTIMIZED: Check tracker entity first
        tracker_entity = f"device_tracker.{dog_id}_location"
        if not await self._entity_exists_cached(tracker_entity):
            return cards

        # OPTIMIZED: Generate main GPS map
        try:
            map_options = _coerce_map_options(options)
            map_card = await self.templates.get_map_card_template(dog_id, map_options)
            cards.append(map_card)
        except Exception as err:
            _LOGGER.warning("GPS map card generation failed: %s", err)

        # OPTIMIZED: Prepare GPS entities for batch validation
        gps_entities = [
            tracker_entity,
            f"sensor.{dog_id}_gps_accuracy",
            f"sensor.{dog_id}_distance_from_home",
            f"sensor.{dog_id}_speed",
            f"sensor.{dog_id}_battery_level",
        ]

        geofence_entities = [
            f"binary_sensor.{dog_id}_at_home",
            f"binary_sensor.{dog_id}_at_park",
            f"binary_sensor.{dog_id}_in_safe_zone",
            f"switch.{dog_id}_gps_tracking_enabled",
        ]

        # OPTIMIZED: Batch validate all GPS entities
        gps_valid_task = self._validate_entities_batch(gps_entities)
        geofence_valid_task = self._validate_entities_batch(geofence_entities)

        gps_result, geofence_result = await asyncio.gather(
            gps_valid_task, geofence_valid_task, return_exceptions=True
        )

        valid_gps: EntityListType = (
            _unwrap_async_result(
                gps_result,
                context="GPS status validation failed",
                logger=_LOGGER,
                level=logging.DEBUG,
            )
            or []
        )

        valid_geofence: EntityListType = (
            _unwrap_async_result(
                geofence_result,
                context="Geofence validation failed",
                logger=_LOGGER,
                level=logging.DEBUG,
            )
            or []
        )

        # Build cards based on validation results
        if valid_gps:
            cards.append(
                {
                    "type": "entities",
                    "title": "GPS Status",
                    "entities": valid_gps,
                    "state_color": True,
                }
            )

        if valid_geofence:
            cards.append(
                {
                    "type": "entities",
                    "title": "Geofence & Safety",
                    "entities": valid_geofence,
                }
            )

        # OPTIMIZED: Location history graph (async generation)
        try:
            history_entities = [
                f"sensor.{dog_id}_distance_from_home",
                f"sensor.{dog_id}_speed",
            ]

            history_card = await self.templates.get_history_graph_template(
                history_entities, "Location History", 24
            )

            if history_card and history_card.get("entities"):
                cards.append(history_card)

        except Exception as err:
            _LOGGER.debug("GPS history card generation failed: %s", err)

        return cards


class WeatherCardGenerator(BaseCardGenerator):
    """Generator for weather integration dashboard cards with advanced UI components.

    OPTIMIZED: Enhanced with weather health visualization, breed-specific recommendations,
    real-time alerts, forecast display, and interactive weather controls.

    Quality Scale: Bronze target
    Weather Integration: v1.0.0
    """

    @staticmethod
    def _normalise_recommendations(source: object) -> list[str]:
        """Return a flat list of recommendation strings from arbitrary payloads."""

        if source is None:
            return []

        if isinstance(source, str):
            cleaned = source.replace("\r", "\n")
            items: list[str] = []
            for chunk in cleaned.split("\n"):
                for part in chunk.split(";"):
                    candidate = part.strip()
                    if candidate:
                        items.append(candidate)
            return items

        if isinstance(source, Mapping):
            mapping_results: list[str] = []
            for key in (
                "recommendations",
                "items",
                "values",
                "text",
                "message",
                "detail",
            ):
                if key in source:
                    mapping_results.extend(
                        WeatherCardGenerator._normalise_recommendations(source[key])
                    )
            return mapping_results

        if isinstance(source, Sequence):
            sequence_results: list[str] = []
            for item in source:
                sequence_results.extend(
                    WeatherCardGenerator._normalise_recommendations(item)
                )
            return sequence_results

        candidate = str(source).strip()
        return [candidate] if candidate else []

    def _collect_weather_recommendations(self, entity_id: str) -> list[str]:
        """Gather structured weather recommendations from Home Assistant state."""

        state = self.hass.states.get(entity_id)
        if state is None:
            return []

        collected: list[str] = []

        attributes = getattr(state, "attributes", {})
        if isinstance(attributes, Mapping):
            collected.extend(
                self._normalise_recommendations(attributes.get("recommendations"))
            )

        collected.extend(self._normalise_recommendations(getattr(state, "state", "")))

        deduplicated: list[str] = []
        seen: set[str] = set()
        for recommendation in collected:
            entry = recommendation.strip()
            if not entry:
                continue
            key = entry.casefold()
            if key in seen:
                continue
            seen.add(key)
            deduplicated.append(entry)

        return deduplicated

    async def generate_weather_overview_cards(
        self,
        dog_config: RawDogConfig,
        options: OptionsConfigType,
    ) -> list[CardConfigType]:
        """Generate comprehensive weather overview cards for dog health monitoring.

        Args:
            dog_config: Dog configuration including breed and health data
            options: Display options for weather cards

        Returns:
            List of weather overview cards
        """
        typed_dog = self._ensure_dog_config(dog_config)
        if typed_dog is None:
            return []

        dog_config = typed_dog
        dog_id = dog_config[DOG_ID_FIELD]
        dog_name = dog_config[DOG_NAME_FIELD]
        modules = coerce_dog_modules_config(dog_config.get(DOG_MODULES_FIELD))

        # Check if weather module is enabled
        if not modules.get("weather"):
            return []

        start_time = asyncio.get_event_loop().time()
        cards: list[CardConfigType] = []

        # OPTIMIZED: Generate weather cards concurrently
        weather_card_tasks = [
            (
                "health_score",
                self._generate_weather_health_score_card(dog_id, dog_name, options),
            ),
            (
                "active_alerts",
                self._generate_active_weather_alerts_card(dog_id, dog_name, options),
            ),
            (
                "recommendations",
                self._generate_weather_recommendations_card(dog_id, dog_name, options),
            ),
            (
                "current_conditions",
                self._generate_current_weather_conditions_card(
                    dog_id, dog_name, options
                ),
            ),
        ]

        # Add breed-specific and forecast cards based on options
        if options.get("show_breed_advice", True):
            weather_card_tasks.append(
                (
                    "breed_advice",
                    self._generate_breed_weather_advice_card(dog_config, options),
                )
            )

        if options.get("show_weather_forecast", True):
            weather_card_tasks.append(
                (
                    "forecast",
                    self._generate_weather_forecast_card(dog_id, dog_name, options),
                )
            )

        try:
            results = await asyncio.wait_for(
                asyncio.gather(
                    *(task for _, task in weather_card_tasks), return_exceptions=True
                ),
                timeout=CARD_GENERATION_TIMEOUT,
            )

            # Process results with error handling
            for (card_type, _), result in zip(
                weather_card_tasks, results, strict=False
            ):
                card_payload = _unwrap_async_result(
                    result,
                    context=f"Weather card {card_type} generation failed for {dog_name}",
                    logger=_LOGGER,
                )
                if card_payload is None:
                    self._performance_stats["errors_handled"] += 1
                    continue
                cards.append(card_payload)

        except TimeoutError:
            _LOGGER.error("Weather cards generation timeout for %s", dog_name)
            self._performance_stats["errors_handled"] += 1
            # Return minimal weather card on timeout
            return [
                {
                    "type": "markdown",
                    "content": f"## 🌤️ {dog_name} Weather\n\nTimeout generating weather cards. Please refresh.",
                }
            ]

        generation_time = asyncio.get_event_loop().time() - start_time
        self._performance_stats["generation_time_total"] += generation_time

        if generation_time > 1.5:
            _LOGGER.info(
                "Slow weather card generation: %.2fs for %s", generation_time, dog_name
            )

        return cards

    async def _generate_weather_health_score_card(
        self, dog_id: str, dog_name: str, options: OptionsConfigType
    ) -> CardConfigType | None:
        """Generate weather health score card with gauge visualization."""
        score_entity = f"sensor.{dog_id}_weather_health_score"

        # OPTIMIZED: Use cached entity validation
        if not await self._entity_exists_cached(score_entity):
            return None

        return {
            "type": "vertical-stack",
            "cards": [
                {
                    "type": "gauge",
                    "entity": score_entity,
                    "name": f"🌤️ {dog_name} Weather Safety",
                    "min": 0,
                    "max": 100,
                    "unit": "/100",
                    "needle": True,
                    "severity": {"green": 80, "yellow": 60, "orange": 40, "red": 0},
                },
                {
                    "type": "markdown",
                    "content": f"""
{{% set score = states('sensor.{dog_id}_weather_health_score') | int(0) %}}
{{% if score >= 80 %}}
**🌟 Excellent conditions** - Perfect for all activities
{{% elif score >= 60 %}}
**✅ Good conditions** - Normal activities with basic precautions
{{% elif score >= 40 %}}
**⚠️ Caution needed** - Modified activities and close monitoring
{{% else %}}
**🚨 Dangerous conditions** - Indoor activities only, emergency precautions
{{% endif %}}

*Last updated: {{{{ states.sensor.{dog_id}_weather_health_score.last_updated.strftime('%H:%M') }}}}*
                    """,
                },
            ],
        }

    async def _generate_active_weather_alerts_card(
        self, dog_id: str, dog_name: str, options: OptionsConfigType
    ) -> CardConfigType | None:
        """Generate active weather alerts card with alert chips."""
        # OPTIMIZED: Batch validate all alert entities
        alert_entities = [
            f"binary_sensor.{dog_id}_heat_stress_alert",
            f"binary_sensor.{dog_id}_cold_stress_alert",
            f"binary_sensor.{dog_id}_uv_exposure_alert",
            f"binary_sensor.{dog_id}_humidity_warning",
            f"binary_sensor.{dog_id}_storm_warning",
            f"binary_sensor.{dog_id}_paw_protection_needed",
        ]

        valid_alerts = await self._validate_entities_batch(alert_entities)
        if not valid_alerts:
            return None

        # Create conditional alert chips
        alert_chips = []
        alert_configs = [
            ("heat_stress_alert", "🔥", "Heat Stress", "red"),
            ("cold_stress_alert", "🥶", "Cold Stress", "blue"),
            ("uv_exposure_alert", "☀️", "UV Risk", "orange"),
            ("humidity_warning", "💨", "Humidity", "purple"),
            ("storm_warning", "⛈️", "Storm", "dark"),
            ("paw_protection_needed", "🐾", "Paw Protection", "brown"),
        ]

        for alert_type, icon, name, color in alert_configs:
            entity_id = f"binary_sensor.{dog_id}_{alert_type}"
            if entity_id in valid_alerts:
                alert_chips.append(
                    {
                        "type": "conditional",
                        "conditions": [{"entity": entity_id, "state": "on"}],
                        "chip": {
                            "type": "entity",
                            "entity": entity_id,
                            "name": f"{icon} {name}",
                            "icon_color": color,
                            "content_info": "none",
                            "tap_action": {
                                "action": "more-info",
                                "entity": entity_id,
                            },
                        },
                    }
                )

        return {
            "type": "vertical-stack",
            "cards": [
                {
                    "type": "custom:mushroom-title-card",
                    "title": f"⚠️ {dog_name} Weather Alerts",
                    "subtitle": "Active weather health warnings",
                },
                {
                    "type": "conditional",
                    "conditions": [
                        {
                            "entity": f"binary_sensor.{dog_id}_weather_alerts_active",
                            "state": "on",
                        }
                    ],
                    "card": {
                        "type": "custom:mushroom-chips-card",
                        "chips": alert_chips,
                        "alignment": "justify",
                    },
                },
                {
                    "type": "conditional",
                    "conditions": [
                        {
                            "entity": f"binary_sensor.{dog_id}_weather_alerts_active",
                            "state": "off",
                        }
                    ],
                    "card": {
                        "type": "markdown",
                        "content": "✅ **No active weather alerts** - Conditions are safe for normal activities.",
                    },
                },
            ],
        }

    async def _generate_weather_recommendations_card(
        self, dog_id: str, dog_name: str, options: OptionsConfigType
    ) -> CardConfigType | None:
        """Generate weather recommendations card with actionable advice."""
        recommendations_entity = f"sensor.{dog_id}_weather_recommendations"

        if not await self._entity_exists_cached(recommendations_entity):
            return None

        recommendations = self._collect_weather_recommendations(recommendations_entity)
        primary_recommendations = recommendations[:5]
        overflow = max(len(recommendations) - len(primary_recommendations), 0)

        theme_option = options.get("theme") if isinstance(options, dict) else None
        theme = (
            theme_option if isinstance(theme_option, str) and theme_option else "modern"
        )

        markdown_card = await self.templates.get_weather_recommendations_card_template(
            dog_id,
            dog_name,
            theme=theme,
            recommendations=primary_recommendations,
            overflow_recommendations=overflow,
        )

        return {
            "type": "vertical-stack",
            "cards": [
                {
                    "type": "custom:mushroom-title-card",
                    "title": f"💡 {dog_name} Weather Advice",
                    "subtitle": "Personalized recommendations based on current conditions",
                },
                markdown_card,
                {
                    "type": "horizontal-stack",
                    "cards": [
                        {
                            "type": "custom:mushroom-entity-card",
                            "entity": f"button.{dog_id}_update_weather_data",
                            "name": "Update Weather",
                            "icon": "mdi:weather-cloudy-clock",
                            "icon_color": "blue",
                            "tap_action": {
                                "action": "call-service",
                                "service": "pawcontrol.update_weather_data",
                                "service_data": {"dog_id": dog_id},
                            },
                        },
                        {
                            "type": "custom:mushroom-entity-card",
                            "entity": f"button.{dog_id}_get_weather_recommendations",
                            "name": "Get Advice",
                            "icon": "mdi:lightbulb-on",
                            "icon_color": "amber",
                            "tap_action": {
                                "action": "call-service",
                                "service": "pawcontrol.get_weather_recommendations",
                                "service_data": {
                                    "dog_id": dog_id,
                                    "include_breed_specific": True,
                                    "include_health_conditions": True,
                                },
                            },
                        },
                    ],
                },
            ],
        }

    async def _generate_current_weather_conditions_card(
        self, dog_id: str, dog_name: str, options: OptionsConfigType
    ) -> CardConfigType | None:
        """Generate current weather conditions card with impact analysis."""
        # OPTIMIZED: Batch validate weather condition entities
        weather_entities = [
            f"sensor.{dog_id}_temperature_impact",
            f"sensor.{dog_id}_humidity_impact",
            f"sensor.{dog_id}_uv_exposure_level",
            f"sensor.{dog_id}_wind_impact",
        ]

        valid_entities = await self._validate_entities_batch(weather_entities)
        if not valid_entities:
            return None

        # Create entities list for display
        entity_configs = []

        entity_mappings = [
            (
                f"sensor.{dog_id}_temperature_impact",
                "Temperature Impact",
                "mdi:thermometer",
            ),
            (
                f"sensor.{dog_id}_humidity_impact",
                "Humidity Impact",
                "mdi:water-percent",
            ),
            (
                f"sensor.{dog_id}_uv_exposure_level",
                "UV Exposure Level",
                "mdi:weather-sunny",
            ),
            (f"sensor.{dog_id}_wind_impact", "Wind Impact", "mdi:weather-windy"),
        ]

        for entity_id, name, icon in entity_mappings:
            if entity_id in valid_entities:
                entity_configs.append(
                    {
                        "entity": entity_id,
                        "name": name,
                        "icon": icon,
                    }
                )

        return {
            "type": "entities",
            "title": f"🌡️ {dog_name} Weather Impact",
            "entities": entity_configs,
            "state_color": True,
            "show_header_toggle": False,
        }

    async def _generate_breed_weather_advice_card(
        self, dog_config: RawDogConfig, options: OptionsConfigType
    ) -> CardConfigType | None:
        """Generate breed-specific weather advice card."""
        typed_dog = self._ensure_dog_config(dog_config)
        if typed_dog is None:
            return None

        dog_config = typed_dog
        dog_id = dog_config[DOG_ID_FIELD]
        dog_name = dog_config[DOG_NAME_FIELD]
        dog_breed = dog_config.get("breed", "Mixed Breed")

        breed_advice_entity = f"sensor.{dog_id}_breed_weather_advice"

        if not await self._entity_exists_cached(breed_advice_entity):
            return None

        return {
            "type": "vertical-stack",
            "cards": [
                {
                    "type": "custom:mushroom-title-card",
                    "title": f"🐕 {dog_breed} Weather Guide",
                    "subtitle": f"Breed-specific advice for {dog_name}",
                },
                {
                    "type": "markdown",
                    "content": f"""
{{% set breed_advice = states('sensor.{dog_id}_breed_weather_advice') %}}
{{% if breed_advice and breed_advice != 'unknown' %}}
**Breed Characteristics:**
{{% set advice_parts = breed_advice.split('|') %}}
{{% for part in advice_parts %}}
• {{{{ part.strip() }}}}
{{% endfor %}}
{{% else %}}
*Breed-specific advice not available*
{{% endif %}}

**General {dog_breed} Considerations:**
• Check current weather score above
• Monitor for breed-specific symptoms
• Adjust exercise intensity accordingly
                    """,
                },
            ],
        }

    async def _generate_weather_forecast_card(
        self, dog_id: str, dog_name: str, options: OptionsConfigType
    ) -> CardConfigType | None:
        """Generate weather forecast card with health predictions."""
        forecast_entity = f"sensor.{dog_id}_weather_forecast_health"

        if not await self._entity_exists_cached(forecast_entity):
            return None

        return {
            "type": "vertical-stack",
            "cards": [
                {
                    "type": "custom:mushroom-title-card",
                    "title": f"🔮 {dog_name} Weather Forecast",
                    "subtitle": "Upcoming weather health predictions",
                },
                {
                    "type": "markdown",
                    "content": f"""
{{% set forecast_data = states('sensor.{dog_id}_weather_forecast_health') %}}
{{% if forecast_data and forecast_data != 'unknown' %}}
**Next 24 Hours:**
{{{{ forecast_data }}}}
{{% else %}}
*Weather forecast data not available*
{{% endif %}}

**Planning Tips:**
• Schedule walks during optimal times
• Prepare weather protection gear
• Monitor conditions throughout the day
                    """,
                },
                {
                    "type": "horizontal-stack",
                    "cards": [
                        {
                            "type": "custom:mushroom-entity-card",
                            "entity": f"sensor.{dog_id}_next_optimal_walk_time",
                            "name": "Next Good Walk Time",
                            "icon": "mdi:clock-check",
                            "icon_color": "green",
                        },
                        {
                            "type": "custom:mushroom-entity-card",
                            "entity": f"sensor.{dog_id}_weather_trend",
                            "name": "Weather Trend",
                            "icon": "mdi:trending-up",
                            "icon_color": "blue",
                        },
                    ],
                },
            ],
        }

    async def generate_weather_controls_card(
        self, dog_config: RawDogConfig, options: OptionsConfigType
    ) -> CardConfigType | None:
        """Generate weather control buttons and settings card."""
        typed_dog = self._ensure_dog_config(dog_config)
        if typed_dog is None:
            return None

        dog_config = typed_dog
        dog_id = dog_config[DOG_ID_FIELD]
        dog_name = dog_config[DOG_NAME_FIELD]

        # OPTIMIZED: Check if weather controls are enabled
        weather_switch = f"switch.{dog_id}_weather_monitoring"
        if not await self._entity_exists_cached(weather_switch):
            return None

        return {
            "type": "vertical-stack",
            "cards": [
                {
                    "type": "custom:mushroom-title-card",
                    "title": f"⚙️ {dog_name} Weather Settings",
                    "subtitle": "Control weather monitoring and alerts",
                },
                {
                    "type": "entities",
                    "entities": [
                        {
                            "entity": f"switch.{dog_id}_weather_monitoring",
                            "name": "Weather Monitoring",
                            "icon": "mdi:weather-partly-cloudy",
                        },
                        {
                            "entity": f"switch.{dog_id}_heat_alerts",
                            "name": "Heat Stress Alerts",
                            "icon": "mdi:thermometer-high",
                        },
                        {
                            "entity": f"switch.{dog_id}_cold_alerts",
                            "name": "Cold Stress Alerts",
                            "icon": "mdi:snowflake",
                        },
                        {
                            "entity": f"switch.{dog_id}_uv_alerts",
                            "name": "UV Protection Alerts",
                            "icon": "mdi:weather-sunny-alert",
                        },
                    ],
                    "show_header_toggle": False,
                    "state_color": True,
                },
                {
                    "type": "grid",
                    "columns": 2,
                    "cards": [
                        {
                            "type": "custom:mushroom-entity-card",
                            "entity": f"number.{dog_id}_heat_threshold",
                            "name": "Heat Threshold",
                            "icon": "mdi:temperature-celsius",
                            "icon_color": "red",
                        },
                        {
                            "type": "custom:mushroom-entity-card",
                            "entity": f"number.{dog_id}_cold_threshold",
                            "name": "Cold Threshold",
                            "icon": "mdi:temperature-celsius",
                            "icon_color": "blue",
                        },
                    ],
                },
            ],
        }

    async def generate_weather_history_card(
        self, dog_config: RawDogConfig, options: OptionsConfigType
    ) -> CardConfigType | None:
        """Generate weather history and trends card."""
        typed_dog = self._ensure_dog_config(dog_config)
        if typed_dog is None:
            return None

        dog_config = typed_dog
        dog_id = dog_config[DOG_ID_FIELD]
        dog_name = dog_config[DOG_NAME_FIELD]

        # OPTIMIZED: Batch validate history entities
        history_entities = [
            f"sensor.{dog_id}_weather_health_score",
            f"sensor.{dog_id}_temperature_impact",
            f"sensor.{dog_id}_daily_weather_alerts_count",
        ]

        valid_entities = await self._validate_entities_batch(history_entities)
        if not valid_entities:
            return None

        return {
            "type": "history-graph",
            "title": f"📈 {dog_name} Weather History (7 days)",
            "entities": valid_entities,
            "hours_to_show": 168,  # 7 days
            "refresh_interval": 0,
            "logarithmic_scale": False,
        }


class StatisticsCardGenerator(BaseCardGenerator):
    """Generator for statistics dashboard cards with performance optimization."""

    async def generate_statistics_cards(
        self,
        dogs_config: Sequence[RawDogConfig],
        options: OptionsConfigType,
        *,
        coordinator_statistics: CoordinatorStatisticsPayload
        | Mapping[str, Any]
        | None = None,
    ) -> list[CardConfigType]:
        """Generate optimized statistics cards for all dogs.

        Args:
            dogs_config: List of dog configurations
            options: Display options

        Returns:
            List of statistics cards
        """
        typed_dogs = self._ensure_dog_configs(dogs_config)
        if not typed_dogs:
            return []

        cards: list[CardConfigType] = []

        theme_option = options.get("theme") if isinstance(options, dict) else None
        theme = (
            theme_option if isinstance(theme_option, str) and theme_option else "modern"
        )

        # OPTIMIZED: Generate all statistics cards concurrently
        stats_generators = [
            ("activity", self._generate_activity_statistics(typed_dogs, theme)),
            ("feeding", self._generate_feeding_statistics(typed_dogs, theme)),
            ("walk", self._generate_walk_statistics(typed_dogs, theme)),
            ("health", self._generate_health_statistics(typed_dogs, theme)),
        ]

        try:
            results = await asyncio.wait_for(
                asyncio.gather(
                    *(task for _, task in stats_generators), return_exceptions=True
                ),
                timeout=CARD_GENERATION_TIMEOUT,
            )

            # Process results with error handling
            for (stats_type, _), result in zip(stats_generators, results, strict=False):
                card_payload = _unwrap_async_result(
                    result,
                    context=f"Statistics card {stats_type} generation failed",
                    logger=_LOGGER,
                )
                if card_payload is None:
                    self._performance_stats["errors_handled"] += 1
                    continue
                cards.append(card_payload)

        except TimeoutError:
            _LOGGER.error("Statistics cards generation timeout")
            self._performance_stats["errors_handled"] += 1

        # Add summary card (always include)
        summary_card = self._generate_summary_card(
            typed_dogs,
            theme,
            coordinator_statistics=coordinator_statistics,
        )
        cards.append(summary_card)

        return cards

    async def _generate_activity_statistics(
        self, dogs_config: Sequence[DogConfigData], theme: str
    ) -> CardConfigType | None:
        """Generate optimized activity statistics card."""
        # OPTIMIZED: Build entity list efficiently
        activity_entities = []

        for dog in dogs_config:
            dog_id = dog[DOG_ID_FIELD]
            if dog_id:
                activity_entities.append(f"sensor.{dog_id}_activity_level")

        if not activity_entities:
            return None

        # OPTIMIZED: Batch validate all activity entities
        valid_entities = await self._validate_entities_batch(activity_entities)

        return await self.templates.get_statistics_graph_template(
            "Activity Statistics (30 days)",
            valid_entities,
            ["mean", "min", "max"],
            days_to_show=30,
            theme=theme,
        )

    async def _generate_feeding_statistics(
        self, dogs_config: Sequence[DogConfigData], theme: str
    ) -> CardConfigType | None:
        """Generate optimized feeding statistics card."""
        feeding_entities = []

        for dog in dogs_config:
            dog_id = dog[DOG_ID_FIELD]
            modules = coerce_dog_modules_config(dog.get(DOG_MODULES_FIELD))
            if dog_id and modules.get(MODULE_FEEDING):
                feeding_entities.append(f"sensor.{dog_id}_meals_today")

        if not feeding_entities:
            return None

        # OPTIMIZED: Batch validate feeding entities
        valid_entities = await self._validate_entities_batch(feeding_entities)

        return await self.templates.get_statistics_graph_template(
            "Feeding Statistics (30 days)",
            valid_entities,
            ["sum", "mean"],
            days_to_show=30,
            theme=theme,
        )

    async def _generate_walk_statistics(
        self, dogs_config: Sequence[DogConfigData], theme: str
    ) -> CardConfigType | None:
        """Generate optimized walk statistics card."""
        walk_entities = []

        for dog in dogs_config:
            dog_id = dog[DOG_ID_FIELD]
            modules = coerce_dog_modules_config(dog.get(DOG_MODULES_FIELD))
            if dog_id and modules.get(MODULE_WALK):
                walk_entities.append(f"sensor.{dog_id}_walk_distance_today")

        if not walk_entities:
            return None

        # OPTIMIZED: Batch validate walk entities
        valid_entities = await self._validate_entities_batch(walk_entities)

        return await self.templates.get_statistics_graph_template(
            "Walk Statistics (30 days)",
            valid_entities,
            ["sum", "mean", "max"],
            days_to_show=30,
            theme=theme,
        )

    async def _generate_health_statistics(
        self, dogs_config: Sequence[DogConfigData], theme: str
    ) -> CardConfigType | None:
        """Generate optimized health statistics card."""
        weight_entities = []

        for dog in dogs_config:
            dog_id = dog[DOG_ID_FIELD]
            modules = coerce_dog_modules_config(dog.get(DOG_MODULES_FIELD))
            if dog_id and modules.get(MODULE_HEALTH):
                weight_entities.append(f"sensor.{dog_id}_weight")

        if not weight_entities:
            return None

        # OPTIMIZED: Batch validate weight entities
        valid_entities = await self._validate_entities_batch(weight_entities)

        return await self.templates.get_statistics_graph_template(
            "Weight Trends (60 days)",
            valid_entities,
            ["mean", "min", "max"],
            days_to_show=60,
            theme=theme,
        )

    def _generate_summary_card(
        self,
        dogs_config: Sequence[DogConfigData],
        theme: str,
        *,
        coordinator_statistics: CoordinatorStatisticsPayload
        | Mapping[str, Any]
        | None = None,
    ) -> CardConfigType:
        """Generate optimized statistics summary card."""
        return self.templates.get_statistics_summary_template(
            list(dogs_config),
            theme,
            coordinator_statistics=coordinator_statistics,
        )


# OPTIMIZED: Global cache cleanup function
async def cleanup_validation_cache() -> None:
    """Clean up global validation cache."""
    global _entity_validation_cache
    current_time = asyncio.get_event_loop().time()

    expired_keys = [
        entity_id
        for entity_id, (timestamp, _) in _entity_validation_cache.items()
        if current_time - timestamp > _cache_cleanup_threshold
    ]

    for key in expired_keys:
        _entity_validation_cache.pop(key, None)

    _LOGGER.debug("Cleaned %d expired entries from validation cache", len(expired_keys))


# OPTIMIZED: Export performance monitoring function
def get_global_performance_stats() -> dict[str, Any]:
    """Get global performance statistics for all card generators."""
    return {
        "validation_cache_size": len(_entity_validation_cache),
        "cache_threshold": _cache_cleanup_threshold,
        "max_concurrent_validations": MAX_CONCURRENT_VALIDATIONS,
        "validation_timeout": ENTITY_VALIDATION_TIMEOUT,
        "card_generation_timeout": CARD_GENERATION_TIMEOUT,
    }


def _unwrap_async_result[T](
    result: T | BaseException,
    *,
    context: str,
    logger: logging.Logger = _LOGGER,
    level: int = logging.WARNING,
    suppress_cancelled: bool = False,
) -> T | None:
    """Wrap :func:`unwrap_async_result` with module logging defaults."""

    return unwrap_async_result(
        result,
        context=context,
        logger=logger,
        level=level,
        suppress_cancelled=suppress_cancelled,
    )<|MERGE_RESOLUTION|>--- conflicted
+++ resolved
@@ -47,10 +47,6 @@
 )
 from .types import (
     DOG_ID_FIELD,
-<<<<<<< HEAD
-=======
-    DOG_IMAGE_FIELD,
->>>>>>> 2f83dc2d
     DOG_MODULES_FIELD,
     DOG_NAME_FIELD,
     CoordinatorStatisticsPayload,
