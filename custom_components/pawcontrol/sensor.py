--- conflicted
+++ resolved
@@ -200,7 +200,6 @@
                 ("total_feedings_today", PawControlTotalFeedingsTodaySensor, 3),
                 ("calorie_goal_progress", PawControlCalorieGoalProgressSensor, 2),
                 ("health_feeding_status", PawControlHealthFeedingStatusSensor, 1),
-<<<<<<< HEAD
                 (
                     "diet_validation_status",
                     PawControlDietValidationStatusSensor,
@@ -223,8 +222,6 @@
                     PawControlDietCompatibilityScoreSensor,
                     0,
                 ),
-=======
->>>>>>> 16ecc41f
             ],
             "advanced": [
                 ("last_feeding", PawControlLastFeedingSensor, 8),
@@ -280,43 +277,14 @@
                 ("daily_calorie_target", PawControlDailyCalorieTargetSensor, 8),
                 ("calories_consumed_today", PawControlCaloriesConsumedTodaySensor, 7),
                 (
-                    "portion_adjustment_factor",
-                    PawControlPortionAdjustmentFactorSensor,
-                    6,
-                ),
-                ("health_aware_portion", PawControlHealthAwarePortionSensor, 5),
-<<<<<<< HEAD
-                (
-                    "diet_validation_status",
-                    PawControlDietValidationStatusSensor,
-                    4,
-                ),
-                ("diet_conflict_count", PawControlDietConflictCountSensor, 4),
-                ("diet_warning_count", PawControlDietWarningCountSensor, 3),
-                (
-                    "diet_vet_consultation",
-                    PawControlDietVetConsultationSensor,
-                    3,
-                ),
-                (
-                    "diet_validation_adjustment",
-                    PawControlDietValidationAdjustmentSensor,
-                    2,
-                ),
-                (
-                    "diet_compatibility_score",
-                    PawControlDietCompatibilityScoreSensor,
-                    2,
+                    "portion_adjustment_factor", PawControlPortionAdjustmentFactorSensor, 6,
                 ),
                 ("calorie_goal_progress", PawControlCalorieGoalProgressSensor, 1),
                 ("daily_calories", PawControlDailyCaloriesSensor, 1),
                 ("daily_portions", PawControlDailyPortionsSensor, 1),
                 (
-                    "feeding_schedule_adherence",
-                    PawControlFeedingScheduleAdherenceSensor,
-                    0,
-                ),
-=======
+                    "feeding_schedule_adherence", PawControlFeedingScheduleAdherenceSensor, 0,
+                ),
                 ("calorie_goal_progress", PawControlCalorieGoalProgressSensor, 4),
                 ("daily_calories", PawControlDailyCaloriesSensor, 3),
                 ("daily_portions", PawControlDailyPortionsSensor, 2),
@@ -325,17 +293,12 @@
                 ("daily_calories", PawControlDailyCaloriesSensor, 6),
                 ("daily_portions", PawControlDailyPortionsSensor, 5),
                 (
-                    "last_feeding_hours",
-                    PawControlLastFeedingHoursSensor,
-                    4,
+                    "last_feeding_hours", PawControlLastFeedingHoursSensor, 4,
                 ),  # NEW: Critical missing sensor
                 (
-                    "feeding_schedule_adherence",
-                    PawControlFeedingScheduleAdherenceSensor,
-                    1,
+                    "feeding_schedule_adherence", PawControlFeedingScheduleAdherenceSensor, 1,
                 ),
                 ("diet_validation_status", PawControlDietValidationStatusSensor, 0),
->>>>>>> 16ecc41f
             ],
         },
         "walk": {
@@ -890,7 +853,6 @@
         return attrs
 
 
-<<<<<<< HEAD
 class PawControlDietValidationSensorBase(PawControlSensorBase):
     """Base class for diet validation sensors."""
 
@@ -940,8 +902,6 @@
         return attrs
 
 
-=======
->>>>>>> 16ecc41f
 # Core Sensor Implementations
 
 
@@ -1319,8 +1279,6 @@
 
 
 # Garden Sensors
-<<<<<<< HEAD
-
 
 @register_sensor("garden_time_today")
 class PawControlGardenTimeTodaySensor(PawControlGardenSensorBase):
@@ -1647,8 +1605,6 @@
 
 
 # Feeding Sensors
-=======
->>>>>>> 16ecc41f
 
 
 @register_sensor("garden_time_today")
