--- conflicted
+++ resolved
@@ -291,7 +291,6 @@
         if not self._dogs:
             return "No dogs configured yet. Add your first dog to get started!"
 
-<<<<<<< HEAD
         dogs_list = []
         for i, dog in enumerate(self._dogs, 1):
             breed_value = dog.get(DOG_BREED_FIELD)
@@ -312,29 +311,10 @@
             size_emoji = size_emojis.get(size_key, "🐶")
 
             # Enabled modules count
-=======
-        size_emojis: dict[str, str] = {
-            "toy": "🐭",
-            "small": "🐕",
-            "medium": "🐶",
-            "large": "🐕‍🦺",
-            "giant": "🐺",
-        }
-        dogs_list: list[str] = []
-        for index, dog in enumerate(self._dogs, start=1):
-            breed_raw = cast(str | None, dog.get(DOG_BREED_FIELD))
-            breed_info = (breed_raw or "Mixed Breed").strip() or "Mixed Breed"
-
-            size_raw = cast(str | None, dog.get(DOG_SIZE_FIELD))
-            size_value = size_raw or "medium"
-            size_emoji = size_emojis.get(size_value, "🐶")
-
->>>>>>> 2f83dc2d
             modules_mapping = ensure_dog_modules_mapping(dog)
             enabled_count = sum(1 for enabled in modules_mapping.values() if enabled)
             total_modules = len(modules_mapping)
 
-<<<<<<< HEAD
             # Special configurations
             special_configs = []
             if dog.get(DOG_GPS_CONFIG_FIELD):
@@ -342,39 +322,14 @@
             if dog.get(DOG_FEEDING_CONFIG_FIELD):
                 special_configs.append("🍽️ Feeding")
             if dog.get(DOG_HEALTH_CONFIG_FIELD):
-=======
-            age_value = cast(int | float | None, dog.get(DOG_AGE_FIELD))
-            age_text = (
-                f"{age_value:g}" if isinstance(age_value, int | float) else "unknown"
-            )
-
-            weight_value = cast(float | int | None, dog.get(DOG_WEIGHT_FIELD))
-            weight_text = (
-                f"{weight_value:g}"
-                if isinstance(weight_value, int | float)
-                else "unknown"
-            )
-
-            special_configs: list[str] = []
-            if DOG_GPS_CONFIG_FIELD in dog:
-                special_configs.append("📍 GPS")
-            if DOG_FEEDING_CONFIG_FIELD in dog:
-                special_configs.append("🍽️ Feeding")
-            if DOG_HEALTH_CONFIG_FIELD in dog:
->>>>>>> 2f83dc2d
                 special_configs.append("🏥 Health")
 
             special_text = " | ".join(special_configs) if special_configs else ""
 
             dogs_list.append(
-<<<<<<< HEAD
                 f"{i}. {size_emoji} **{dog[DOG_NAME_FIELD]}** ({dog[DOG_ID_FIELD]})\n"
                 f"   {size_key.title()} {breed_info}, "
                 f"{dog.get(DOG_AGE_FIELD, 'unknown')} years, {dog.get(DOG_WEIGHT_FIELD, 'unknown')}kg\n"
-=======
-                f"{index}. {size_emoji} **{dog[DOG_NAME_FIELD]}** ({dog[DOG_ID_FIELD]})\n"
-                f"   {size_value.title()} {breed_info}, {age_text} years, {weight_text}kg\n"
->>>>>>> 2f83dc2d
                 f"   {enabled_count}/{total_modules} modules enabled"
                 + (f"\n   {special_text}" if special_text else "")
             )
@@ -393,15 +348,9 @@
         if not user_input:
             return ""
 
-<<<<<<< HEAD
         name = str(user_input.get(DOG_NAME_FIELD, "")).lower()
         size = user_input.get(DOG_SIZE_FIELD, "")
         user_input.get(DOG_WEIGHT_FIELD, 0)
-=======
-        name_raw = cast(str | None, user_input.get(DOG_NAME_FIELD))
-        name = name_raw.lower() if name_raw else ""
-        size = cast(str | None, user_input.get(DOG_SIZE_FIELD)) or ""
->>>>>>> 2f83dc2d
 
         # Size-based breed suggestions
         size_breeds = {
