"""Base configuration flow for Paw Control integration.

This module provides the base classes and common functionality shared between
different configuration flow components. It includes validation schemas,
common constants, and utility methods for enhanced user experience.

Quality Scale: Platinum
Home Assistant: 2025.8.2+
Python: 3.13+
"""

from __future__ import annotations

import asyncio
import logging
import re
from typing import Any, Final

import voluptuous as vol
from homeassistant.config_entries import ConfigFlow
from homeassistant.const import CONF_NAME
from homeassistant.helpers import config_validation as cv

from .const import (
    CONF_DOG_AGE,
    CONF_DOG_BREED,
    CONF_DOG_ID,
    CONF_DOG_NAME,
    CONF_DOG_SIZE,
    CONF_DOG_WEIGHT,
    DOG_SIZES,
    DOMAIN,
    MAX_DOG_AGE,
    MAX_DOG_NAME_LENGTH,
    MAX_DOG_WEIGHT,
    MIN_DOG_AGE,
    MIN_DOG_NAME_LENGTH,
    MIN_DOG_WEIGHT,
)
from .types import DogConfigData

_LOGGER = logging.getLogger(__name__)

# FIX: Rate limiting for Entity Registry
VALIDATION_SEMAPHORE = asyncio.Semaphore(3)  # Max 3 concurrent validations
ENTITY_CREATION_DELAY = 0.05  # 50ms delay between operations

# Constants for improved maintainability
MAX_DOGS_PER_ENTRY: Final = 10
MIN_UPDATE_INTERVAL: Final = 30
MAX_UPDATE_INTERVAL: Final = 600
MIN_ACCURACY_FILTER: Final = 5
MAX_ACCURACY_FILTER: Final = 500
DEFAULT_GPS_UPDATE_INTERVAL: Final = 60

# Dog ID validation pattern
DOG_ID_PATTERN: Final = re.compile(r"^[a-z][a-z0-9_]*$")

# Configuration schemas for validation
INTEGRATION_SCHEMA: Final = vol.Schema(
    {
        vol.Required(CONF_NAME, default="Paw Control"): vol.All(
            cv.string, vol.Length(min=1, max=50)
        ),
    }
)

DOG_BASE_SCHEMA: Final = vol.Schema(
    {
        vol.Required(CONF_DOG_ID): vol.All(
            cv.string,
            vol.Length(min=2, max=30),
            vol.Match(
                DOG_ID_PATTERN,
                msg="Must start with letter, contain only lowercase letters, numbers, and underscores",
            ),
        ),
        vol.Required(CONF_DOG_NAME): vol.All(
            cv.string, vol.Length(min=MIN_DOG_NAME_LENGTH, max=MAX_DOG_NAME_LENGTH)
        ),
        vol.Optional(CONF_DOG_BREED, default=""): vol.All(
            cv.string, vol.Length(max=50)
        ),
        vol.Optional(CONF_DOG_AGE, default=3): vol.All(
            vol.Coerce(int), vol.Range(min=MIN_DOG_AGE, max=MAX_DOG_AGE)
        ),
        vol.Optional(CONF_DOG_WEIGHT, default=20.0): vol.All(
            vol.Coerce(float), vol.Range(min=MIN_DOG_WEIGHT, max=MAX_DOG_WEIGHT)
        ),
        vol.Optional(CONF_DOG_SIZE, default="medium"): vol.In(DOG_SIZES),
    }
)


class PawControlBaseConfigFlow(ConfigFlow, domain=DOMAIN):
    """Base configuration flow with common functionality.

    This base class provides shared validation, error handling, and utility
    methods used across all configuration flow steps. It implements proper
    rate limiting and caching for optimal performance.
    """

    VERSION: Final = 1
    MINOR_VERSION: Final = 2  # Increased for new per-dog configuration features

    def __init__(self) -> None:
        """Initialize base configuration flow."""
        self._dogs: list[DogConfigData] = []
        self._integration_name = "Paw Control"
        self._errors: dict[str, str] = {}
        self._validation_cache: dict[str, dict[str, Any]] = {}
        # New: Current dog being configured
        self._current_dog_config: DogConfigData | None = None
        # New: Global settings
        self._global_settings: dict[str, Any] = {}
        # New: Dashboard configuration
        self._dashboard_config: dict[str, Any] = {}

    def _generate_unique_id(self, integration_name: str) -> str:
        """Generate a unique ID for the integration with collision avoidance.

        Args:
            integration_name: Name to generate unique ID from

        Returns:
            Unique identifier string
        """
        base_id = integration_name.lower().replace(" ", "_").replace("-", "_")

        # Sanitize for URL safety
        safe_id = re.sub(r"[^a-z0-9_]", "", base_id)

        # Ensure it starts with a letter
        if not safe_id or not safe_id[0].isalpha():
            safe_id = f"paw_control_{safe_id}"

        return safe_id

    def _get_feature_summary(self) -> str:
        """Get a summary of key features for display.

        Returns:
            Formatted feature list string
        """
        features = [
            "🐕 Multi-dog management with individual settings",
<<<<<<< HEAD
            "📍 GPS tracking",
            "🍽️ Feeding schedules",
=======
            "📍 GPS tracking & geofencing",
            "🍽️ Feeding schedules & reminders",
>>>>>>> 8bdb59dd
            "💊 Medication tracking & vaccination reminders",
            "🏥 Health monitoring & vet appointment tracking",
            "🚶 Walk tracking with automatic detection",
            "🔔 Smart notifications with quiet hours",
            "📊 Beautiful dashboards with multiple themes",
            "🏠 Visitor mode for dog sitters",
            "📱 Mobile app integration",
        ]
        return "\n".join(features)

    async def _async_validate_integration_name(self, name: str) -> dict[str, Any]:
        """Validate integration name with enhanced checks.

        Args:
            name: Integration name to validate

        Returns:
            Validation result with errors if any
        """
        errors: dict[str, str] = {}

        if not name or len(name.strip()) == 0:
            errors[CONF_NAME] = "integration_name_required"
        elif len(name) < 1:
            errors[CONF_NAME] = "integration_name_too_short"
        elif len(name) > 50:
            errors[CONF_NAME] = "integration_name_too_long"
        elif name.lower() in ("home assistant", "ha", "hassio"):
            errors[CONF_NAME] = "reserved_integration_name"

        return {
            "valid": len(errors) == 0,
            "errors": errors,
        }

    def _is_weight_size_compatible(self, weight: float, size: str) -> bool:
        """Check if weight is compatible with selected size category.

        Args:
            weight: Dog weight in kg
            size: Dog size category

        Returns:
            True if weight matches size expectations
        """
        # Consistent realistic weight ranges with overlap to accommodate breed variations
        size_ranges = {
            "toy": (1.0, 6.0),  # Chihuahua, Yorkshire Terrier
            "small": (4.0, 15.0),  # Beagle, Cocker Spaniel (overlap with toy/medium)
            "medium": (8.0, 30.0),  # Border Collie, Labrador (overlap with small/large)
            "large": (
                22.0,
                50.0,
            ),  # German Shepherd, Golden Retriever (overlap with medium/giant)
            "giant": (35.0, 90.0),  # Great Dane, Saint Bernard (overlap with large)
        }

        range_min, range_max = size_ranges.get(size, (1.0, 90.0))

        # Allow some flexibility with overlapping ranges for realistic breed variations
        return range_min <= weight <= range_max

    def _get_feeding_defaults_by_size(self, size: str) -> dict[str, Any]:
        """Get intelligent feeding defaults based on dog size.

        Args:
            size: Dog size category

        Returns:
            Dictionary of feeding configuration defaults
        """
        feeding_configs = {
            "toy": {
                "meals_per_day": 3,
                "daily_amount": 150,  # grams
                "feeding_times": ["07:00:00", "12:00:00", "18:00:00"],
                "portion_size": 50,
            },
            "small": {
                "meals_per_day": 2,
                "daily_amount": 300,
                "feeding_times": ["07:30:00", "18:00:00"],
                "portion_size": 150,
            },
            "medium": {
                "meals_per_day": 2,
                "daily_amount": 500,
                "feeding_times": ["07:30:00", "18:00:00"],
                "portion_size": 250,
            },
            "large": {
                "meals_per_day": 2,
                "daily_amount": 800,
                "feeding_times": ["07:00:00", "18:30:00"],
                "portion_size": 400,
            },
            "giant": {
                "meals_per_day": 2,
                "daily_amount": 1200,
                "feeding_times": ["07:00:00", "18:30:00"],
                "portion_size": 600,
            },
        }

        return feeding_configs.get(size, feeding_configs["medium"])

    def _format_dogs_list(self) -> str:
        """Format the current dogs list with enhanced readability.

        Creates a comprehensive, readable list of configured dogs
        with rich information for user feedback.

        Returns:
            Formatted string listing all configured dogs
        """
        if not self._dogs:
            return "No dogs configured yet. Add your first dog to get started!"

        dogs_list = []
        for i, dog in enumerate(self._dogs, 1):
            breed_info = dog.get(CONF_DOG_BREED, "Mixed Breed")
            if not breed_info or breed_info == "":
                breed_info = "Mixed Breed"

            # Size emoji mapping
            size_emojis = {
                "toy": "🐭",
                "small": "🐕",
                "medium": "🐶",
                "large": "🐕‍🦺",
                "giant": "🐺",
            }
            size_emoji = size_emojis.get(dog.get(CONF_DOG_SIZE, "medium"), "🐶")

            # Enabled modules count
            modules = dog.get("modules", {})
            enabled_count = sum(1 for enabled in modules.values() if enabled)

            # Special configurations
            special_configs = []
            if dog.get("gps_config"):
                special_configs.append("📍 GPS")
            if dog.get("feeding_config"):
                special_configs.append("🍽️ Feeding")
            if dog.get("health_config"):
                special_configs.append("🏥 Health")

            special_text = " | ".join(special_configs) if special_configs else ""

            dogs_list.append(
                f"{i}. {size_emoji} **{dog[CONF_DOG_NAME]}** ({dog[CONF_DOG_ID]})\n"
                f"   {dog.get(CONF_DOG_SIZE, 'medium').title()} {breed_info}, "
                f"{dog.get(CONF_DOG_AGE, 'unknown')} years, {dog.get(CONF_DOG_WEIGHT, 'unknown')}kg\n"
                f"   {enabled_count}/{len(modules)} modules enabled"
                + (f"\n   {special_text}" if special_text else "")
            )

        return "\n\n".join(dogs_list)

    async def _suggest_dog_breed(self, user_input: dict[str, Any] | None) -> str:
        """Suggest dog breed based on name and characteristics.

        Args:
            user_input: Current user input

        Returns:
            Breed suggestion or empty string
        """
        if not user_input:
            return ""

        name = user_input.get(CONF_DOG_NAME, "").lower()
        size = user_input.get(CONF_DOG_SIZE, "")
        user_input.get(CONF_DOG_WEIGHT, 0)

        # Size-based breed suggestions
        size_breeds = {
            "toy": ["Chihuahua", "Yorkshire Terrier", "Pomeranian", "Maltese"],
            "small": ["Beagle", "Cocker Spaniel", "French Bulldog", "Dachshund"],
            "medium": ["Border Collie", "Australian Shepherd", "Labrador", "Bulldog"],
            "large": ["German Shepherd", "Golden Retriever", "Rottweiler", "Boxer"],
            "giant": ["Great Dane", "Saint Bernard", "Mastiff", "Newfoundland"],
        }

        # Name-based breed hints
        breed_hints = {
            "max": "German Shepherd",
            "buddy": "Golden Retriever",
            "bella": "Labrador",
            "charlie": "Beagle",
            "luna": "Border Collie",
            "cooper": "Australian Shepherd",
            "daisy": "Poodle",
            "rocky": "Boxer",
        }

        # Check name patterns first
        for hint_name, breed in breed_hints.items():
            if hint_name in name:
                return breed

        # Use size-based suggestion if available
        if size in size_breeds:
            # Return first breed that roughly matches weight
            for breed in size_breeds[size]:
                return breed

        return ""

    async def _generate_smart_dog_id_suggestion(
        self, user_input: dict[str, Any] | None
    ) -> str:
        """Generate intelligent dog ID suggestion with ML-style optimization.

        Creates contextually aware suggestions based on name patterns
        and avoids conflicts with existing dogs.

        Args:
            user_input: Current user input (may be None)

        Returns:
            Optimized dog ID suggestion
        """
        if not user_input or not user_input.get(CONF_DOG_NAME):
            return ""

        dog_name = user_input[CONF_DOG_NAME].strip()

        # Smart conversion with common name patterns
        name_lower = dog_name.lower()

        # Handle common name patterns
        if " " in name_lower:
            # Multi-word names: take first word + first letter of others
            parts = name_lower.split()
            if len(parts) == 2:
                suggestion = f"{parts[0]}_{parts[1][0]}"
            else:
                suggestion = parts[0] + "".join(p[0] for p in parts[1:])
        else:
            suggestion = name_lower

        # Clean up the suggestion
        suggestion = re.sub(r"[^a-z0-9_]", "", suggestion)

        # Ensure it starts with a letter
        if not suggestion or not suggestion[0].isalpha():
            suggestion = f"dog_{suggestion}"

        # Avoid conflicts with intelligent numbering
        original_suggestion = suggestion
        counter = 1

        while any(dog[CONF_DOG_ID] == suggestion for dog in self._dogs):
            if counter == 1:
                # Try common variations first
                variations = [
                    f"{original_suggestion}_2",
                    f"{original_suggestion}2",
                    f"{original_suggestion}_b",
                ]
                suggestion = variations[0]
                counter = 2
            else:
                suggestion = f"{original_suggestion}_{counter}"
                counter += 1

            # Prevent infinite loops
            if counter > 100:
                suggestion = (
                    f"{original_suggestion}_{asyncio.get_event_loop().time():.0f}"[-20:]
                )
                break

        return suggestion

    def _get_available_device_trackers(self) -> dict[str, str]:
        """Get available device tracker entities.

        Returns:
            Dictionary of entity_id -> friendly_name
        """
        device_trackers = {}

        for entity_id in self.hass.states.async_entity_ids("device_tracker"):
            state = self.hass.states.get(entity_id)
            if state and state.state not in ["unknown", "unavailable"]:
                friendly_name = state.attributes.get("friendly_name", entity_id)
                # Filter out the Home Assistant companion apps to avoid confusion
                if "home_assistant" not in entity_id.lower():
                    device_trackers[entity_id] = friendly_name

        return device_trackers

    def _get_available_person_entities(self) -> dict[str, str]:
        """Get available person entities.

        Returns:
            Dictionary of entity_id -> friendly_name
        """
        person_entities = {}

        for entity_id in self.hass.states.async_entity_ids("person"):
            state = self.hass.states.get(entity_id)
            if state:
                friendly_name = state.attributes.get("friendly_name", entity_id)
                person_entities[entity_id] = friendly_name

        return person_entities

    def _get_available_door_sensors(self) -> dict[str, str]:
        """Get available door/window sensors.

        Returns:
            Dictionary of entity_id -> friendly_name
        """
        door_sensors = {}

        for entity_id in self.hass.states.async_entity_ids("binary_sensor"):
            state = self.hass.states.get(entity_id)
            if state:
                device_class = state.attributes.get("device_class")
                if device_class in ["door", "window", "opening", "garage_door"]:
                    friendly_name = state.attributes.get("friendly_name", entity_id)
                    door_sensors[entity_id] = friendly_name

        return door_sensors

    def _get_available_notify_services(self) -> dict[str, str]:
        """Get available notification services.

        Returns:
            Dictionary of service_id -> friendly_name
        """
        notify_services = {}

        # Get all notification services
        services = self.hass.services.async_services().get("notify", {})
        for service_name in services:
            if service_name != "persistent_notification":  # Exclude default
                service_id = f"notify.{service_name}"
                # Create friendly name from service name
                friendly_name = service_name.replace("_", " ").title()
                notify_services[service_id] = friendly_name

        return notify_services

    def _get_dogs_module_summary(self) -> str:
        """Get a summary of dogs and their configured modules.

        Returns:
            Formatted summary of dog module configurations
        """
        summaries = []
        for dog in self._dogs:
            modules = dog.get("modules", {})
            enabled_modules = [name for name, enabled in modules.items() if enabled]

            if enabled_modules:
                modules_text = ", ".join(enabled_modules[:3])
                if len(enabled_modules) > 3:
                    modules_text += f" +{len(enabled_modules) - 3} more"
            else:
                modules_text = "Basic monitoring"

            summaries.append(f"• {dog[CONF_DOG_NAME]}: {modules_text}")

        return "\n".join(summaries)

    def _get_dashboard_features_string(self, has_gps: bool) -> str:
        """Get dashboard feature list string.

        Args:
            has_gps: Whether GPS tracking is enabled.

        Returns:
            Comma-separated feature string for dashboard descriptions.
        """
        features = ["Statistics", "Alerts", "Mobile-Friendly", "Multiple Themes"]
        if has_gps:
            features.insert(0, "GPS Maps")
        if len(self._dogs) > 1:
            features.append("Multi-Dog Overview")
        return ", ".join(features)

    def _get_dashboard_setup_info(self) -> str:
        """Get dashboard setup information for display.

        Returns:
            Formatted dashboard information string
        """
        info = [
            "🎨 Dashboard will be automatically created after setup",
            "📊 Includes cards for each dog and their activities",
            "📱 Mobile-friendly and responsive design",
            "🎭 Multiple visual themes available (Modern, Playful, Minimal, Dark)",
        ]

        # Check enabled modules across all dogs
        has_gps = any(
            dog.get("modules", {}).get("gps", False) or dog.get("gps_config")
            for dog in self._dogs
        )
        has_feeding = any(
            dog.get("modules", {}).get("feeding", False) or dog.get("feeding_config")
            for dog in self._dogs
        )
        has_health = any(
            dog.get("modules", {}).get("health", False) or dog.get("health_config")
            for dog in self._dogs
        )

        if has_gps:
            info.append("🗺️ GPS maps and location tracking")
        if has_feeding:
            info.append("🍽️ Feeding schedules and meal tracking")
        if has_health:
            info.append("📈 Health charts and medication reminders")

        if len(self._dogs) > 1:
            info.append(
                f"🐕 Individual dashboards for {len(self._dogs)} dogs available"
            )

        info.extend(
            [
                "⚡ Real-time updates and notifications",
                "🔧 Fully customizable via Options later",
            ]
        )

        return "\n".join(info)<|MERGE_RESOLUTION|>--- conflicted
+++ resolved
@@ -144,13 +144,8 @@
         """
         features = [
             "🐕 Multi-dog management with individual settings",
-<<<<<<< HEAD
-            "📍 GPS tracking",
-            "🍽️ Feeding schedules",
-=======
             "📍 GPS tracking & geofencing",
             "🍽️ Feeding schedules & reminders",
->>>>>>> 8bdb59dd
             "💊 Medication tracking & vaccination reminders",
             "🏥 Health monitoring & vet appointment tracking",
             "🚶 Walk tracking with automatic detection",
