"""Helper classes and functions for Paw Control integration.

OPTIMIZED VERSION with async performance improvements, batch operations,
and memory-efficient data management for Platinum quality standards.
"""

from __future__ import annotations

import asyncio
import logging
from collections import deque
from contextlib import suppress
from datetime import datetime, timedelta
from typing import Any, Final

from homeassistant.config_entries import ConfigEntry
from homeassistant.core import HomeAssistant
from homeassistant.exceptions import HomeAssistantError
from homeassistant.helpers import storage
from homeassistant.util import dt as dt_util

from .const import (
    CONF_DOG_ID,
    CONF_DOGS,
    CONF_NOTIFICATIONS,
    CONF_QUIET_END,
    CONF_QUIET_HOURS,
    CONF_QUIET_START,
    DATA_FILE_FEEDINGS,
    DATA_FILE_HEALTH,
    DATA_FILE_ROUTES,
    DATA_FILE_STATS,
    DATA_FILE_WALKS,
    DOMAIN,
    EVENT_FEEDING_LOGGED,
    EVENT_WALK_STARTED,
)

_LOGGER = logging.getLogger(__name__)

# Storage version for data persistence
STORAGE_VERSION = 1

# OPTIMIZATION: Performance constants
MAX_MEMORY_CACHE_MB = 50  # Memory limit for caching
BATCH_SAVE_DELAY = 2.0  # Batch save delay in seconds
MAX_NOTIFICATION_QUEUE = 100  # Max queued notifications
DATA_CLEANUP_INTERVAL = 3600  # 1 hour cleanup interval
MAX_HISTORY_ITEMS = 1000  # Max items per dog per category

DEFAULT_DATA_KEYS: Final[tuple[str, ...]] = (
    "walks",
    "feedings",
    "health",
    "routes",
    "statistics",
)


class OptimizedDataCache:
    """High-performance in-memory cache with automatic cleanup."""

    def __init__(self, max_memory_mb: int = MAX_MEMORY_CACHE_MB) -> None:
        """Initialize cache with memory limits."""
        self._cache: dict[str, Any] = {}
        self._timestamps: dict[str, datetime] = {}
        self._access_count: dict[str, int] = {}
        self._max_memory_bytes = max_memory_mb * 1024 * 1024
        self._current_memory = 0
        self._lock = asyncio.Lock()

    async def get(self, key: str, default: Any = None) -> Any:
        """Get cached value with access tracking."""
        async with self._lock:
            if key in self._cache:
                self._access_count[key] = self._access_count.get(key, 0) + 1
                self._timestamps[key] = dt_util.utcnow()
                return self._cache[key]
            return default

    async def set(self, key: str, value: Any, ttl_seconds: int = 300) -> None:
        """Set cached value with TTL and memory management."""
        async with self._lock:
            # Estimate memory usage
            value_size = self._estimate_size(value)

            # Clean up if needed
            while (
                self._current_memory + value_size > self._max_memory_bytes
                and self._cache
            ):
                await self._evict_lru()

            # Store value
            if key in self._cache:
                # Update existing
                old_size = self._estimate_size(self._cache[key])
                self._current_memory -= old_size

            self._cache[key] = value
            self._timestamps[key] = dt_util.utcnow()
            self._access_count[key] = self._access_count.get(key, 0) + 1
            self._current_memory += value_size

    async def _evict_lru(self) -> None:
        """Evict least recently used item."""
        if not self._timestamps:
            return

        # Find LRU key
        lru_key = min(
            self._timestamps.keys(),
            key=lambda k: (self._timestamps[k], self._access_count.get(k, 0)),
        )

        # Remove from cache
        if lru_key in self._cache:
            value_size = self._estimate_size(self._cache[lru_key])
            self._current_memory -= value_size
            del self._cache[lru_key]
            del self._timestamps[lru_key]
            del self._access_count[lru_key]

    async def cleanup_expired(self, ttl_seconds: int = 300) -> int:
        """Remove expired entries."""
        cutoff = dt_util.utcnow() - timedelta(seconds=ttl_seconds)
        expired_keys = []

        async with self._lock:
            for key, timestamp in self._timestamps.items():
                if timestamp < cutoff:
                    expired_keys.append(key)

            for key in expired_keys:
                if key in self._cache:
                    value_size = self._estimate_size(self._cache[key])
                    self._current_memory -= value_size
                    del self._cache[key]
                    del self._timestamps[key]
                    del self._access_count[key]

        return len(expired_keys)

    def _estimate_size(self, value: Any) -> int:
        """Estimate memory size of value."""
        try:
            import sys

            return sys.getsizeof(value)
        except Exception:
            # Fallback estimate
            if isinstance(value, str):
                return len(value) * 2  # Unicode chars
            elif isinstance(value, list | tuple):
                return len(value) * 100  # Rough estimate
            elif isinstance(value, dict):
                return len(value) * 200  # Rough estimate
            return 1024  # Default 1KB

    def get_stats(self) -> dict[str, Any]:
        """Get cache performance statistics."""
        return {
            "entries": len(self._cache),
            "memory_mb": round(self._current_memory / (1024 * 1024), 2),
            "total_accesses": sum(self._access_count.values()),
            "avg_accesses": (
                sum(self._access_count.values()) / len(self._access_count)
                if self._access_count
                else 0
            ),
        }


class PawControlDataStorage:
    """OPTIMIZED: Manages persistent data storage with batching and caching."""

    def __init__(self, hass: HomeAssistant, config_entry: ConfigEntry) -> None:
        """Initialize optimized storage manager."""
        self.hass = hass
        self.config_entry = config_entry
        self._stores: dict[str, storage.Store] = {}
        self._cache = OptimizedDataCache()

        # OPTIMIZATION: Batch save mechanism
        self._dirty_stores: set[str] = set()
        self._save_task: asyncio.Task | None = None
        self._save_lock = asyncio.Lock()

        # Initialize storage for each data type
        self._initialize_stores()

        # Start cleanup task
        self._cleanup_task = asyncio.create_task(self._periodic_cleanup())

    def _initialize_stores(self) -> None:
        """Initialize storage stores with atomic writes."""
        store_configs = [
            (DATA_FILE_WALKS, "walks"),
            (DATA_FILE_FEEDINGS, "feedings"),
            (DATA_FILE_HEALTH, "health"),
            (DATA_FILE_ROUTES, "routes"),
            (DATA_FILE_STATS, "statistics"),
        ]

        for filename, store_key in store_configs:
            self._stores[store_key] = storage.Store(
                self.hass,
                STORAGE_VERSION,
                f"{DOMAIN}_{self.config_entry.entry_id}_{filename}",
                encoder=_data_encoder,
                atomic_writes=True,  # OPTIMIZATION: Ensure atomic writes
                minor_version=1,
            )

    async def async_load_all_data(self) -> dict[str, Any]:
        """OPTIMIZED: Load with caching and concurrent operations."""
        try:
            # Check cache first
            cache_key = "all_data"
            cached_data = await self._cache.get(cache_key)
            if cached_data is not None:
                return cached_data

            # Load all data stores concurrently
            load_tasks = [
                self._load_store_data_cached(store_key) for store_key in self._stores
            ]

            results = await asyncio.gather(*load_tasks, return_exceptions=True)

            data = {}
            for store_key, result in zip(self._stores.keys(), results, strict=False):
                if isinstance(result, Exception):
                    _LOGGER.error("Failed to load %s data: %s", store_key, result)
                    data[store_key] = {}
                else:
                    data[store_key] = result or {}

            # Cache the loaded data
            await self._cache.set(cache_key, data, ttl_seconds=300)

            _LOGGER.debug("Loaded data for %d stores", len(data))
            return data

        except Exception as err:
            _LOGGER.error("Failed to load integration data: %s", err)
            raise HomeAssistantError(f"Data loading failed: {err}") from err

    async def _load_store_data_cached(self, store_key: str) -> dict[str, Any]:
        """Load data from store with caching."""
        # Check cache first
        cached = await self._cache.get(f"store_{store_key}")
        if cached is not None:
            return cached

        # Load from storage
        store = self._stores.get(store_key)
        if not store:
            return {}

        try:
            data = await store.async_load()
            result = data or {}

            # Cache the result
            await self._cache.set(f"store_{store_key}", result, ttl_seconds=600)
            return result

        except Exception as err:
            _LOGGER.error("Failed to load %s store: %s", store_key, err)
            return {}

    async def async_save_data(self, store_key: str, data: dict[str, Any]) -> None:
        """OPTIMIZED: Save with batching to reduce I/O operations."""
        # Update cache immediately
        await self._cache.set(f"store_{store_key}", data, ttl_seconds=600)
        await self._cache.set("all_data", None)  # Invalidate full cache

        # Mark store as dirty for batch save
        self._dirty_stores.add(store_key)

        # Schedule batch save
        await self._schedule_batch_save()

    async def _schedule_batch_save(self) -> None:
        """Schedule a batch save operation."""
        if self._save_task and not self._save_task.done():
            return  # Already scheduled

        self._save_task = asyncio.create_task(self._batch_save())

    async def _batch_save(self, *, delay: float | None = BATCH_SAVE_DELAY) -> None:
        """Perform batch save with optional delay."""
        try:
            if delay and delay > 0:
                await asyncio.sleep(delay)
        except asyncio.CancelledError:
            return

        async with self._save_lock:
            if not self._dirty_stores:
                return

            # Get current dirty stores
            stores_to_save = self._dirty_stores.copy()
            self._dirty_stores.clear()

            # Save all dirty stores concurrently
            save_tasks = []
            for store_key in stores_to_save:
                cached_data = await self._cache.get(f"store_{store_key}")
                if cached_data is not None:
                    save_tasks.append(
                        self._save_store_immediate(store_key, cached_data)
                    )

            if save_tasks:
                results = await asyncio.gather(*save_tasks, return_exceptions=True)

                # Log any errors
                for store_key, result in zip(stores_to_save, results, strict=False):
                    if isinstance(result, Exception):
                        _LOGGER.error("Failed to save %s: %s", store_key, result)
                    else:
                        _LOGGER.debug("Saved %s store in batch", store_key)

    async def _save_store_immediate(self, store_key: str, data: dict[str, Any]) -> None:
        """Save store data immediately."""
        store = self._stores.get(store_key)
        if not store:
            raise HomeAssistantError(f"Store {store_key} not found")

        await store.async_save(data)

    async def async_cleanup_old_data(self, retention_days: int = 90) -> None:
        """OPTIMIZED: Clean up with batching and size limits."""
        cutoff_date = dt_util.utcnow() - timedelta(days=retention_days)

        # Clean up each data store
        cleanup_tasks = [
            self._cleanup_store_optimized(store_key, cutoff_date)
            for store_key in self._stores
        ]

        # Run cleanup tasks concurrently
        results = await asyncio.gather(*cleanup_tasks, return_exceptions=True)

        total_cleaned = 0
        for store_key, result in zip(self._stores.keys(), results, strict=False):
            if isinstance(result, Exception):
                _LOGGER.error("Failed to cleanup %s data: %s", store_key, result)
            else:
                total_cleaned += result

        _LOGGER.debug("Cleaned up %d old entries across all stores", total_cleaned)

    async def _cleanup_store_optimized(
        self, store_key: str, cutoff_date: datetime
    ) -> int:
        """Clean up store with size limits and optimization."""
        try:
            data = await self._load_store_data_cached(store_key)
            original_size = self._count_entries(data)

            # Clean old entries AND enforce size limits
            cleaned_data = self._cleanup_store_data(data, cutoff_date)
            cleaned_data = self._enforce_size_limits(cleaned_data)

            cleaned_size = self._count_entries(cleaned_data)

            if original_size != cleaned_size:
                await self.async_save_data(store_key, cleaned_data)
                return original_size - cleaned_size

            return 0

        except Exception as err:
            _LOGGER.error("Failed to cleanup %s data: %s", store_key, err)
            return 0

    def _cleanup_store_data(
        self, data: dict[str, Any], cutoff_date: datetime
    ) -> dict[str, Any]:
        """Remove entries older than cutoff date with optimization."""
        if not isinstance(data, dict):
            return data

        cleaned = {}
        for key, value in data.items():
            if isinstance(value, list):
                # Clean list of entries
                cleaned_list = []
                for entry in value:
                    if isinstance(entry, dict) and "timestamp" in entry:
                        try:
                            entry_date = datetime.fromisoformat(entry["timestamp"])
                            if entry_date >= cutoff_date:
                                cleaned_list.append(entry)
                        except (ValueError, TypeError):
                            # Keep entries with invalid timestamps
                            cleaned_list.append(entry)
                    else:
                        # Keep non-timestamped entries
                        cleaned_list.append(entry)
                cleaned[key] = cleaned_list
            elif isinstance(value, dict) and "timestamp" in value:
                try:
                    entry_date = datetime.fromisoformat(value["timestamp"])
                    if entry_date >= cutoff_date:
                        cleaned[key] = value
                except (ValueError, TypeError):
                    # Keep entries with invalid timestamps
                    cleaned[key] = value
            else:
                # Keep non-timestamped entries
                cleaned[key] = value

        return cleaned

    def _enforce_size_limits(self, data: dict[str, Any]) -> dict[str, Any]:
        """OPTIMIZATION: Enforce size limits to prevent memory bloat."""
        limited_data = {}

        for key, value in data.items():
            if isinstance(value, list) and len(value) > MAX_HISTORY_ITEMS:
                # Sort by timestamp (newest first) and keep most recent
                try:
                    sorted_value = sorted(
                        value, key=lambda x: x.get("timestamp", ""), reverse=True
                    )
                    limited_data[key] = sorted_value[:MAX_HISTORY_ITEMS]
                    _LOGGER.debug(
                        "Limited %s entries from %d to %d",
                        key,
                        len(value),
                        len(limited_data[key]),
                    )
                except (TypeError, KeyError):
                    # Fallback to simple truncation
                    limited_data[key] = value[-MAX_HISTORY_ITEMS:]
            else:
                limited_data[key] = value

        return limited_data

    def _count_entries(self, data: dict[str, Any]) -> int:
        """Count total entries in data structure."""
        count = 0
        for value in data.values():
            if isinstance(value, list | dict):
                count += len(value)
            else:
                count += 1
        return count

    async def _periodic_cleanup(self) -> None:
        """Periodic cleanup task."""
        while True:
            try:
                await asyncio.sleep(DATA_CLEANUP_INTERVAL)

                # Clean expired cache entries
                cleaned = await self._cache.cleanup_expired(ttl_seconds=600)
                if cleaned > 0:
                    _LOGGER.debug("Cleaned %d expired cache entries", cleaned)

                # Optional: Clean old data periodically
                # await self.async_cleanup_old_data()

            except asyncio.CancelledError:
                break
            except Exception as err:
                _LOGGER.error("Periodic cleanup error: %s", err)

    async def async_shutdown(self) -> None:
        """Shutdown with final save."""
        # Cancel cleanup task
        if hasattr(self, "_cleanup_task") and self._cleanup_task:
            self._cleanup_task.cancel()
            with suppress(asyncio.CancelledError):
                await self._cleanup_task
            self._cleanup_task = None

        if self._save_task and not self._save_task.done():
            self._save_task.cancel()
            with suppress(asyncio.CancelledError):
                await self._save_task
            self._save_task = None

        # Final batch save
        if self._dirty_stores:
            await self._batch_save(delay=0)


class PawControlData:
    """OPTIMIZED: Main data management with performance improvements."""

    def __init__(self, hass: HomeAssistant, config_entry: ConfigEntry) -> None:
        """Initialize optimized data manager."""
        self.hass = hass
        self.config_entry = config_entry
        self.storage = PawControlDataStorage(hass, config_entry)
        self._data: dict[str, Any] = {}
        self._dogs: list[dict[str, Any]] = config_entry.data.get(CONF_DOGS, [])

        # OPTIMIZATION: Event queue for batch processing
        self._event_queue: deque[dict[str, Any]] = deque(maxlen=1000)
        self._event_task: asyncio.Task | None = None
        self._valid_dog_ids: set[str] | None = None

    async def async_load_data(self) -> None:
        """Load data with performance monitoring."""
        loop = asyncio.get_running_loop()
        start_time = loop.time()

        load_failed = False
        loaded_data: Any = {}

        try:
            loaded_data = await self.storage.async_load_all_data()
        except Exception as err:
            load_failed = True
            _LOGGER.error("Failed to initialize data manager: %s", err)
            loaded_data = self._create_empty_data()

        self._data = self._ensure_data_structure(loaded_data)

        load_time = loop.time() - start_time
        if load_failed:
            _LOGGER.debug(
                "Initialized data manager with fallback data in %.2fs",
                load_time,
            )
        else:
            _LOGGER.debug(
                "Data manager initialized with %d data namespaces in %.2fs",
                len(self._data),
                load_time,
            )

<<<<<<< HEAD
        except asyncio.CancelledError:
            raise
        except Exception as err:
            _LOGGER.error("Failed to initialize data manager: %s", err)
            # Initialize with empty data if loading fails
            self._data = {
                "walks": {},
                "feedings": {},
                "health": {},
                "routes": {},
                "statistics": {},
            }
        finally:
            if self._event_task is None or self._event_task.done():
                self._event_task = asyncio.create_task(self._process_events())
=======
        if self._event_task is None or self._event_task.done():
            self._event_task = asyncio.create_task(self._process_events())

    @staticmethod
    def _create_empty_data() -> dict[str, Any]:
        """Return a fresh default data structure for runtime use."""

        return {key: {} for key in DEFAULT_DATA_KEYS}

    def _ensure_data_structure(self, data: Any) -> dict[str, Any]:
        """Normalize stored data to the expected namespace layout.

        The storage backend may return malformed payloads if the underlying
        file was manually edited or partially written. We rebuild the
        namespaces here so later operations can rely on their presence.
        """

        sanitized = self._create_empty_data()

        if not isinstance(data, dict):
            if data not in (None, {}):
                _LOGGER.warning(
                    "Unexpected data payload type %s; using default layout",
                    type(data).__name__,
                )
            return sanitized

        for key in DEFAULT_DATA_KEYS:
            value = data.get(key)
            if isinstance(value, dict):
                sanitized[key] = value
            elif value not in (None, {}):
                _LOGGER.warning(
                    "Invalid data structure for '%s'; resetting namespace", key
                )

        for key, value in data.items():
            if key not in sanitized:
                sanitized[key] = value

        return sanitized
>>>>>>> 711372fe

    async def async_log_feeding(
        self, dog_id: str, feeding_data: dict[str, Any]
    ) -> None:
        """OPTIMIZED: Log feeding with event queue."""
        if not self._is_valid_dog_id(dog_id):
            raise HomeAssistantError(f"Invalid dog ID: {dog_id}")

        # Add to event queue for batch processing
        event = {
            "type": "feeding",
            "dog_id": dog_id,
            "data": feeding_data,
            "timestamp": dt_util.utcnow().isoformat(),
        }

        self._event_queue.append(event)

    async def _process_events(self) -> None:
        """Process events in batches for better performance."""
        while True:
            try:
                if not self._event_queue:
                    await asyncio.sleep(1.0)  # Wait for events
                    continue

                # Process batch of events
                batch = [
                    self._event_queue.popleft()
                    for _ in range(min(10, len(self._event_queue)))
                ]

                if batch:
                    await self._process_event_batch(batch)

            except asyncio.CancelledError:
                break
            except Exception as err:
                _LOGGER.error("Event processing error: %s", err)
                await asyncio.sleep(5.0)  # Error recovery delay

    async def _process_event_batch(self, events: list[dict[str, Any]]) -> None:
        """Process a batch of events efficiently."""
        # Group events by type and dog for efficient processing
        grouped_events = {}

        for event in events:
            event_type = event["type"]
            dog_id = event["dog_id"]

            key = f"{event_type}_{dog_id}"
            if key not in grouped_events:
                grouped_events[key] = []
            grouped_events[key].append(event)

        # Process each group
        for group_events in grouped_events.values():
            event_type = group_events[0]["type"]

            if event_type == "feeding":
                await self._process_feeding_batch(group_events)
            elif event_type == "health":
                await self._process_health_batch(group_events)
            elif event_type == "walk":
                await self._process_walk_batch(group_events)

    async def _process_feeding_batch(self, events: list[dict[str, Any]]) -> None:
        """Process feeding events in batch."""
        try:
            dog_id = events[0]["dog_id"]

            # Ensure data structure exists
            if "feedings" not in self._data:
                self._data["feedings"] = {}
            if dog_id not in self._data["feedings"]:
                self._data["feedings"][dog_id] = []

            # Add all feeding entries
            for event in events:
                feeding_data = event["data"]
                if "timestamp" not in feeding_data:
                    feeding_data["timestamp"] = event["timestamp"]

                self._data["feedings"][dog_id].append(feeding_data)

            # Enforce size limits
            if len(self._data["feedings"][dog_id]) > MAX_HISTORY_ITEMS:
                # Keep most recent entries
                self._data["feedings"][dog_id] = self._data["feedings"][dog_id][
                    -MAX_HISTORY_ITEMS:
                ]

            # Save to storage (will be batched)
            await self.storage.async_save_data("feedings", self._data["feedings"])

            # Fire events for each feeding
            for event in events:
                self.hass.bus.async_fire(
                    EVENT_FEEDING_LOGGED,
                    {
                        "dog_id": event["dog_id"],
                        **event["data"],
                    },
                )

            _LOGGER.debug("Processed %d feeding events for %s", len(events), dog_id)

        except Exception as err:
            _LOGGER.error("Failed to process feeding batch: %s", err)

    # Similar optimized methods for other event types...
    async def _process_health_batch(self, events: list[dict[str, Any]]) -> None:
        """Process health events in batch."""
        # Implementation similar to feeding batch
        pass

    async def _process_walk_batch(self, events: list[dict[str, Any]]) -> None:
        """Process walk events in batch."""
        # Implementation similar to feeding batch
        pass

    # Keep existing methods but add async optimizations where needed
    async def async_start_walk(self, dog_id: str, walk_data: dict[str, Any]) -> None:
        """Start walk with immediate processing for real-time needs."""
        if not self._is_valid_dog_id(dog_id):
            raise HomeAssistantError(f"Invalid dog ID: {dog_id}")

        try:
            # Ensure walks data structure exists
            if "walks" not in self._data:
                self._data["walks"] = {}
            if dog_id not in self._data["walks"]:
                self._data["walks"][dog_id] = {"active": None, "history": []}

            # Check if a walk is already active
            if self._data["walks"][dog_id]["active"]:
                raise HomeAssistantError(f"Walk already active for {dog_id}")

            # Set active walk
            self._data["walks"][dog_id]["active"] = walk_data

            # Save immediately for real-time operations
            await self.storage.async_save_data("walks", self._data["walks"])

            # Fire event
            self.hass.bus.async_fire(
                EVENT_WALK_STARTED,
                {
                    "dog_id": dog_id,
                    **walk_data,
                },
            )

            _LOGGER.debug("Started walk for %s", dog_id)

        except Exception as err:
            _LOGGER.error("Failed to start walk for %s: %s", dog_id, err)
            raise HomeAssistantError(f"Failed to start walk: {err}") from err

    def _is_valid_dog_id(self, dog_id: str) -> bool:
        """Validate dog ID with caching."""
        # Cache valid dog IDs for performance
        if self._valid_dog_ids is None:
            self._valid_dog_ids = {dog[CONF_DOG_ID] for dog in self._dogs}

        return dog_id in self._valid_dog_ids

    async def async_shutdown(self) -> None:
        """Shutdown with cleanup."""
        # Cancel event processing
        if self._event_task:
            self._event_task.cancel()
            with suppress(asyncio.CancelledError):
                await self._event_task
            self._event_task = None

        # Process remaining events
        if self._event_queue:
            remaining = list(self._event_queue)
            if remaining:
                await self._process_event_batch(remaining)

        # Shutdown storage
        await self.storage.async_shutdown()


class PawControlNotificationManager:
    """OPTIMIZED: Async notification manager with queue management."""

    def __init__(self, hass: HomeAssistant, config_entry: ConfigEntry) -> None:
        """Initialize optimized notification manager."""
        self.hass = hass
        self.config_entry = config_entry

        # OPTIMIZATION: Use deque for efficient queue operations
        self._notification_queue: deque[dict[str, Any]] = deque(
            maxlen=MAX_NOTIFICATION_QUEUE
        )
        self._high_priority_queue: deque[dict[str, Any]] = deque(
            maxlen=50
        )  # Separate urgent queue

        # Async processing
        self._processor_task: asyncio.Task | None = None
        self._processing_lock = asyncio.Lock()
        self._quiet_hours_cache: dict[str, tuple[bool, datetime]] = {}

        self._setup_async_processor()

    def _setup_async_processor(self) -> None:
        """Set up async notification processor."""
        self._processor_task = asyncio.create_task(self._async_process_notifications())

    async def _async_process_notifications(self) -> None:
        """OPTIMIZED: Async notification processor with prioritization."""
        while True:
            try:
                # Process high priority first
                if self._high_priority_queue:
                    notification = self._high_priority_queue.popleft()
                    await self._send_notification_now(notification)
                    continue

                # Process normal priority (with rate limiting)
                if self._notification_queue:
                    # Rate limit: max 3 notifications per 30 seconds
                    batch_size = min(3, len(self._notification_queue))
                    batch = [
                        self._notification_queue.popleft()
                        for _ in range(batch_size)
                        if self._notification_queue
                    ]

                    # Send batch concurrently
                    if batch:
                        await asyncio.gather(
                            *[self._send_notification_now(notif) for notif in batch],
                            return_exceptions=True,
                        )

                    await asyncio.sleep(30)  # Rate limiting delay
                else:
                    await asyncio.sleep(1)  # No notifications to process

            except asyncio.CancelledError:
                break
            except Exception as err:
                _LOGGER.error("Notification processor error: %s", err)
                await asyncio.sleep(5)  # Error recovery

    async def async_send_notification(
        self,
        dog_id: str,
        title: str,
        message: str,
        priority: str = "normal",
        data: dict[str, Any] | None = None,
    ) -> None:
        """OPTIMIZED: Send notification with async queuing."""
        if not self._should_send_notification(priority):
            _LOGGER.debug("Notification suppressed due to quiet hours")
            return

        notification = {
            "dog_id": dog_id,
            "title": title,
            "message": message,
            "priority": priority,
            "data": data or {},
            "timestamp": dt_util.utcnow().isoformat(),
        }

        # Route to appropriate queue
        if priority in ["high", "urgent"]:
            self._high_priority_queue.append(notification)
        else:
            self._notification_queue.append(notification)

    async def _send_notification_now(self, notification: dict[str, Any]) -> None:
        """OPTIMIZED: Send notification with error handling."""
        async with self._processing_lock:
            try:
                # Determine notification service
                service_data = {
                    "title": notification["title"],
                    "message": notification["message"],
                    "notification_id": f"pawcontrol_{notification['dog_id']}_{notification['timestamp']}",
                }

                # Add priority-specific styling
                if notification["priority"] == "urgent":
                    service_data["message"] = f"🚨 {service_data['message']}"
                elif notification["priority"] == "high":
                    service_data["message"] = f"⚠️ {service_data['message']}"

                # Send with timeout to prevent blocking
                await asyncio.wait_for(
                    self.hass.services.async_call(
                        "persistent_notification",
                        "create",
                        service_data,
                    ),
                    timeout=5.0,
                )

                _LOGGER.debug(
                    "Sent %s priority notification for %s",
                    notification["priority"],
                    notification["dog_id"],
                )

            except TimeoutError:
                _LOGGER.warning(
                    "Notification send timeout for %s", notification["dog_id"]
                )
            except Exception as err:
                _LOGGER.error("Failed to send notification: %s", err)

    def _should_send_notification(self, priority: str) -> bool:
        """OPTIMIZED: Check notification rules with caching."""
        # Cache quiet hours calculation for performance
        cache_key = f"quiet_hours_{priority}"

        cached = self._quiet_hours_cache.get(cache_key)
        if cached:
            cached_result, cache_time = cached
            if (dt_util.utcnow() - cache_time).total_seconds() < 60:
                return cached_result

        result = self._calculate_notification_allowed(priority)

        # Cache result for 1 minute
        self._quiet_hours_cache[cache_key] = (result, dt_util.utcnow())

        return result

    def _calculate_notification_allowed(self, priority: str) -> bool:
        """Calculate if notification should be sent."""
        notification_config = self.config_entry.options.get(CONF_NOTIFICATIONS, {})

        # Always send urgent notifications
        if priority == "urgent":
            return True

        # Check quiet hours
        if not notification_config.get(CONF_QUIET_HOURS, False):
            return True

        now = dt_util.now().time()
        quiet_start = notification_config.get(CONF_QUIET_START, "22:00:00")
        quiet_end = notification_config.get(CONF_QUIET_END, "07:00:00")

        try:
            quiet_start_time = datetime.strptime(quiet_start, "%H:%M:%S").time()
            quiet_end_time = datetime.strptime(quiet_end, "%H:%M:%S").time()
        except ValueError:
            # Invalid time format, allow notification
            return True

        # Handle quiet hours that span midnight
        if quiet_start_time > quiet_end_time:
            # Quiet hours span midnight (e.g., 22:00 to 07:00)
            return not (now >= quiet_start_time or now <= quiet_end_time)
        else:
            # Quiet hours within same day
            return not (quiet_start_time <= now <= quiet_end_time)

    def get_queue_stats(self) -> dict[str, Any]:
        """Get notification queue statistics."""
        return {
            "normal_queue_size": len(self._notification_queue),
            "high_priority_queue_size": len(self._high_priority_queue),
            "total_queued": len(self._notification_queue)
            + len(self._high_priority_queue),
            "max_queue_size": MAX_NOTIFICATION_QUEUE,
        }

    async def async_shutdown(self) -> None:
        """Shutdown notification manager."""
        if self._processor_task:
            self._processor_task.cancel()
            with suppress(asyncio.CancelledError):
                await self._processor_task
            self._processor_task = None

        # Send any high priority notifications immediately
        while self._high_priority_queue:
            notification = self._high_priority_queue.popleft()
            try:
                await asyncio.wait_for(
                    self._send_notification_now(notification), timeout=2.0
                )
            except Exception:
                break  # Don't block shutdown


def _data_encoder(obj: Any) -> Any:
    """OPTIMIZED: Custom JSON encoder with better performance."""
    if isinstance(obj, datetime):
        return obj.isoformat()
    elif hasattr(obj, "__dict__"):
        return obj.__dict__
    elif hasattr(obj, "isoformat"):  # Handle date objects
        return obj.isoformat()
    else:
        return str(obj)


# OPTIMIZATION: Add performance monitoring utilities
class PerformanceMonitor:
    """Monitor performance metrics for the integration."""

    def __init__(self) -> None:
        """Initialize performance monitor."""
        self._metrics = {
            "operations": 0,
            "errors": 0,
            "cache_hits": 0,
            "cache_misses": 0,
            "avg_operation_time": 0.0,
            "last_cleanup": None,
        }
        self._operation_times: deque[float] = deque(maxlen=100)

    def record_operation(self, operation_time: float, success: bool = True) -> None:
        """Record an operation."""
        self._metrics["operations"] += 1
        if not success:
            self._metrics["errors"] += 1

        self._operation_times.append(operation_time)

        # Calculate rolling average
        if self._operation_times:
            self._metrics["avg_operation_time"] = sum(self._operation_times) / len(
                self._operation_times
            )

    def record_cache_hit(self) -> None:
        """Record cache hit."""
        self._metrics["cache_hits"] += 1

    def record_cache_miss(self) -> None:
        """Record cache miss."""
        self._metrics["cache_misses"] += 1

    def get_metrics(self) -> dict[str, Any]:
        """Get performance metrics."""
        total_cache_operations = (
            self._metrics["cache_hits"] + self._metrics["cache_misses"]
        )
        cache_hit_rate = (
            (self._metrics["cache_hits"] / total_cache_operations * 100)
            if total_cache_operations > 0
            else 0
        )

        error_rate = (
            (self._metrics["errors"] / self._metrics["operations"] * 100)
            if self._metrics["operations"] > 0
            else 0
        )

        return {
            **self._metrics,
            "cache_hit_rate": round(cache_hit_rate, 1),
            "error_rate": round(error_rate, 1),
            "recent_operations": len(self._operation_times),
        }

    def reset_metrics(self) -> None:
        """Reset all metrics."""
        self._metrics = {
            "operations": 0,
            "errors": 0,
            "cache_hits": 0,
            "cache_misses": 0,
            "avg_operation_time": 0.0,
            "last_cleanup": dt_util.utcnow().isoformat(),
        }
        self._operation_times.clear()


# Global performance monitor instance
performance_monitor = PerformanceMonitor()<|MERGE_RESOLUTION|>--- conflicted
+++ resolved
@@ -538,23 +538,6 @@
                 load_time,
             )
 
-<<<<<<< HEAD
-        except asyncio.CancelledError:
-            raise
-        except Exception as err:
-            _LOGGER.error("Failed to initialize data manager: %s", err)
-            # Initialize with empty data if loading fails
-            self._data = {
-                "walks": {},
-                "feedings": {},
-                "health": {},
-                "routes": {},
-                "statistics": {},
-            }
-        finally:
-            if self._event_task is None or self._event_task.done():
-                self._event_task = asyncio.create_task(self._process_events())
-=======
         if self._event_task is None or self._event_task.done():
             self._event_task = asyncio.create_task(self._process_events())
 
@@ -596,7 +579,6 @@
                 sanitized[key] = value
 
         return sanitized
->>>>>>> 711372fe
 
     async def async_log_feeding(
         self, dog_id: str, feeding_data: dict[str, Any]
