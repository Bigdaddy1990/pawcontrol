"""Helper classes and functions for Paw Control integration.

OPTIMIZED VERSION with async performance improvements, batch operations,
and memory-efficient data management for Platinum quality standards.
"""

from __future__ import annotations

import asyncio
import logging
from collections import deque
from contextlib import suppress
from datetime import datetime, timedelta
from typing import Any, Final, cast

from homeassistant.config_entries import ConfigEntry
from homeassistant.core import HomeAssistant
from homeassistant.exceptions import HomeAssistantError
from homeassistant.helpers import storage
from homeassistant.util import dt as dt_util

from .const import (
    CONF_DOG_ID,
    CONF_DOGS,
    CONF_NOTIFICATIONS,
    CONF_QUIET_END,
    CONF_QUIET_HOURS,
    CONF_QUIET_START,
    DATA_FILE_FEEDINGS,
    DATA_FILE_HEALTH,
    DATA_FILE_ROUTES,
    DATA_FILE_STATS,
    DATA_FILE_WALKS,
    DOMAIN,
    EVENT_FEEDING_LOGGED,
    EVENT_HEALTH_LOGGED,
    EVENT_WALK_ENDED,
    EVENT_WALK_STARTED,
)
from .types import HealthEvent, WalkEvent

_LOGGER = logging.getLogger(__name__)

# Storage version for data persistence
STORAGE_VERSION = 1

# OPTIMIZATION: Performance constants
MAX_MEMORY_CACHE_MB = 50  # Memory limit for caching
BATCH_SAVE_DELAY = 2.0  # Batch save delay in seconds
MAX_NOTIFICATION_QUEUE = 100  # Max queued notifications
DATA_CLEANUP_INTERVAL = 3600  # 1 hour cleanup interval
MAX_HISTORY_ITEMS = 1000  # Max items per dog per category

DEFAULT_DATA_KEYS: Final[tuple[str, ...]] = (
    "walks",
    "feedings",
    "health",
    "routes",
    "statistics",
)


class OptimizedDataCache:
    """High-performance in-memory cache with automatic cleanup."""

    def __init__(self, max_memory_mb: int = MAX_MEMORY_CACHE_MB) -> None:
        """Initialize cache with memory limits."""
        self._cache: dict[str, Any] = {}
        self._timestamps: dict[str, datetime] = {}
        self._access_count: dict[str, int] = {}
        self._max_memory_bytes = max_memory_mb * 1024 * 1024
        self._current_memory = 0
        self._hits = 0
        self._misses = 0
        self._lock = asyncio.Lock()

    async def get(self, key: str, default: Any = None) -> Any:
        """Get cached value with access tracking."""
        async with self._lock:
            if key in self._cache:
                self._access_count[key] = self._access_count.get(key, 0) + 1
                self._timestamps[key] = dt_util.utcnow()
                self._hits += 1
                return self._cache[key]

            self._misses += 1
            return default

    async def set(self, key: str, value: Any, ttl_seconds: int = 300) -> None:
        """Set cached value with TTL and memory management."""
        async with self._lock:
            # Estimate memory usage
            value_size = self._estimate_size(value)

            # Clean up if needed
            while (
                self._current_memory + value_size > self._max_memory_bytes
                and self._cache
            ):
                await self._evict_lru()

            # Store value
            if key in self._cache:
                # Update existing
                old_size = self._estimate_size(self._cache[key])
                self._current_memory -= old_size

            self._cache[key] = value
            self._timestamps[key] = dt_util.utcnow()
            self._access_count[key] = self._access_count.get(key, 0) + 1
            self._current_memory += value_size

    async def _evict_lru(self) -> None:
        """Evict least recently used item."""
        if not self._timestamps:
            return

        # Find LRU key
        lru_key = min(
            self._timestamps.keys(),
            key=lambda k: (self._timestamps[k], self._access_count.get(k, 0)),
        )

        # Remove from cache
        if lru_key in self._cache:
            value_size = self._estimate_size(self._cache[lru_key])
            self._current_memory -= value_size
            del self._cache[lru_key]
            del self._timestamps[lru_key]
            del self._access_count[lru_key]

    async def cleanup_expired(self, ttl_seconds: int = 300) -> int:
        """Remove expired entries."""
        cutoff = dt_util.utcnow() - timedelta(seconds=ttl_seconds)
        expired_keys = []

        async with self._lock:
            for key, timestamp in self._timestamps.items():
                if timestamp < cutoff:
                    expired_keys.append(key)

            for key in expired_keys:
                if key in self._cache:
                    value_size = self._estimate_size(self._cache[key])
                    self._current_memory -= value_size
                    del self._cache[key]
                    del self._timestamps[key]
                    del self._access_count[key]

        return len(expired_keys)

    def _estimate_size(self, value: Any) -> int:
        """Estimate memory size of value."""
        try:
            import sys

            return sys.getsizeof(value)
        except Exception:
            # Fallback estimate
            if isinstance(value, str):
                return len(value) * 2  # Unicode chars
            elif isinstance(value, list | tuple):
                return len(value) * 100  # Rough estimate
            elif isinstance(value, dict):
                return len(value) * 200  # Rough estimate
            return 1024  # Default 1KB

    def get_stats(self) -> dict[str, Any]:
        """Get cache performance statistics with hit/miss tracking.

        Returns a dictionary that includes size metrics, access frequency, and
        high-level effectiveness indicators (hits, misses, hit rate).
        """
        total_requests = self._hits + self._misses
        hit_rate = (self._hits / total_requests * 100) if total_requests else 0.0

        return {
            "entries": len(self._cache),
            "memory_mb": round(self._current_memory / (1024 * 1024), 2),
            "total_accesses": sum(self._access_count.values()),
            "avg_accesses": (
                sum(self._access_count.values()) / len(self._access_count)
                if self._access_count
                else 0
            ),
            "hits": self._hits,
            "misses": self._misses,
            "hit_rate": round(hit_rate, 1),
        }


class PawControlDataStorage:
    """OPTIMIZED: Manages persistent data storage with batching and caching."""

    def __init__(self, hass: HomeAssistant, config_entry: ConfigEntry) -> None:
        """Initialize optimized storage manager."""
        self.hass = hass
        self.config_entry = config_entry
        self._stores: dict[str, storage.Store] = {}
        self._cache = OptimizedDataCache()

        # OPTIMIZATION: Batch save mechanism
        self._dirty_stores: set[str] = set()
        self._save_task: asyncio.Task | None = None
        self._save_lock = asyncio.Lock()

        # Initialize storage for each data type
        self._initialize_stores()

        # Start cleanup task with Home Assistant helper for lifecycle tracking
        self._cleanup_task = hass.async_create_task(self._periodic_cleanup())

    def _initialize_stores(self) -> None:
        """Initialize storage stores with atomic writes."""
        store_configs = [
            (DATA_FILE_WALKS, "walks"),
            (DATA_FILE_FEEDINGS, "feedings"),
            (DATA_FILE_HEALTH, "health"),
            (DATA_FILE_ROUTES, "routes"),
            (DATA_FILE_STATS, "statistics"),
        ]

        for filename, store_key in store_configs:
            self._stores[store_key] = storage.Store(
                self.hass,
                STORAGE_VERSION,
                f"{DOMAIN}_{self.config_entry.entry_id}_{filename}",
                encoder=_data_encoder,
                atomic_writes=True,  # OPTIMIZATION: Ensure atomic writes
                minor_version=1,
            )

    async def async_load_all_data(self) -> dict[str, Any]:
        """OPTIMIZED: Load with caching and concurrent operations."""
        try:
            # Check cache first
            cache_key = "all_data"
            cached_data = await self._cache.get(cache_key)
            if cached_data is not None:
                return cached_data

            # Load all data stores concurrently
            load_tasks = [
                self._load_store_data_cached(store_key) for store_key in self._stores
            ]

            results = await asyncio.gather(*load_tasks, return_exceptions=True)

            data = {}
            for store_key, result in zip(self._stores.keys(), results, strict=False):
                if isinstance(result, Exception):
                    _LOGGER.error("Failed to load %s data: %s", store_key, result)
                    data[store_key] = {}
                else:
                    data[store_key] = result or {}

            # Cache the loaded data
            await self._cache.set(cache_key, data, ttl_seconds=300)

            _LOGGER.debug("Loaded data for %d stores", len(data))
            return data

        except asyncio.CancelledError:
            raise
        except Exception as err:
            _LOGGER.error("Failed to load integration data: %s", err)
            raise HomeAssistantError(f"Data loading failed: {err}") from err

    async def _load_store_data_cached(self, store_key: str) -> dict[str, Any]:
        """Load data from store with caching."""
        # Check cache first
        cached = await self._cache.get(f"store_{store_key}")
        if cached is not None:
            return cached

        # Load from storage
        store = self._stores.get(store_key)
        if not store:
            return {}

        try:
            data = await store.async_load()
            result = data or {}

            # Cache the result
            await self._cache.set(f"store_{store_key}", result, ttl_seconds=600)
            return result

        except asyncio.CancelledError:
            raise
        except Exception as err:
            _LOGGER.error("Failed to load %s store: %s", store_key, err)
            return {}

    async def async_save_data(self, store_key: str, data: dict[str, Any]) -> None:
        """OPTIMIZED: Save with batching to reduce I/O operations."""
        # Update cache immediately
        await self._cache.set(f"store_{store_key}", data, ttl_seconds=600)
        await self._cache.set("all_data", None)  # Invalidate full cache

        # Mark store as dirty for batch save
        self._dirty_stores.add(store_key)

        # Schedule batch save
        await self._schedule_batch_save()

    async def _schedule_batch_save(self) -> None:
        """Schedule a batch save operation."""
        if self._save_task and not self._save_task.done():
            return  # Already scheduled

        self._save_task = self.hass.async_create_task(self._batch_save())

    async def _batch_save(self, *, delay: float | None = BATCH_SAVE_DELAY) -> None:
        """Perform batch save with optional delay."""
        try:
            if delay and delay > 0:
                await asyncio.sleep(delay)
        except asyncio.CancelledError:
            return

        async with self._save_lock:
            if not self._dirty_stores:
                return

            # Get current dirty stores
            stores_to_save = self._dirty_stores.copy()
            self._dirty_stores.clear()

            # Save all dirty stores concurrently
            save_tasks = []
            for store_key in stores_to_save:
                cached_data = await self._cache.get(f"store_{store_key}")
                if cached_data is not None:
                    save_tasks.append(
                        self._save_store_immediate(store_key, cached_data)
                    )

            if save_tasks:
                results = await asyncio.gather(*save_tasks, return_exceptions=True)

                # Log any errors
                for store_key, result in zip(stores_to_save, results, strict=False):
                    if isinstance(result, Exception):
                        _LOGGER.error("Failed to save %s: %s", store_key, result)
                    else:
                        _LOGGER.debug("Saved %s store in batch", store_key)

    async def _save_store_immediate(self, store_key: str, data: dict[str, Any]) -> None:
        """Save store data immediately."""
        store = self._stores.get(store_key)
        if not store:
            raise HomeAssistantError(f"Store {store_key} not found")

        await store.async_save(data)

    async def async_cleanup_old_data(self, retention_days: int = 90) -> None:
        """OPTIMIZED: Clean up with batching and size limits."""
        cutoff_date = dt_util.utcnow() - timedelta(days=retention_days)

        # Clean up each data store
        cleanup_tasks = [
            self._cleanup_store_optimized(store_key, cutoff_date)
            for store_key in self._stores
        ]

        # Run cleanup tasks concurrently
        results = await asyncio.gather(*cleanup_tasks, return_exceptions=True)

        total_cleaned = 0
        for store_key, result in zip(self._stores.keys(), results, strict=False):
            if isinstance(result, Exception):
                _LOGGER.error("Failed to cleanup %s data: %s", store_key, result)
            else:
                total_cleaned += result

        _LOGGER.debug("Cleaned up %d old entries across all stores", total_cleaned)

    async def _cleanup_store_optimized(
        self, store_key: str, cutoff_date: datetime
    ) -> int:
        """Clean up store with size limits and optimization."""
        try:
            data = await self._load_store_data_cached(store_key)
            original_size = self._count_entries(data)

            # Clean old entries AND enforce size limits
            cleaned_data = self._cleanup_store_data(data, cutoff_date)
            cleaned_data = self._enforce_size_limits(cleaned_data)

            cleaned_size = self._count_entries(cleaned_data)

            if original_size != cleaned_size:
                await self.async_save_data(store_key, cleaned_data)
                return original_size - cleaned_size

            return 0

        except asyncio.CancelledError:
            raise
        except Exception as err:
            _LOGGER.error("Failed to cleanup %s data: %s", store_key, err)
            return 0

    def _cleanup_store_data(
        self, data: dict[str, Any], cutoff_date: datetime
    ) -> dict[str, Any]:
        """Remove entries older than cutoff date with optimization."""
        if not isinstance(data, dict):
            return data

        cleaned = {}
        for key, value in data.items():
            if isinstance(value, list):
                # Clean list of entries
                cleaned_list = []
                for entry in value:
                    if isinstance(entry, dict) and "timestamp" in entry:
                        try:
                            entry_date = datetime.fromisoformat(entry["timestamp"])
                            if entry_date >= cutoff_date:
                                cleaned_list.append(entry)
                        except (ValueError, TypeError):
                            # Keep entries with invalid timestamps
                            cleaned_list.append(entry)
                    else:
                        # Keep non-timestamped entries
                        cleaned_list.append(entry)
                cleaned[key] = cleaned_list
            elif isinstance(value, dict) and "timestamp" in value:
                try:
                    entry_date = datetime.fromisoformat(value["timestamp"])
                    if entry_date >= cutoff_date:
                        cleaned[key] = value
                except (ValueError, TypeError):
                    # Keep entries with invalid timestamps
                    cleaned[key] = value
            else:
                # Keep non-timestamped entries
                cleaned[key] = value

        return cleaned

    def _enforce_size_limits(self, data: dict[str, Any]) -> dict[str, Any]:
        """OPTIMIZATION: Enforce size limits to prevent memory bloat."""
        limited_data = {}

        for key, value in data.items():
            if isinstance(value, list) and len(value) > MAX_HISTORY_ITEMS:
                # Sort by timestamp (newest first) and keep most recent
                try:
                    sorted_value = sorted(
                        value, key=lambda x: x.get("timestamp", ""), reverse=True
                    )
                    limited_data[key] = sorted_value[:MAX_HISTORY_ITEMS]
                    _LOGGER.debug(
                        "Limited %s entries from %d to %d",
                        key,
                        len(value),
                        len(limited_data[key]),
                    )
                except (TypeError, KeyError):
                    # Fallback to simple truncation
                    limited_data[key] = value[-MAX_HISTORY_ITEMS:]
            else:
                limited_data[key] = value

        return limited_data

    def _count_entries(self, data: dict[str, Any]) -> int:
        """Count total entries in data structure."""
        count = 0
        for value in data.values():
            if isinstance(value, list | dict):
                count += len(value)
            else:
                count += 1
        return count

    async def _periodic_cleanup(self) -> None:
        """Periodic cleanup task."""
        while True:
            try:
                await asyncio.sleep(DATA_CLEANUP_INTERVAL)

                # Clean expired cache entries
                cleaned = await self._cache.cleanup_expired(ttl_seconds=600)
                if cleaned > 0:
                    _LOGGER.debug("Cleaned %d expired cache entries", cleaned)

                # Optional: Clean old data periodically
                # await self.async_cleanup_old_data()

            except asyncio.CancelledError:
                break
            except Exception as err:
                _LOGGER.error("Periodic cleanup error: %s", err)

    async def async_shutdown(self) -> None:
        """Shutdown with final save."""
        # Cancel cleanup task
        if hasattr(self, "_cleanup_task") and self._cleanup_task:
            self._cleanup_task.cancel()
            with suppress(asyncio.CancelledError):
                await self._cleanup_task
            self._cleanup_task = None

        if self._save_task and not self._save_task.done():
            self._save_task.cancel()
            with suppress(asyncio.CancelledError):
                await self._save_task
            self._save_task = None

        # Final batch save
        if self._dirty_stores:
            await self._batch_save(delay=0)


class PawControlData:
    """OPTIMIZED: Main data management with performance improvements."""

    def __init__(self, hass: HomeAssistant, config_entry: ConfigEntry) -> None:
        """Initialize optimized data manager."""
        self.hass = hass
        self.config_entry = config_entry
        self.storage = PawControlDataStorage(hass, config_entry)
        self._data: dict[str, Any] = {}
        self._dogs: list[dict[str, Any]] = config_entry.data.get(CONF_DOGS, [])

        # OPTIMIZATION: Event queue for batch processing
        self._event_queue: deque[dict[str, Any]] = deque(maxlen=1000)
        self._event_task: asyncio.Task | None = None
        self._valid_dog_ids: set[str] | None = None

    async def async_load_data(self) -> None:
        """Load data with performance monitoring."""
        loop = asyncio.get_running_loop()
        start_time = loop.time()

        load_failed = False
        loaded_data: Any = {}

        try:
            loaded_data = await self.storage.async_load_all_data()
        except asyncio.CancelledError:
            raise
        except Exception as err:
            load_failed = True
            _LOGGER.error("Failed to initialize data manager: %s", err)
            loaded_data = self._create_empty_data()

        self._data = self._ensure_data_structure(loaded_data)
        self._hydrate_event_models()

        load_time = loop.time() - start_time
        if load_failed:
            _LOGGER.debug(
                "Initialized data manager with fallback data in %.2fs",
                load_time,
            )
        else:
            _LOGGER.debug(
                "Data manager initialized with %d data namespaces in %.2fs",
                len(self._data),
                load_time,
            )

        if self._event_task is None or self._event_task.done():
            event_coro = self._process_events()
            task: asyncio.Task[Any] | None = None

            hass_task_factory = getattr(self.hass, "async_create_task", None)
            if callable(hass_task_factory):
                try:
                    maybe_task = hass_task_factory(event_coro)
                except Exception:
                    event_coro.close()
                    raise

                if isinstance(maybe_task, asyncio.Task) and type(maybe_task) is asyncio.Task:
                    task = maybe_task
                    try:
                        scheduled_coro = task.get_coro()
                    except AttributeError:
                        scheduled_coro = None
                    if scheduled_coro is not event_coro:
                        event_coro.close()
                elif self._is_task_like(maybe_task):
                    # Test environments sometimes return task sentinels. Keep
                    # a reference to them so assertions can verify scheduling
                    # behaviour, but close the coroutine to avoid resource
                    # warnings as the sentinel will never execute it.
                    event_coro.close()
                    task = cast(asyncio.Task[Any], maybe_task)
                else:
<<<<<<< HEAD
                    # Unknown return type, close the coroutine so we can fall
                    # back to the default event loop task creation.
=======
                    # Some test harnesses return sentinel objects instead of
                    # real asyncio tasks. Close the coroutine to avoid a
                    # "coroutine was never awaited" warning and track the
                    # returned handle so callers can assert that scheduling
                    # occurred.
>>>>>>> 4b90315a
                    event_coro.close()
                    task = cast(asyncio.Task[Any], maybe_task)

            if task is None:
                event_coro = self._process_events()
                task = asyncio.create_task(event_coro)
                if not (isinstance(task, asyncio.Task) and type(task) is asyncio.Task):
                    event_coro.close()

            self._event_task = task

    @staticmethod
    def _is_task_like(candidate: Any) -> bool:
        """Return True if *candidate* behaves like an asyncio.Task."""

        return all(
            callable(getattr(candidate, attr, None))
            for attr in ("cancel", "done", "__await__")
        )

    @staticmethod
    def _create_empty_data() -> dict[str, Any]:
        """Return a fresh default data structure for runtime use."""

        return {key: {} for key in DEFAULT_DATA_KEYS}

    def _ensure_data_structure(self, data: Any) -> dict[str, Any]:
        """Normalize stored data to the expected namespace layout.

        The storage backend may return malformed payloads if the underlying
        file was manually edited or partially written. We rebuild the
        namespaces here so later operations can rely on their presence.
        """

        sanitized = self._create_empty_data()

        if not isinstance(data, dict):
            if data not in (None, {}):
                _LOGGER.warning(
                    "Unexpected data payload type %s; using default layout",
                    type(data).__name__,
                )
            return sanitized

        for key in DEFAULT_DATA_KEYS:
            value = data.get(key)
            if isinstance(value, dict):
                sanitized[key] = value
            elif value not in (None, {}):
                _LOGGER.warning(
                    "Invalid data structure for '%s'; resetting namespace", key
                )

        for key, value in data.items():
            if key not in sanitized:
                sanitized[key] = value

        return sanitized

    def _hydrate_event_models(self) -> None:
        """Ensure stored history entries use structured dataclasses."""

        health_namespace = self._data.setdefault("health", {})
        for dog_id, history in list(health_namespace.items()):
            if not isinstance(history, list):
                health_namespace[dog_id] = []
                continue

            normalized_history: list[HealthEvent] = []
            for entry in history:
                if isinstance(entry, HealthEvent):
                    normalized_history.append(entry)
                elif isinstance(entry, dict):
                    try:
                        normalized_history.append(
                            HealthEvent.from_storage(dog_id, entry)
                        )
                    except Exception as err:
                        _LOGGER.debug(
                            "Unable to hydrate health history for %s: %s",
                            dog_id,
                            err,
                        )
                else:
                    _LOGGER.debug(
                        "Skipping unsupported health history entry type: %s",
                        type(entry).__name__,
                    )
            health_namespace[dog_id] = normalized_history

        walk_namespace = self._data.setdefault("walks", {})
        for dog_id, walk_data in list(walk_namespace.items()):
            if not isinstance(walk_data, dict):
                walk_namespace[dog_id] = {"active": None, "history": []}
                continue

            history = walk_data.get("history", [])
            normalized_history: list[WalkEvent] = []
            if isinstance(history, list):
                for entry in history:
                    if isinstance(entry, WalkEvent):
                        normalized_history.append(entry)
                    elif isinstance(entry, dict):
                        try:
                            normalized_history.append(
                                WalkEvent.from_storage(dog_id, entry)
                            )
                        except Exception as err:
                            _LOGGER.debug(
                                "Unable to hydrate walk history for %s: %s",
                                dog_id,
                                err,
                            )
                    else:
                        _LOGGER.debug(
                            "Skipping unsupported walk history entry type: %s",
                            type(entry).__name__,
                        )
            walk_data["history"] = normalized_history

            active_entry = walk_data.get("active")
            if isinstance(active_entry, WalkEvent):
                continue

            if isinstance(active_entry, dict):
                try:
                    walk_data["active"] = WalkEvent.from_storage(dog_id, active_entry)
                except Exception as err:
                    _LOGGER.debug(
                        "Unable to hydrate active walk session for %s: %s",
                        dog_id,
                        err,
                    )
                    walk_data["active"] = None
            else:
                walk_data["active"] = None

    @staticmethod
    def _serialize_health_namespace(namespace: dict[str, Any]) -> dict[str, Any]:
        """Convert health namespace to storage-safe data."""

        serialized: dict[str, Any] = {}
        for dog_id, history in namespace.items():
            if isinstance(history, list):
                serialized[dog_id] = [
                    entry.as_dict() if isinstance(entry, HealthEvent) else entry
                    for entry in history
                ]
            else:
                serialized[dog_id] = history
        return serialized

    @staticmethod
    def _serialize_walk_namespace(namespace: dict[str, Any]) -> dict[str, Any]:
        """Convert walk namespace to storage-safe data."""

        serialized: dict[str, Any] = {}
        for dog_id, walk_data in namespace.items():
            if not isinstance(walk_data, dict):
                serialized[dog_id] = walk_data
                continue

            active_entry = walk_data.get("active")
            if isinstance(active_entry, WalkEvent):
                active_value: Any = active_entry.as_dict()
            else:
                active_value = active_entry

            history = walk_data.get("history", [])
            if isinstance(history, list):
                history_value: Any = [
                    entry.as_dict() if isinstance(entry, WalkEvent) else entry
                    for entry in history
                ]
            else:
                history_value = history

            serialized[dog_id] = {
                **{
                    key: value
                    for key, value in walk_data.items()
                    if key not in {"active", "history"}
                },
                "active": active_value,
                "history": history_value,
            }

        return serialized

    async def async_log_feeding(
        self, dog_id: str, feeding_data: dict[str, Any]
    ) -> None:
        """OPTIMIZED: Log feeding with event queue."""
        if not self._is_valid_dog_id(dog_id):
            raise HomeAssistantError(f"Invalid dog ID: {dog_id}")

        # Add to event queue for batch processing
        event = {
            "type": "feeding",
            "dog_id": dog_id,
            "data": feeding_data,
            "timestamp": dt_util.utcnow().isoformat(),
        }

        self._event_queue.append(event)

    async def _process_events(self) -> None:
        """Process events in batches for better performance."""
        while True:
            try:
                if not self._event_queue:
                    await asyncio.sleep(1.0)  # Wait for events
                    continue

                # Process batch of events
                batch = [
                    self._event_queue.popleft()
                    for _ in range(min(10, len(self._event_queue)))
                ]

                if batch:
                    await self._process_event_batch(batch)

            except asyncio.CancelledError:
                break
            except Exception as err:
                _LOGGER.error("Event processing error: %s", err)
                await asyncio.sleep(5.0)  # Error recovery delay

    async def _process_event_batch(self, events: list[dict[str, Any]]) -> None:
        """Process a batch of events efficiently."""
        # Group events by type and dog for efficient processing
        grouped_events = {}

        for event in events:
            event_type = event["type"]
            dog_id = event["dog_id"]

            key = f"{event_type}_{dog_id}"
            if key not in grouped_events:
                grouped_events[key] = []
            grouped_events[key].append(event)

        # Process each group
        for group_events in grouped_events.values():
            event_type = group_events[0]["type"]

            if event_type == "feeding":
                await self._process_feeding_batch(group_events)
            elif event_type == "health":
                await self._process_health_batch(group_events)
            elif event_type == "walk":
                await self._process_walk_batch(group_events)

    async def _process_feeding_batch(self, events: list[dict[str, Any]]) -> None:
        """Process feeding events in batch."""
        try:
            dog_id = events[0]["dog_id"]

            # Ensure data structure exists
            if "feedings" not in self._data:
                self._data["feedings"] = {}
            if dog_id not in self._data["feedings"]:
                self._data["feedings"][dog_id] = []

            # Add all feeding entries
            for event in events:
                feeding_data = event["data"]
                if "timestamp" not in feeding_data:
                    feeding_data["timestamp"] = event["timestamp"]

                self._data["feedings"][dog_id].append(feeding_data)

            # Enforce size limits
            if len(self._data["feedings"][dog_id]) > MAX_HISTORY_ITEMS:
                # Keep most recent entries
                self._data["feedings"][dog_id] = self._data["feedings"][dog_id][
                    -MAX_HISTORY_ITEMS:
                ]

            # Save to storage (will be batched)
            await self.storage.async_save_data("feedings", self._data["feedings"])

            # Fire events for each feeding
            for event in events:
                self.hass.bus.async_fire(
                    EVENT_FEEDING_LOGGED,
                    {
                        "dog_id": event["dog_id"],
                        **event["data"],
                    },
                )

            _LOGGER.debug("Processed %d feeding events for %s", len(events), dog_id)

        except asyncio.CancelledError:
            raise
        except Exception as err:
            _LOGGER.error("Failed to process feeding batch: %s", err)

    # Similar optimized methods for other event types...
    async def _process_health_batch(self, events: list[dict[str, Any]]) -> None:
        """Process health events in batch."""
        if not events:
            return

        try:
            dog_id = events[0]["dog_id"]
        except (IndexError, KeyError):
            _LOGGER.error("Health event batch missing dog identifier")
            return

        try:
            health_namespace = self._data.setdefault("health", {})
            dog_history = health_namespace.setdefault(dog_id, [])

            if dog_history:
                normalized_history: list[HealthEvent] = []
                for entry in dog_history:
                    if isinstance(entry, HealthEvent):
                        normalized_history.append(entry)
                    elif isinstance(entry, dict):
                        normalized_history.append(
                            HealthEvent.from_storage(dog_id, entry)
                        )
                    else:
                        _LOGGER.debug(
                            "Skipping unsupported health history entry type: %s",
                            type(entry).__name__,
                        )
                health_namespace[dog_id] = normalized_history
                dog_history = normalized_history

            new_events: list[HealthEvent] = []

            for event in events:
                event_data = event.get("data", {})
                timestamp = event.get("timestamp")
                health_event = HealthEvent.from_raw(dog_id, event_data, timestamp)
                dog_history.append(health_event)
                new_events.append(health_event)

            if len(dog_history) > MAX_HISTORY_ITEMS:
                dog_history[:] = dog_history[-MAX_HISTORY_ITEMS:]

            await self.storage.async_save_data(
                "health", self._serialize_health_namespace(health_namespace)
            )

            for health_event in new_events:
                self.hass.bus.async_fire(
                    EVENT_HEALTH_LOGGED,
                    {"dog_id": dog_id, **health_event.as_dict()},
                )
        except asyncio.CancelledError:
            raise
        except Exception as err:
            _LOGGER.error("Failed to process health event batch: %s", err)

    async def _process_walk_batch(self, events: list[dict[str, Any]]) -> None:
        """Process walk events in batch."""
        if not events:
            return

        try:
            dog_id = events[0]["dog_id"]
        except (IndexError, KeyError):
            _LOGGER.error("Walk event batch missing dog identifier")
            return

        try:
            walk_namespace = self._data.setdefault("walks", {})
            dog_walks = walk_namespace.setdefault(
                dog_id, {"active": None, "history": []}
            )
            history_list = dog_walks.setdefault("history", [])
            if history_list:
                normalized_history: list[WalkEvent] = []
                for entry in history_list:
                    if isinstance(entry, WalkEvent):
                        normalized_history.append(entry)
                    elif isinstance(entry, dict):
                        normalized_history.append(WalkEvent.from_storage(dog_id, entry))
                    else:
                        _LOGGER.debug(
                            "Skipping unsupported walk history entry type: %s",
                            type(entry).__name__,
                        )
                dog_walks["history"] = normalized_history

            history: list[WalkEvent] = dog_walks["history"]

            active_session = dog_walks.get("active")
            if isinstance(active_session, dict):
                try:
                    active_session = WalkEvent.from_storage(dog_id, active_session)
                except Exception:
                    active_session = None
                dog_walks["active"] = active_session
            elif not isinstance(active_session, WalkEvent):
                active_session = None
                dog_walks["active"] = None
            updated = False

            for event in events:
                event_data = event.get("data", {})
                timestamp = event.get("timestamp")
                walk_event = WalkEvent.from_raw(dog_id, event_data, timestamp)

                if walk_event.action == "start":
                    dog_walks["active"] = walk_event
                    active_session = walk_event
                    updated = True
                    self.hass.bus.async_fire(
                        EVENT_WALK_STARTED,
                        {"dog_id": dog_id, **walk_event.as_dict()},
                    )
                    continue

                if walk_event.action == "end":
                    if isinstance(active_session, WalkEvent) and (
                        walk_event.session_id is None
                        or walk_event.session_id == active_session.session_id
                    ):
                        merged_payload = {
                            **active_session.as_dict(),
                            **walk_event.as_dict(),
                        }
                        completed_walk = WalkEvent.from_raw(dog_id, merged_payload)
                        history.append(completed_walk)
                        dog_walks["active"] = None
                        active_session = None
                    else:
                        history.append(walk_event)

                    updated = True
                    self.hass.bus.async_fire(
                        EVENT_WALK_ENDED,
                        {"dog_id": dog_id, **walk_event.as_dict()},
                    )
                    continue

                if (
                    isinstance(active_session, WalkEvent)
                    and walk_event.session_id
                    and walk_event.session_id == active_session.session_id
                ):
                    active_session.merge(walk_event.as_dict(), walk_event.timestamp)
                    updated = True
                else:
                    history.append(walk_event)
                    updated = True

            if len(history) > MAX_HISTORY_ITEMS:
                history[:] = history[-MAX_HISTORY_ITEMS:]

            if updated:
                await self.storage.async_save_data(
                    "walks", self._serialize_walk_namespace(walk_namespace)
                )
        except asyncio.CancelledError:
            raise
        except Exception as err:
            _LOGGER.error("Failed to process walk event batch: %s", err)

    # Keep existing methods but add async optimizations where needed
    async def async_start_walk(self, dog_id: str, walk_data: dict[str, Any]) -> None:
        """Start walk with immediate processing for real-time needs."""
        if not self._is_valid_dog_id(dog_id):
            raise HomeAssistantError(f"Invalid dog ID: {dog_id}")

        try:
            # Ensure walks data structure exists
            if "walks" not in self._data:
                self._data["walks"] = {}
            if dog_id not in self._data["walks"]:
                self._data["walks"][dog_id] = {"active": None, "history": []}

            # Check if a walk is already active
            active_entry = self._data["walks"][dog_id].get("active")
            if isinstance(active_entry, dict):
                try:
                    active_entry = WalkEvent.from_storage(dog_id, active_entry)
                except Exception:
                    active_entry = None
                self._data["walks"][dog_id]["active"] = active_entry

            if active_entry:
                raise HomeAssistantError(f"Walk already active for {dog_id}")

            # Set active walk
            active_walk = WalkEvent.from_raw(
                dog_id, walk_data, walk_data.get("timestamp")
            )
            self._data["walks"][dog_id]["active"] = active_walk

            # Save immediately for real-time operations
            await self.storage.async_save_data(
                "walks", self._serialize_walk_namespace(self._data["walks"])
            )

            # Fire event
            self.hass.bus.async_fire(
                EVENT_WALK_STARTED,
                {"dog_id": dog_id, **active_walk.as_dict()},
            )

            _LOGGER.debug("Started walk for %s", dog_id)

        except asyncio.CancelledError:
            raise
        except Exception as err:
            _LOGGER.error("Failed to start walk for %s: %s", dog_id, err)
            raise HomeAssistantError(f"Failed to start walk: {err}") from err

    def _is_valid_dog_id(self, dog_id: str) -> bool:
        """Validate dog ID with caching."""
        # Cache valid dog IDs for performance
        if self._valid_dog_ids is None:
            self._valid_dog_ids = {dog[CONF_DOG_ID] for dog in self._dogs}

        return dog_id in self._valid_dog_ids

    async def async_shutdown(self) -> None:
        """Shutdown with cleanup."""
        # Cancel event processing
        if self._event_task:
            self._event_task.cancel()
            with suppress(asyncio.CancelledError):
                await self._event_task
            self._event_task = None

        # Process remaining events
        if self._event_queue:
            remaining = list(self._event_queue)
            if remaining:
                await self._process_event_batch(remaining)

        # Shutdown storage
        await self.storage.async_shutdown()


class PawControlNotificationManager:
    """OPTIMIZED: Async notification manager with queue management."""

    def __init__(self, hass: HomeAssistant, config_entry: ConfigEntry) -> None:
        """Initialize optimized notification manager."""
        self.hass = hass
        self.config_entry = config_entry

        # OPTIMIZATION: Use deque for efficient queue operations
        self._notification_queue: deque[dict[str, Any]] = deque(
            maxlen=MAX_NOTIFICATION_QUEUE
        )
        self._high_priority_queue: deque[dict[str, Any]] = deque(
            maxlen=50
        )  # Separate urgent queue

        # Async processing
        self._processor_task: asyncio.Task | None = None
        self._processing_lock = asyncio.Lock()
        self._quiet_hours_cache: dict[str, tuple[bool, datetime]] = {}

        self._setup_async_processor()

    def _setup_async_processor(self) -> None:
        """Set up async notification processor."""
        self._processor_task = self.hass.async_create_task(
            self._async_process_notifications()
        )

    async def _async_process_notifications(self) -> None:
        """OPTIMIZED: Async notification processor with prioritization."""
        while True:
            try:
                # Process high priority first
                if self._high_priority_queue:
                    notification = self._high_priority_queue.popleft()
                    await self._send_notification_now(notification)
                    continue

                # Process normal priority (with rate limiting)
                if self._notification_queue:
                    # Rate limit: max 3 notifications per 30 seconds
                    batch_size = min(3, len(self._notification_queue))
                    batch = [
                        self._notification_queue.popleft()
                        for _ in range(batch_size)
                        if self._notification_queue
                    ]

                    # Send batch concurrently
                    if batch:
                        await asyncio.gather(
                            *[self._send_notification_now(notif) for notif in batch],
                            return_exceptions=True,
                        )

                    await asyncio.sleep(30)  # Rate limiting delay
                else:
                    await asyncio.sleep(1)  # No notifications to process

            except asyncio.CancelledError:
                break
            except Exception as err:
                _LOGGER.error("Notification processor error: %s", err)
                await asyncio.sleep(5)  # Error recovery

    async def async_send_notification(
        self,
        dog_id: str,
        title: str,
        message: str,
        priority: str = "normal",
        data: dict[str, Any] | None = None,
    ) -> None:
        """OPTIMIZED: Send notification with async queuing."""
        if not self._should_send_notification(priority):
            _LOGGER.debug("Notification suppressed due to quiet hours")
            return

        notification = {
            "dog_id": dog_id,
            "title": title,
            "message": message,
            "priority": priority,
            "data": data or {},
            "timestamp": dt_util.utcnow().isoformat(),
        }

        # Route to appropriate queue
        if priority in ["high", "urgent"]:
            self._high_priority_queue.append(notification)
        else:
            self._notification_queue.append(notification)

    async def _send_notification_now(self, notification: dict[str, Any]) -> None:
        """OPTIMIZED: Send notification with error handling."""
        async with self._processing_lock:
            try:
                # Determine notification service
                service_data = {
                    "title": notification["title"],
                    "message": notification["message"],
                    "notification_id": f"pawcontrol_{notification['dog_id']}_{notification['timestamp']}",
                }

                # Add priority-specific styling
                if notification["priority"] == "urgent":
                    service_data["message"] = f"🚨 {service_data['message']}"
                elif notification["priority"] == "high":
                    service_data["message"] = f"⚠️ {service_data['message']}"

                # Send with timeout to prevent blocking
                await asyncio.wait_for(
                    self.hass.services.async_call(
                        "persistent_notification",
                        "create",
                        service_data,
                    ),
                    timeout=5.0,
                )

                _LOGGER.debug(
                    "Sent %s priority notification for %s",
                    notification["priority"],
                    notification["dog_id"],
                )

            except TimeoutError:
                _LOGGER.warning(
                    "Notification send timeout for %s", notification["dog_id"]
                )
            except asyncio.CancelledError:
                raise
            except Exception as err:
                _LOGGER.error("Failed to send notification: %s", err)

    def _should_send_notification(self, priority: str) -> bool:
        """OPTIMIZED: Check notification rules with caching."""
        # Cache quiet hours calculation for performance
        cache_key = f"quiet_hours_{priority}"

        cached = self._quiet_hours_cache.get(cache_key)
        if cached:
            cached_result, cache_time = cached
            if (dt_util.utcnow() - cache_time).total_seconds() < 60:
                return cached_result

        result = self._calculate_notification_allowed(priority)

        # Cache result for 1 minute
        self._quiet_hours_cache[cache_key] = (result, dt_util.utcnow())

        return result

    def _calculate_notification_allowed(self, priority: str) -> bool:
        """Calculate if notification should be sent."""
        notification_config = self.config_entry.options.get(CONF_NOTIFICATIONS, {})

        # Always send urgent notifications
        if priority == "urgent":
            return True

        # Check quiet hours
        if not notification_config.get(CONF_QUIET_HOURS, False):
            return True

        now = dt_util.now().time()
        quiet_start = notification_config.get(CONF_QUIET_START, "22:00:00")
        quiet_end = notification_config.get(CONF_QUIET_END, "07:00:00")

        try:
            quiet_start_time = datetime.strptime(quiet_start, "%H:%M:%S").time()
            quiet_end_time = datetime.strptime(quiet_end, "%H:%M:%S").time()
        except ValueError:
            # Invalid time format, allow notification
            return True

        # Handle quiet hours that span midnight
        if quiet_start_time > quiet_end_time:
            # Quiet hours span midnight (e.g., 22:00 to 07:00)
            return not (now >= quiet_start_time or now <= quiet_end_time)
        else:
            # Quiet hours within same day
            return not (quiet_start_time <= now <= quiet_end_time)

    def get_queue_stats(self) -> dict[str, Any]:
        """Get notification queue statistics."""
        return {
            "normal_queue_size": len(self._notification_queue),
            "high_priority_queue_size": len(self._high_priority_queue),
            "total_queued": len(self._notification_queue)
            + len(self._high_priority_queue),
            "max_queue_size": MAX_NOTIFICATION_QUEUE,
        }

    async def async_shutdown(self) -> None:
        """Shutdown notification manager."""
        if self._processor_task:
            self._processor_task.cancel()
            with suppress(asyncio.CancelledError):
                await self._processor_task
            self._processor_task = None

        # Send any high priority notifications immediately
        while self._high_priority_queue:
            notification = self._high_priority_queue.popleft()
            try:
                await asyncio.wait_for(
                    self._send_notification_now(notification), timeout=2.0
                )
            except Exception:
                break  # Don't block shutdown


def _data_encoder(obj: Any) -> Any:
    """OPTIMIZED: Custom JSON encoder with better performance."""
    if isinstance(obj, datetime):
        return obj.isoformat()
    elif hasattr(obj, "__dict__"):
        return obj.__dict__
    elif hasattr(obj, "isoformat"):  # Handle date objects
        return obj.isoformat()
    else:
        return str(obj)


# OPTIMIZATION: Add performance monitoring utilities
class PerformanceMonitor:
    """Monitor performance metrics for the integration."""

    def __init__(self) -> None:
        """Initialize performance monitor."""
        self._metrics = {
            "operations": 0,
            "errors": 0,
            "cache_hits": 0,
            "cache_misses": 0,
            "avg_operation_time": 0.0,
            "last_cleanup": None,
        }
        self._operation_times: deque[float] = deque(maxlen=100)

    def record_operation(self, operation_time: float, success: bool = True) -> None:
        """Record an operation."""
        self._metrics["operations"] += 1
        if not success:
            self._metrics["errors"] += 1

        self._operation_times.append(operation_time)

        # Calculate rolling average
        if self._operation_times:
            self._metrics["avg_operation_time"] = sum(self._operation_times) / len(
                self._operation_times
            )

    def record_cache_hit(self) -> None:
        """Record cache hit."""
        self._metrics["cache_hits"] += 1

    def record_cache_miss(self) -> None:
        """Record cache miss."""
        self._metrics["cache_misses"] += 1

    def get_metrics(self) -> dict[str, Any]:
        """Get performance metrics."""
        total_cache_operations = (
            self._metrics["cache_hits"] + self._metrics["cache_misses"]
        )
        cache_hit_rate = (
            (self._metrics["cache_hits"] / total_cache_operations * 100)
            if total_cache_operations > 0
            else 0
        )

        error_rate = (
            (self._metrics["errors"] / self._metrics["operations"] * 100)
            if self._metrics["operations"] > 0
            else 0
        )

        return {
            **self._metrics,
            "cache_hit_rate": round(cache_hit_rate, 1),
            "error_rate": round(error_rate, 1),
            "recent_operations": len(self._operation_times),
        }

    def reset_metrics(self) -> None:
        """Reset all metrics."""
        self._metrics = {
            "operations": 0,
            "errors": 0,
            "cache_hits": 0,
            "cache_misses": 0,
            "avg_operation_time": 0.0,
            "last_cleanup": dt_util.utcnow().isoformat(),
        }
        self._operation_times.clear()


# Global performance monitor instance
performance_monitor = PerformanceMonitor()<|MERGE_RESOLUTION|>--- conflicted
+++ resolved
@@ -593,16 +593,11 @@
                     event_coro.close()
                     task = cast(asyncio.Task[Any], maybe_task)
                 else:
-<<<<<<< HEAD
-                    # Unknown return type, close the coroutine so we can fall
-                    # back to the default event loop task creation.
-=======
                     # Some test harnesses return sentinel objects instead of
                     # real asyncio tasks. Close the coroutine to avoid a
                     # "coroutine was never awaited" warning and track the
                     # returned handle so callers can assert that scheduling
                     # occurred.
->>>>>>> 4b90315a
                     event_coro.close()
                     task = cast(asyncio.Task[Any], maybe_task)
 
