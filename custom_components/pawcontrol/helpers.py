"""Helper classes and functions for Paw Control integration.

OPTIMIZED VERSION with async performance improvements, batch operations,
and memory-efficient data management for Bronze quality ambitions.
"""

from __future__ import annotations

import asyncio
import logging
from collections import deque
from collections.abc import Awaitable, Callable
from contextlib import suppress
from dataclasses import asdict, dataclass
from datetime import datetime, timedelta
from functools import wraps
from time import perf_counter
from typing import Any, Final, ParamSpec, TypedDict, TypeVar, cast

from homeassistant.core import HomeAssistant
from homeassistant.helpers import storage
from homeassistant.util import dt as dt_util

from .compat import ConfigEntry, HomeAssistantError
from .const import (
    CONF_DOG_ID,
    CONF_DOGS,
    CONF_NOTIFICATIONS,
    CONF_QUIET_END,
    CONF_QUIET_HOURS,
    CONF_QUIET_START,
    DATA_FILE_FEEDINGS,
    DATA_FILE_HEALTH,
    DATA_FILE_ROUTES,
    DATA_FILE_STATS,
    DATA_FILE_WALKS,
    DOMAIN,
    EVENT_FEEDING_LOGGED,
    EVENT_HEALTH_LOGGED,
    EVENT_WALK_ENDED,
    EVENT_WALK_STARTED,
)
from .types import CacheDiagnosticsMetadata, HealthEvent, WalkEvent
from .utils import (
    async_call_hass_service_if_available,
    async_fire_event,
    ensure_utc_datetime,
)

_LOGGER = logging.getLogger(__name__)

P = ParamSpec("P")
R = TypeVar("R")

# Storage version for data persistence
STORAGE_VERSION = 1

# OPTIMIZATION: Performance constants
MAX_MEMORY_CACHE_MB = 50  # Memory limit for caching
BATCH_SAVE_DELAY = 2.0  # Batch save delay in seconds
MAX_NOTIFICATION_QUEUE = 100  # Max queued notifications
DATA_CLEANUP_INTERVAL = 3600  # 1 hour cleanup interval
MAX_HISTORY_ITEMS = 1000  # Max items per dog per category


@dataclass(slots=True)
class PerformanceMetrics:
    """Snapshot of performance counters maintained by the monitor."""

    operations: int = 0
    errors: int = 0
    cache_hits: int = 0
    cache_misses: int = 0
    avg_operation_time: float = 0.0
    last_cleanup: datetime | None = None

DEFAULT_DATA_KEYS: Final[tuple[str, ...]] = (
    "walks",
    "feedings",
    "health",
    "routes",
    "statistics",
)


class QueuedEvent(TypedDict):
    """Typed structure representing a queued domain event."""

    type: str
    dog_id: str
    data: dict[str, Any]
    timestamp: str


class PerformanceMetrics(TypedDict):
    """Runtime metrics tracked by the performance monitor."""

    operations: int
    errors: int
    cache_hits: int
    cache_misses: int
    avg_operation_time: float
    last_cleanup: str | None


class OptimizedDataCache:
    """High-performance in-memory cache with automatic cleanup."""

    def __init__(
        self,
        max_memory_mb: int = MAX_MEMORY_CACHE_MB,
        default_ttl_seconds: int = 300,
    ) -> None:
        """Initialize cache with memory limits and TTL management."""
        self._cache: dict[str, Any] = {}
        self._timestamps: dict[str, datetime] = {}
        self._access_count: dict[str, int] = {}
        self._ttls: dict[str, int] = {}
        self._default_ttl_seconds = max(default_ttl_seconds, 0)
        self._max_memory_bytes = max_memory_mb * 1024 * 1024
        self._current_memory = 0
        self._hits = 0
        self._misses = 0
        self._lock = asyncio.Lock()
        self._override_flags: dict[str, bool] = {}
        self._pending_expired: dict[str, bool] = {}
        self._diagnostics: CacheDiagnosticsMetadata = {
            "cleanup_invocations": 0,
            "expired_entries": 0,
            "expired_via_override": 0,
            "last_cleanup": None,
            "last_override_ttl": None,
            "last_expired_count": 0,
        }

    async def get(self, key: str, default: Any = None) -> Any:
        """Get cached value with access tracking."""
        async with self._lock:
            if key in self._cache:
                now = dt_util.utcnow()
                self._normalize_future_timestamp_locked(key, now)
                if self._is_expired_locked(key, now=now):
                    self._remove_locked(key)
                    self._misses += 1
                    return default

                self._access_count[key] = self._access_count.get(key, 0) + 1
                self._timestamps[key] = now
                self._hits += 1
                return self._cache[key]

            self._misses += 1
            return default

    async def set(self, key: str, value: Any, ttl_seconds: int = 300) -> None:
        """Set cached value with TTL and memory management."""
        async with self._lock:
            # Estimate memory usage
            value_size = self._estimate_size(value)

            # Clean up if needed
            while (
                self._current_memory + value_size > self._max_memory_bytes
                and self._cache
            ):
                await self._evict_lru()

            # Store value
            if key in self._cache:
                # Update existing
                old_size = self._estimate_size(self._cache[key])
                self._current_memory -= old_size

            now = dt_util.utcnow()
            self._cache[key] = value
            self._timestamps[key] = now
            self._access_count[key] = self._access_count.get(key, 0) + 1
            self._ttls[key] = self._normalize_ttl(ttl_seconds)
            self._current_memory += value_size

    async def _evict_lru(self) -> None:
        """Evict least recently used item."""
        if not self._timestamps:
            return

        # Find LRU key
        lru_key = min(
            self._timestamps.keys(),
            key=lambda k: (self._timestamps[k], self._access_count.get(k, 0)),
        )

        # Remove from cache
        self._remove_locked(lru_key)

    async def cleanup_expired(self, ttl_seconds: int | None = None) -> int:
        """Remove expired entries based on their per-key TTL."""
        override_ttl = None if ttl_seconds is None else self._normalize_ttl(ttl_seconds)
        async with self._lock:
            now = dt_util.utcnow()
            expired_keys: list[str] = []
            for key in tuple(self._cache.keys()):
                self._normalize_future_timestamp_locked(key, now)
                if self._is_expired_locked(
                    key, now, override_ttl if override_ttl is not None else None
                ):
                    expired_keys.append(key)

            override_expired = 0
            for key in expired_keys:
                if self._pending_expired.pop(key, False):
                    override_expired += 1
                self._remove_locked(key, record_expiration=False)

            self._diagnostics["cleanup_invocations"] += 1
            self._diagnostics["last_cleanup"] = now
            self._diagnostics["last_override_ttl"] = override_ttl
            self._diagnostics["last_expired_count"] = len(expired_keys)
            self._diagnostics["expired_entries"] = int(
                self._diagnostics.get("expired_entries", 0)
            ) + len(expired_keys)
            self._diagnostics["expired_via_override"] = (
                int(self._diagnostics.get("expired_via_override", 0)) + override_expired
            )

        return len(expired_keys)

    def _normalize_future_timestamp_locked(
        self, key: str, now: datetime | None = None
    ) -> None:
        """Clamp cached timestamps that drift into the future.

        When ``dt_util.utcnow`` is repeatedly monkeypatched during the test suite,
        cache entries can end up with timestamps that are ahead of the restored
        runtime. Normalising them prevents stale data from persisting beyond the
        intended TTL once the clock moves backwards again.
        """

        timestamp = self._timestamps.get(key)
        if timestamp is None:
            return

        if now is None:
            now = dt_util.utcnow()

        if timestamp <= now:
            return

        tolerance = timedelta(seconds=1)
        if timestamp - now > tolerance:
            _LOGGER.debug(
                "Normalising future timestamp for cache key %s (delta=%s)",
                key,
                timestamp - now,
            )

        self._timestamps[key] = now

    def _remove_locked(self, key: str, *, record_expiration: bool = True) -> None:
        """Remove a key from the cache while holding the lock."""
        if key in self._cache:
            value_size = self._estimate_size(self._cache[key])
            self._current_memory -= value_size
            del self._cache[key]

        self._timestamps.pop(key, None)
        self._access_count.pop(key, None)
        self._ttls.pop(key, None)
        self._override_flags.pop(key, None)

        if record_expiration:
            expired_flag = self._pending_expired.pop(key, None)
            if expired_flag is not None:
                self._diagnostics["expired_entries"] = (
                    int(self._diagnostics.get("expired_entries", 0)) + 1
                )
                if expired_flag:
                    self._diagnostics["expired_via_override"] = (
                        int(self._diagnostics.get("expired_via_override", 0)) + 1
                    )
                self._diagnostics["last_expired_count"] = 1

    def _is_expired_locked(
        self,
        key: str,
        now: datetime | None = None,
        override_ttl: int | None = None,
    ) -> bool:
        """Return if a cached key is expired using stored TTL information."""

        timestamp = self._timestamps.get(key)
        if timestamp is None:
            override_applied = override_ttl is not None
            self._override_flags[key] = override_applied
            self._pending_expired[key] = override_applied
            return True

        stored_ttl = self._ttls.get(key, self._default_ttl_seconds)
        ttl = stored_ttl
        override_applied = False

        if override_ttl is not None:
            if override_ttl <= 0:
                ttl = 0
            elif stored_ttl <= 0:
                ttl = override_ttl
            else:
                ttl = min(stored_ttl, override_ttl)
            override_applied = ttl != stored_ttl

        if ttl <= 0:
            self._override_flags[key] = override_applied
            self._pending_expired.pop(key, None)
            return False

        if now is None:
            now = dt_util.utcnow()

        expired = now >= timestamp + timedelta(seconds=ttl)
        self._override_flags[key] = override_applied
        if expired:
            self._pending_expired[key] = override_applied
        else:
            self._pending_expired.pop(key, None)
        return expired

    def _normalize_ttl(self, ttl_seconds: int) -> int:
        """Normalize TTL seconds to a non-negative integer."""

        if ttl_seconds <= 0:
            return 0

        return int(ttl_seconds)

    def _estimate_size(self, value: Any) -> int:
        """Estimate memory size of value."""
        try:
            import sys

            return sys.getsizeof(value)
        except Exception:
            # Fallback estimate
            if isinstance(value, str):
                return len(value) * 2  # Unicode chars
            elif isinstance(value, list | tuple):
                return len(value) * 100  # Rough estimate
            elif isinstance(value, dict):
                return len(value) * 200  # Rough estimate
            return 1024  # Default 1KB

    def get_stats(self) -> dict[str, Any]:
        """Get cache performance statistics with hit/miss tracking.

        Returns a dictionary that includes size metrics, access frequency, and
        high-level effectiveness indicators (hits, misses, hit rate).
        """
        total_requests = self._hits + self._misses
        hit_rate = (self._hits / total_requests * 100) if total_requests else 0.0

        return {
            "entries": len(self._cache),
            "memory_mb": round(self._current_memory / (1024 * 1024), 2),
            "total_accesses": sum(self._access_count.values()),
            "avg_accesses": (
                sum(self._access_count.values()) / len(self._access_count)
                if self._access_count
                else 0
            ),
            "hits": self._hits,
            "misses": self._misses,
            "hit_rate": round(hit_rate, 1),
        }

    def get_metrics(self) -> dict[str, Any]:
        """Return an extended metrics payload for coordinator diagnostics."""

        metrics = self.get_stats()
        metrics.update(
            {
                "default_ttl_seconds": self._default_ttl_seconds,
                "tracked_keys": len(self._timestamps),
                "override_candidates": sum(
                    1 for flag in self._override_flags.values() if flag
                ),
            }
        )
        return metrics

    def get_diagnostics(self) -> CacheDiagnosticsMetadata:
        """Return override-aware cleanup metrics for diagnostics panels."""

        snapshot = cast(CacheDiagnosticsMetadata, dict(self._diagnostics))
        last_cleanup = snapshot.get("last_cleanup")
        snapshot["last_cleanup"] = (
            last_cleanup.isoformat() if isinstance(last_cleanup, datetime) else None
        )
        snapshot["pending_expired_entries"] = len(self._pending_expired)
        snapshot["pending_override_candidates"] = sum(
            1 for pending in self._pending_expired.values() if pending
        )
        snapshot["active_override_flags"] = sum(
            1 for flag in self._override_flags.values() if flag
        )
        return snapshot

    def coordinator_snapshot(self) -> dict[str, Any]:
        """Return a combined metrics/diagnostics payload for coordinators."""

        return {
            "stats": self.get_metrics(),
            "diagnostics": self.get_diagnostics(),
        }


class PawControlDataStorage:
    """OPTIMIZED: Manages persistent data storage with batching and caching."""

    def __init__(self, hass: HomeAssistant, config_entry: ConfigEntry) -> None:
        """Initialize optimized storage manager."""
        self.hass = hass
        self.config_entry = config_entry
        self._stores: dict[str, storage.Store] = {}
        self._cache = OptimizedDataCache()

        # OPTIMIZATION: Batch save mechanism
        self._dirty_stores: set[str] = set()
        self._save_task: asyncio.Task | None = None
        self._save_lock = asyncio.Lock()

        runtime_data = getattr(config_entry, "runtime_data", None)
        manager = getattr(runtime_data, "data_manager", None)
        register_monitor = getattr(manager, "register_cache_monitor", None)
        if callable(register_monitor):
            register_monitor("storage_cache", self._cache)

        # Initialize storage for each data type
        self._initialize_stores()

        # Start cleanup task with Home Assistant helper for lifecycle tracking
        self._cleanup_task = hass.async_create_task(self._periodic_cleanup())

    def _initialize_stores(self) -> None:
        """Initialize storage stores with atomic writes."""
        store_configs = [
            (DATA_FILE_WALKS, "walks"),
            (DATA_FILE_FEEDINGS, "feedings"),
            (DATA_FILE_HEALTH, "health"),
            (DATA_FILE_ROUTES, "routes"),
            (DATA_FILE_STATS, "statistics"),
        ]

        for filename, store_key in store_configs:
            self._stores[store_key] = storage.Store(
                self.hass,
                STORAGE_VERSION,
                f"{DOMAIN}_{self.config_entry.entry_id}_{filename}",
                encoder=_data_encoder,
                atomic_writes=True,  # OPTIMIZATION: Ensure atomic writes
                minor_version=1,
            )

    async def async_load_all_data(self) -> dict[str, Any]:
        """OPTIMIZED: Load with caching and concurrent operations."""
        try:
            # Check cache first
            cache_key = "all_data"
            cached_data = await self._cache.get(cache_key)
            if cached_data is not None:
                return cached_data

            # Load all data stores concurrently
            load_tasks = [
                self._load_store_data_cached(store_key) for store_key in self._stores
            ]

            results = await asyncio.gather(*load_tasks, return_exceptions=True)

            data: dict[str, dict[str, Any]] = {}
            for store_key, result in zip(self._stores.keys(), results, strict=False):
                if isinstance(result, BaseException):
                    _LOGGER.error("Failed to load %s data: %s", store_key, result)
                    data[store_key] = {}
                else:
                    data[store_key] = result or {}

            # Cache the loaded data
            await self._cache.set(cache_key, data, ttl_seconds=300)

            _LOGGER.debug("Loaded data for %d stores", len(data))
            return data

        except asyncio.CancelledError:
            raise
        except Exception as err:
            _LOGGER.error("Failed to load integration data: %s", err)
            raise HomeAssistantError(f"Data loading failed: {err}") from err

    async def _load_store_data_cached(self, store_key: str) -> dict[str, Any]:
        """Load data from store with caching."""
        # Check cache first
        cached = await self._cache.get(f"store_{store_key}")
        if cached is not None:
            return cached

        # Load from storage
        store = self._stores.get(store_key)
        if not store:
            return {}

        try:
            data = await store.async_load()
            result = data or {}

            # Cache the result
            await self._cache.set(f"store_{store_key}", result, ttl_seconds=600)
            return result

        except asyncio.CancelledError:
            raise
        except Exception as err:
            _LOGGER.error("Failed to load %s store: %s", store_key, err)
            return {}

    async def async_save_data(self, store_key: str, data: dict[str, Any]) -> None:
        """OPTIMIZED: Save with batching to reduce I/O operations."""
        # Update cache immediately
        await self._cache.set(f"store_{store_key}", data, ttl_seconds=600)
        await self._cache.set("all_data", None)  # Invalidate full cache

        # Mark store as dirty for batch save
        self._dirty_stores.add(store_key)

        # Schedule batch save
        await self._schedule_batch_save()

    async def _schedule_batch_save(self) -> None:
        """Schedule a batch save operation."""
        if self._save_task and not self._save_task.done():
            return  # Already scheduled

        self._save_task = self.hass.async_create_task(self._batch_save())

    async def _batch_save(self, *, delay: float | None = BATCH_SAVE_DELAY) -> None:
        """Perform batch save with optional delay."""
        try:
            if delay and delay > 0:
                await asyncio.sleep(delay)
        except asyncio.CancelledError:
            return

        async with self._save_lock:
            if not self._dirty_stores:
                return

            # Get current dirty stores
            stores_to_save = self._dirty_stores.copy()
            self._dirty_stores.clear()

            # Save all dirty stores concurrently
            save_tasks: list[Awaitable[None]] = []
            task_store_keys: list[str] = []
            for store_key in stores_to_save:
                cached_data = await self._cache.get(f"store_{store_key}")
                if cached_data is None:
                    continue

                save_tasks.append(self._save_store_immediate(store_key, cached_data))
                task_store_keys.append(store_key)

            if save_tasks:
                results = await asyncio.gather(*save_tasks, return_exceptions=True)

                # Log any errors while maintaining alignment with the executed tasks.
                for store_key, result in zip(task_store_keys, results, strict=True):
                    if isinstance(result, BaseException):
                        _LOGGER.error("Failed to save %s: %s", store_key, result)
                    else:
                        _LOGGER.debug("Saved %s store in batch", store_key)

    async def _save_store_immediate(self, store_key: str, data: dict[str, Any]) -> None:
        """Save store data immediately."""
        store = self._stores.get(store_key)
        if not store:
            raise HomeAssistantError(f"Store {store_key} not found")

        await store.async_save(data)

    async def async_cleanup_old_data(self, retention_days: int = 90) -> None:
        """OPTIMIZED: Clean up with batching and size limits."""
        cutoff_date = dt_util.utcnow() - timedelta(days=retention_days)

        # Clean up each data store
        cleanup_tasks = [
            self._cleanup_store_optimized(store_key, cutoff_date)
            for store_key in self._stores
        ]

        # Run cleanup tasks concurrently
        results = await asyncio.gather(*cleanup_tasks, return_exceptions=True)

        total_cleaned = 0
        for store_key, result in zip(self._stores.keys(), results, strict=False):
            if isinstance(result, BaseException):
                _LOGGER.error("Failed to cleanup %s data: %s", store_key, result)
            else:
                assert isinstance(result, int)
                total_cleaned += result

        _LOGGER.debug("Cleaned up %d old entries across all stores", total_cleaned)

    async def _cleanup_store_optimized(
        self, store_key: str, cutoff_date: datetime
    ) -> int:
        """Clean up store with size limits and optimization."""
        try:
            data = await self._load_store_data_cached(store_key)
            original_size = self._count_entries(data)

            # Clean old entries AND enforce size limits
            cleaned_data = self._cleanup_store_data(data, cutoff_date)
            cleaned_data = self._enforce_size_limits(cleaned_data)

            cleaned_size = self._count_entries(cleaned_data)

            if original_size != cleaned_size:
                await self.async_save_data(store_key, cleaned_data)
                return original_size - cleaned_size

            return 0

        except asyncio.CancelledError:
            raise
        except Exception as err:
            _LOGGER.error("Failed to cleanup %s data: %s", store_key, err)
            return 0

    def _cleanup_store_data(
        self, data: dict[str, Any], cutoff_date: datetime
    ) -> dict[str, Any]:
        """Remove entries older than cutoff date with optimization."""
        if not isinstance(data, dict):
            return data

        cleaned: dict[str, Any] = {}
        for key, value in data.items():
            if isinstance(value, list):
                # Clean list of entries
                cleaned_list: list[Any] = []
                for entry in value:
                    if isinstance(entry, dict) and "timestamp" in entry:
                        entry_date = ensure_utc_datetime(entry.get("timestamp"))
                        if entry_date is None or entry_date >= cutoff_date:
                            cleaned_list.append(entry)
                    else:
                        # Keep non-timestamped entries
                        cleaned_list.append(entry)
                cleaned[key] = cleaned_list
            elif isinstance(value, dict) and "timestamp" in value:
                entry_date = ensure_utc_datetime(value.get("timestamp"))
                if entry_date is None or entry_date >= cutoff_date:
                    cleaned[key] = value
            else:
                # Keep non-timestamped entries
                cleaned[key] = value

        return cleaned

    def _enforce_size_limits(self, data: dict[str, Any]) -> dict[str, Any]:
        """OPTIMIZATION: Enforce size limits to prevent memory bloat."""
        limited_data: dict[str, Any] = {}

        for key, value in data.items():
            if isinstance(value, list) and len(value) > MAX_HISTORY_ITEMS:
                # Sort by timestamp (newest first) and keep most recent
                try:
                    sorted_value = sorted(
                        value, key=lambda x: x.get("timestamp", ""), reverse=True
                    )
                    limited_data[key] = sorted_value[:MAX_HISTORY_ITEMS]
                    _LOGGER.debug(
                        "Limited %s entries from %d to %d",
                        key,
                        len(value),
                        len(limited_data[key]),
                    )
                except (TypeError, KeyError):
                    # Fallback to simple truncation
                    limited_data[key] = value[-MAX_HISTORY_ITEMS:]
            else:
                limited_data[key] = value

        return limited_data

    def _count_entries(self, data: dict[str, Any]) -> int:
        """Count total entries in data structure."""
        count = 0
        for value in data.values():
            if isinstance(value, list | dict):
                count += len(value)
            else:
                count += 1
        return count

    async def _periodic_cleanup(self) -> None:
        """Periodic cleanup task."""
        while True:
            try:
                await asyncio.sleep(DATA_CLEANUP_INTERVAL)

                # Clean expired cache entries
                cleaned = await self._cache.cleanup_expired(ttl_seconds=600)
                if cleaned > 0:
                    _LOGGER.debug("Cleaned %d expired cache entries", cleaned)

                # Optional: Clean old data periodically
                # await self.async_cleanup_old_data()

            except asyncio.CancelledError:
                break
            except Exception as err:
                _LOGGER.error("Periodic cleanup error: %s", err)

    async def async_shutdown(self) -> None:
        """Shutdown with final save."""
        # Cancel cleanup task
        if hasattr(self, "_cleanup_task") and self._cleanup_task:
            self._cleanup_task.cancel()
            with suppress(asyncio.CancelledError):
                await self._cleanup_task
            self._cleanup_task = None

        if self._save_task and not self._save_task.done():
            self._save_task.cancel()
            with suppress(asyncio.CancelledError):
                await self._save_task
            self._save_task = None

        # Final batch save
        if self._dirty_stores:
            await self._batch_save(delay=0)


class PawControlData:
    """OPTIMIZED: Main data management with performance improvements."""

    def __init__(self, hass: HomeAssistant, config_entry: ConfigEntry) -> None:
        """Initialize optimized data manager."""
        self.hass = hass
        self.config_entry = config_entry
        self.storage = PawControlDataStorage(hass, config_entry)
        self._data: dict[str, Any] = {}
        self._dogs: list[dict[str, Any]] = config_entry.data.get(CONF_DOGS, [])

        # OPTIMIZATION: Event queue for batch processing
        self._event_queue: deque[QueuedEvent] = deque(maxlen=1000)
        self._event_task: asyncio.Task | None = None
        self._valid_dog_ids: set[str] | None = None

    async def async_load_data(self) -> None:
        """Load data with performance monitoring."""
        loop = asyncio.get_running_loop()
        start_time = loop.time()

        load_failed = False
        loaded_data: Any = {}

        try:
            loaded_data = await self.storage.async_load_all_data()
        except asyncio.CancelledError:
            raise
        except Exception as err:
            load_failed = True
            _LOGGER.error("Failed to initialize data manager: %s", err)
            loaded_data = self._create_empty_data()

        self._data = self._ensure_data_structure(loaded_data)
        self._hydrate_event_models()

        load_time = loop.time() - start_time
        if load_failed:
            _LOGGER.debug(
                "Initialized data manager with fallback data in %.2fs",
                load_time,
            )
        else:
            _LOGGER.debug(
                "Data manager initialized with %d data namespaces in %.2fs",
                len(self._data),
                load_time,
            )

        if self._event_task is None or self._event_task.done():
            event_coro = self._process_events()
            task: asyncio.Task[Any] | None = None

            hass_task_factory = getattr(self.hass, "async_create_task", None)
            if callable(hass_task_factory):
                try:
                    maybe_task = hass_task_factory(event_coro)
                except Exception:
                    event_coro.close()
                    raise

                if (
                    isinstance(maybe_task, asyncio.Task)
                    and type(maybe_task) is asyncio.Task
                ):
                    task = maybe_task
                    try:
                        scheduled_coro = task.get_coro()
                    except AttributeError:
                        scheduled_coro = None
                    if scheduled_coro is not event_coro:
                        event_coro.close()
                elif self._is_task_like(maybe_task):
                    # Test environments sometimes return task sentinels. Keep
                    # a reference to them so assertions can verify scheduling
                    # behaviour, but close the coroutine to avoid resource
                    # warnings as the sentinel will never execute it.
                    event_coro.close()
                    task = cast(asyncio.Task[Any], maybe_task)
                else:
                    # Some test harnesses return sentinel objects instead of
                    # real asyncio tasks. Close the coroutine to avoid a
                    # "coroutine was never awaited" warning and track the
                    # returned handle so callers can assert that scheduling
                    # occurred.
                    event_coro.close()
                    task = cast(asyncio.Task[Any], maybe_task)

            if task is None:
                event_coro = self._process_events()
                task = asyncio.create_task(event_coro)
                if not (isinstance(task, asyncio.Task) and type(task) is asyncio.Task):
                    event_coro.close()

            self._event_task = task

    @staticmethod
    def _is_task_like(candidate: Any) -> bool:
        """Return True if *candidate* behaves like an asyncio.Task."""

        return all(
            callable(getattr(candidate, attr, None))
            for attr in ("cancel", "done", "__await__")
        )

    @staticmethod
    def _create_empty_data() -> dict[str, Any]:
        """Return a fresh default data structure for runtime use."""

        return {key: {} for key in DEFAULT_DATA_KEYS}

    def _ensure_data_structure(self, data: Any) -> dict[str, Any]:
        """Normalize stored data to the expected namespace layout.

        The storage backend may return malformed payloads if the underlying
        file was manually edited or partially written. We rebuild the
        namespaces here so later operations can rely on their presence.
        """

        sanitized = self._create_empty_data()

        if not isinstance(data, dict):
            if data not in (None, {}):
                _LOGGER.warning(
                    "Unexpected data payload type %s; using default layout",
                    type(data).__name__,
                )
            return sanitized

        for key in DEFAULT_DATA_KEYS:
            value = data.get(key)
            if isinstance(value, dict):
                sanitized[key] = value
            elif value not in (None, {}):
                _LOGGER.warning(
                    "Invalid data structure for '%s'; resetting namespace", key
                )

        for key, value in data.items():
            if key not in sanitized:
                sanitized[key] = value

        return sanitized

    def _hydrate_event_models(self) -> None:
        """Ensure stored history entries use structured dataclasses."""

        health_namespace = self._data.setdefault("health", {})
        for dog_id, history in list(health_namespace.items()):
            if not isinstance(history, list):
                health_namespace[dog_id] = []
                continue

            normalized_health_history: list[HealthEvent] = []
            for entry in history:
                if isinstance(entry, HealthEvent):
                    normalized_health_history.append(entry)
                elif isinstance(entry, dict):
                    try:
                        normalized_health_history.append(
                            HealthEvent.from_storage(dog_id, entry)
                        )
                    except Exception as err:
                        _LOGGER.debug(
                            "Unable to hydrate health history for %s: %s",
                            dog_id,
                            err,
                        )
                else:
                    _LOGGER.debug(
                        "Skipping unsupported health history entry type: %s",
                        type(entry).__name__,
                    )
            health_namespace[dog_id] = normalized_health_history

        walk_namespace = self._data.setdefault("walks", {})
        for dog_id, walk_data in list(walk_namespace.items()):
            if not isinstance(walk_data, dict):
                walk_namespace[dog_id] = {"active": None, "history": []}
                continue

            history = walk_data.get("history", [])
            normalized_walk_history: list[WalkEvent] = []
            if isinstance(history, list):
                for entry in history:
                    if isinstance(entry, WalkEvent):
                        normalized_walk_history.append(entry)
                    elif isinstance(entry, dict):
                        try:
                            normalized_walk_history.append(
                                WalkEvent.from_storage(dog_id, entry)
                            )
                        except Exception as err:
                            _LOGGER.debug(
                                "Unable to hydrate walk history for %s: %s",
                                dog_id,
                                err,
                            )
                    else:
                        _LOGGER.debug(
                            "Skipping unsupported walk history entry type: %s",
                            type(entry).__name__,
                        )
            walk_data["history"] = normalized_walk_history

            active_entry = walk_data.get("active")
            if isinstance(active_entry, WalkEvent):
                continue

            if isinstance(active_entry, dict):
                try:
                    walk_data["active"] = WalkEvent.from_storage(dog_id, active_entry)
                except Exception as err:
                    _LOGGER.debug(
                        "Unable to hydrate active walk session for %s: %s",
                        dog_id,
                        err,
                    )
                    walk_data["active"] = None
            else:
                walk_data["active"] = None

    @staticmethod
    def _serialize_health_namespace(namespace: dict[str, Any]) -> dict[str, Any]:
        """Convert health namespace to storage-safe data."""

        serialized: dict[str, Any] = {}
        for dog_id, history in namespace.items():
            if isinstance(history, list):
                serialized[dog_id] = [
                    entry.as_dict() if isinstance(entry, HealthEvent) else entry
                    for entry in history
                ]
            else:
                serialized[dog_id] = history
        return serialized

    @staticmethod
    def _serialize_walk_namespace(namespace: dict[str, Any]) -> dict[str, Any]:
        """Convert walk namespace to storage-safe data."""

        serialized: dict[str, Any] = {}
        for dog_id, walk_data in namespace.items():
            if not isinstance(walk_data, dict):
                serialized[dog_id] = walk_data
                continue

            active_entry = walk_data.get("active")
            if isinstance(active_entry, WalkEvent):
                active_value: Any = active_entry.as_dict()
            else:
                active_value = active_entry

            history = walk_data.get("history", [])
            if isinstance(history, list):
                history_value: Any = [
                    entry.as_dict() if isinstance(entry, WalkEvent) else entry
                    for entry in history
                ]
            else:
                history_value = history

            serialized[dog_id] = {
                **{
                    key: value
                    for key, value in walk_data.items()
                    if key not in {"active", "history"}
                },
                "active": active_value,
                "history": history_value,
            }

        return serialized

    async def async_log_feeding(
        self, dog_id: str, feeding_data: dict[str, Any]
    ) -> None:
        """OPTIMIZED: Log feeding with event queue."""
        if not self._is_valid_dog_id(dog_id):
            raise HomeAssistantError(f"Invalid dog ID: {dog_id}")

        # Add to event queue for batch processing
        event: QueuedEvent = {
            "type": "feeding",
            "dog_id": dog_id,
            "data": feeding_data,
            "timestamp": dt_util.utcnow().isoformat(),
        }

        self._event_queue.append(event)

    async def _process_events(self) -> None:
        """Process events in batches for better performance."""
        while True:
            try:
                if not self._event_queue:
                    await asyncio.sleep(1.0)  # Wait for events
                    continue

                # Process batch of events
                batch: list[QueuedEvent] = [
                    self._event_queue.popleft()
                    for _ in range(min(10, len(self._event_queue)))
                ]

                if batch:
                    await self._process_event_batch(batch)

            except asyncio.CancelledError:
                break
            except Exception as err:
                _LOGGER.error("Event processing error: %s", err)
                await asyncio.sleep(5.0)  # Error recovery delay

    async def _process_event_batch(self, events: list[QueuedEvent]) -> None:
        """Process a batch of events efficiently."""
        # Group events by type and dog for efficient processing
<<<<<<< HEAD
        grouped_events: dict[str, list[dict[str, Any]]] = {}
=======
        grouped_events: dict[str, list[QueuedEvent]] = {}
>>>>>>> 2f83dc2d

        for event in events:
            event_type = event["type"]
            dog_id = event["dog_id"]

            key = f"{event_type}_{dog_id}"
            if key not in grouped_events:
                grouped_events[key] = []
            grouped_events[key].append(event)

        # Process each group
        for group_events in grouped_events.values():
            event_type = group_events[0]["type"]

            if event_type == "feeding":
                await self._process_feeding_batch(group_events)
            elif event_type == "health":
                await self._process_health_batch(group_events)
            elif event_type == "walk":
                await self._process_walk_batch(group_events)

    async def _process_feeding_batch(self, events: list[QueuedEvent]) -> None:
        """Process feeding events in batch."""
        try:
            dog_id = events[0]["dog_id"]

            # Ensure data structure exists
            if "feedings" not in self._data:
                self._data["feedings"] = {}
            if dog_id not in self._data["feedings"]:
                self._data["feedings"][dog_id] = []

            # Add all feeding entries
            for event in events:
                feeding_data = event["data"]
                if "timestamp" not in feeding_data:
                    feeding_data["timestamp"] = event["timestamp"]

                self._data["feedings"][dog_id].append(feeding_data)

            # Enforce size limits
            if len(self._data["feedings"][dog_id]) > MAX_HISTORY_ITEMS:
                # Keep most recent entries
                self._data["feedings"][dog_id] = self._data["feedings"][dog_id][
                    -MAX_HISTORY_ITEMS:
                ]

            # Save to storage (will be batched)
            await self.storage.async_save_data("feedings", self._data["feedings"])

            # Fire events for each feeding
            for event in events:
                await async_fire_event(
                    self.hass,
                    EVENT_FEEDING_LOGGED,
                    {
                        "dog_id": event["dog_id"],
                        **event["data"],
                    },
                )

            _LOGGER.debug("Processed %d feeding events for %s", len(events), dog_id)

        except asyncio.CancelledError:
            raise
        except Exception as err:
            _LOGGER.error("Failed to process feeding batch: %s", err)

    # Similar optimized methods for other event types...
    async def _process_health_batch(self, events: list[QueuedEvent]) -> None:
        """Process health events in batch."""
        if not events:
            return

        try:
            dog_id = events[0]["dog_id"]
        except (IndexError, KeyError):
            _LOGGER.error("Health event batch missing dog identifier")
            return

        try:
            health_namespace = self._data.setdefault("health", {})
            dog_history = health_namespace.setdefault(dog_id, [])

            if dog_history:
                normalized_history: list[HealthEvent] = []
                for entry in dog_history:
                    if isinstance(entry, HealthEvent):
                        normalized_history.append(entry)
                    elif isinstance(entry, dict):
                        normalized_history.append(
                            HealthEvent.from_storage(dog_id, entry)
                        )
                    else:
                        _LOGGER.debug(
                            "Skipping unsupported health history entry type: %s",
                            type(entry).__name__,
                        )
                health_namespace[dog_id] = normalized_history
                dog_history = normalized_history

            new_events: list[HealthEvent] = []

            for event in events:
                event_data = event.get("data", {})
                timestamp = event.get("timestamp")
                health_event = HealthEvent.from_raw(dog_id, event_data, timestamp)
                dog_history.append(health_event)
                new_events.append(health_event)

            if len(dog_history) > MAX_HISTORY_ITEMS:
                dog_history[:] = dog_history[-MAX_HISTORY_ITEMS:]

            await self.storage.async_save_data(
                "health", self._serialize_health_namespace(health_namespace)
            )

            for health_event in new_events:
                await async_fire_event(
                    self.hass,
                    EVENT_HEALTH_LOGGED,
                    {"dog_id": dog_id, **health_event.as_dict()},
                )
        except asyncio.CancelledError:
            raise
        except Exception as err:
            _LOGGER.error("Failed to process health event batch: %s", err)

    async def _process_walk_batch(self, events: list[QueuedEvent]) -> None:
        """Process walk events in batch."""
        if not events:
            return

        try:
            dog_id = events[0]["dog_id"]
        except (IndexError, KeyError):
            _LOGGER.error("Walk event batch missing dog identifier")
            return

        try:
            walk_namespace = self._data.setdefault("walks", {})
            dog_walks = walk_namespace.setdefault(
                dog_id, {"active": None, "history": []}
            )
            history_list = dog_walks.setdefault("history", [])
            if history_list:
                normalized_history: list[WalkEvent] = []
                for entry in history_list:
                    if isinstance(entry, WalkEvent):
                        normalized_history.append(entry)
                    elif isinstance(entry, dict):
                        normalized_history.append(WalkEvent.from_storage(dog_id, entry))
                    else:
                        _LOGGER.debug(
                            "Skipping unsupported walk history entry type: %s",
                            type(entry).__name__,
                        )
                dog_walks["history"] = normalized_history

            history: list[WalkEvent] = dog_walks["history"]

            active_session = dog_walks.get("active")
            if isinstance(active_session, dict):
                try:
                    active_session = WalkEvent.from_storage(dog_id, active_session)
                except Exception:
                    active_session = None
                dog_walks["active"] = active_session
            elif not isinstance(active_session, WalkEvent):
                active_session = None
                dog_walks["active"] = None
            updated = False

            for event in events:
                event_data = event.get("data", {})
                timestamp = event.get("timestamp")
                walk_event = WalkEvent.from_raw(dog_id, event_data, timestamp)

                if walk_event.action == "start":
                    dog_walks["active"] = walk_event
                    active_session = walk_event
                    updated = True
                    await async_fire_event(
                        self.hass,
                        EVENT_WALK_STARTED,
                        {"dog_id": dog_id, **walk_event.as_dict()},
                    )
                    continue

                if walk_event.action == "end":
                    if isinstance(active_session, WalkEvent) and (
                        walk_event.session_id is None
                        or walk_event.session_id == active_session.session_id
                    ):
                        merged_payload = {
                            **active_session.as_dict(),
                            **walk_event.as_dict(),
                        }
                        completed_walk = WalkEvent.from_raw(dog_id, merged_payload)
                        history.append(completed_walk)
                        dog_walks["active"] = None
                        active_session = None
                    else:
                        history.append(walk_event)

                    updated = True
                    await async_fire_event(
                        self.hass,
                        EVENT_WALK_ENDED,
                        {"dog_id": dog_id, **walk_event.as_dict()},
                    )
                    continue

                if (
                    isinstance(active_session, WalkEvent)
                    and walk_event.session_id
                    and walk_event.session_id == active_session.session_id
                ):
                    active_session.merge(walk_event.as_dict(), walk_event.timestamp)
                    updated = True
                else:
                    history.append(walk_event)
                    updated = True

            if len(history) > MAX_HISTORY_ITEMS:
                history[:] = history[-MAX_HISTORY_ITEMS:]

            if updated:
                await self.storage.async_save_data(
                    "walks", self._serialize_walk_namespace(walk_namespace)
                )
        except asyncio.CancelledError:
            raise
        except Exception as err:
            _LOGGER.error("Failed to process walk event batch: %s", err)

    # Keep existing methods but add async optimizations where needed
    async def async_start_walk(self, dog_id: str, walk_data: dict[str, Any]) -> None:
        """Start walk with immediate processing for real-time needs."""
        if not self._is_valid_dog_id(dog_id):
            raise HomeAssistantError(f"Invalid dog ID: {dog_id}")

        try:
            # Ensure walks data structure exists
            if "walks" not in self._data:
                self._data["walks"] = {}
            if dog_id not in self._data["walks"]:
                self._data["walks"][dog_id] = {"active": None, "history": []}

            # Check if a walk is already active
            active_entry = self._data["walks"][dog_id].get("active")
            if isinstance(active_entry, dict):
                try:
                    active_entry = WalkEvent.from_storage(dog_id, active_entry)
                except Exception:
                    active_entry = None
                self._data["walks"][dog_id]["active"] = active_entry

            if active_entry:
                raise HomeAssistantError(f"Walk already active for {dog_id}")

            # Set active walk
            active_walk = WalkEvent.from_raw(
                dog_id, walk_data, walk_data.get("timestamp")
            )
            self._data["walks"][dog_id]["active"] = active_walk

            # Save immediately for real-time operations
            await self.storage.async_save_data(
                "walks", self._serialize_walk_namespace(self._data["walks"])
            )

            # Fire event
            await async_fire_event(
                self.hass,
                EVENT_WALK_STARTED,
                {"dog_id": dog_id, **active_walk.as_dict()},
            )

            _LOGGER.debug("Started walk for %s", dog_id)

        except asyncio.CancelledError:
            raise
        except Exception as err:
            _LOGGER.error("Failed to start walk for %s: %s", dog_id, err)
            raise HomeAssistantError(f"Failed to start walk: {err}") from err

    def _is_valid_dog_id(self, dog_id: str) -> bool:
        """Validate dog ID with caching."""
        # Cache valid dog IDs for performance
        if self._valid_dog_ids is None:
            self._valid_dog_ids = {dog[CONF_DOG_ID] for dog in self._dogs}

        return dog_id in self._valid_dog_ids

    async def async_shutdown(self) -> None:
        """Shutdown with cleanup."""
        # Cancel event processing
        if self._event_task:
            self._event_task.cancel()
            with suppress(asyncio.CancelledError):
                await self._event_task
            self._event_task = None

        # Process remaining events
        if self._event_queue:
            remaining = list(self._event_queue)
            if remaining:
                await self._process_event_batch(remaining)

        # Shutdown storage
        await self.storage.async_shutdown()


class PawControlNotificationManager:
    """OPTIMIZED: Async notification manager with queue management."""

    def __init__(self, hass: HomeAssistant, config_entry: ConfigEntry) -> None:
        """Initialize optimized notification manager."""
        self.hass = hass
        self.config_entry = config_entry

        # OPTIMIZATION: Use deque for efficient queue operations
        self._notification_queue: deque[dict[str, Any]] = deque(
            maxlen=MAX_NOTIFICATION_QUEUE
        )
        self._high_priority_queue: deque[dict[str, Any]] = deque(
            maxlen=50
        )  # Separate urgent queue

        # Async processing
        self._processor_task: asyncio.Task | None = None
        self._processing_lock = asyncio.Lock()
        self._quiet_hours_cache: dict[str, tuple[bool, datetime]] = {}

        self._setup_async_processor()

    def _setup_async_processor(self) -> None:
        """Set up async notification processor."""
        self._processor_task = self.hass.async_create_task(
            self._async_process_notifications()
        )

    async def _async_process_notifications(self) -> None:
        """OPTIMIZED: Async notification processor with prioritization."""
        while True:
            try:
                # Process high priority first
                if self._high_priority_queue:
                    notification = self._high_priority_queue.popleft()
                    await self._send_notification_now(notification)
                    continue

                # Process normal priority (with rate limiting)
                if self._notification_queue:
                    # Rate limit: max 3 notifications per 30 seconds
                    batch_size = min(3, len(self._notification_queue))
                    batch = [
                        self._notification_queue.popleft()
                        for _ in range(batch_size)
                        if self._notification_queue
                    ]

                    # Send batch concurrently
                    if batch:
                        await asyncio.gather(
                            *[self._send_notification_now(notif) for notif in batch],
                            return_exceptions=True,
                        )

                    await asyncio.sleep(30)  # Rate limiting delay
                else:
                    await asyncio.sleep(1)  # No notifications to process

            except asyncio.CancelledError:
                break
            except Exception as err:
                _LOGGER.error("Notification processor error: %s", err)
                await asyncio.sleep(5)  # Error recovery

    async def async_send_notification(
        self,
        dog_id: str,
        title: str,
        message: str,
        priority: str = "normal",
        data: dict[str, Any] | None = None,
    ) -> None:
        """OPTIMIZED: Send notification with async queuing."""
        if not self._should_send_notification(priority):
            _LOGGER.debug("Notification suppressed due to quiet hours")
            return

        notification = {
            "dog_id": dog_id,
            "title": title,
            "message": message,
            "priority": priority,
            "data": data or {},
            "timestamp": dt_util.utcnow().isoformat(),
        }

        # Route to appropriate queue
        if priority in ["high", "urgent"]:
            self._high_priority_queue.append(notification)
        else:
            self._notification_queue.append(notification)

    async def _send_notification_now(self, notification: dict[str, Any]) -> None:
        """OPTIMIZED: Send notification with error handling."""
        async with self._processing_lock:
            try:
                # Determine notification service
                service_data = {
                    "title": notification["title"],
                    "message": notification["message"],
                    "notification_id": f"pawcontrol_{notification['dog_id']}_{notification['timestamp']}",
                }

                # Add priority-specific styling
                if notification["priority"] == "urgent":
                    service_data["message"] = f"🚨 {service_data['message']}"
                elif notification["priority"] == "high":
                    service_data["message"] = f"⚠️ {service_data['message']}"

                # Send with timeout to prevent blocking
                executed = await asyncio.wait_for(
                    async_call_hass_service_if_available(
                        self.hass,
                        "persistent_notification",
                        "create",
                        service_data,
                        description=(
                            f"queued notification for {notification['dog_id']}"
                        ),
                        logger=_LOGGER,
                    ),
                    timeout=5.0,
                )

                if not executed:
                    _LOGGER.debug(
                        "Skipping persistent notification for %s because Home Assistant is not available",
                        notification["dog_id"],
                    )
                    return

                _LOGGER.debug(
                    "Sent %s priority notification for %s",
                    notification["priority"],
                    notification["dog_id"],
                )

            except TimeoutError:
                _LOGGER.warning(
                    "Notification send timeout for %s", notification["dog_id"]
                )
            except asyncio.CancelledError:
                raise
            except Exception as err:
                _LOGGER.error("Failed to send notification: %s", err)

    def _should_send_notification(self, priority: str) -> bool:
        """OPTIMIZED: Check notification rules with caching."""
        # Cache quiet hours calculation for performance
        cache_key = f"quiet_hours_{priority}"

        cached = self._quiet_hours_cache.get(cache_key)
        if cached is not None:
            cached_result, cache_time = cached
            if (dt_util.utcnow() - cache_time).total_seconds() < 60:
                return cached_result

        result = self._calculate_notification_allowed(priority)

        # Cache result for 1 minute
        self._quiet_hours_cache[cache_key] = (result, dt_util.utcnow())

        return result

    def _calculate_notification_allowed(self, priority: str) -> bool:
        """Calculate if notification should be sent."""
        notification_config = self.config_entry.options.get(CONF_NOTIFICATIONS, {})

        # Always send urgent notifications
        if priority == "urgent":
            return True

        # Check quiet hours
        if not notification_config.get(CONF_QUIET_HOURS, False):
            return True

        now = dt_util.now().time()
        quiet_start = notification_config.get(CONF_QUIET_START, "22:00:00")
        quiet_end = notification_config.get(CONF_QUIET_END, "07:00:00")

        try:
            quiet_start_time = datetime.strptime(quiet_start, "%H:%M:%S").time()
            quiet_end_time = datetime.strptime(quiet_end, "%H:%M:%S").time()
        except ValueError:
            # Invalid time format, allow notification
            return True

        # Handle quiet hours that span midnight
        if quiet_start_time > quiet_end_time:
            # Quiet hours span midnight (e.g., 22:00 to 07:00)
            return not (now >= quiet_start_time or now <= quiet_end_time)
        else:
            # Quiet hours within same day
            return not (quiet_start_time <= now <= quiet_end_time)

    def get_queue_stats(self) -> dict[str, Any]:
        """Get notification queue statistics."""
        return {
            "normal_queue_size": len(self._notification_queue),
            "high_priority_queue_size": len(self._high_priority_queue),
            "total_queued": len(self._notification_queue)
            + len(self._high_priority_queue),
            "max_queue_size": MAX_NOTIFICATION_QUEUE,
        }

    async def async_shutdown(self) -> None:
        """Shutdown notification manager."""
        if self._processor_task:
            self._processor_task.cancel()
            with suppress(asyncio.CancelledError):
                await self._processor_task
            self._processor_task = None

        # Send any high priority notifications immediately
        while self._high_priority_queue:
            notification = self._high_priority_queue.popleft()
            try:
                await asyncio.wait_for(
                    self._send_notification_now(notification), timeout=2.0
                )
            except Exception:
                break  # Don't block shutdown


def _data_encoder(obj: Any) -> Any:
    """OPTIMIZED: Custom JSON encoder with better performance."""
    if isinstance(obj, datetime):
        return obj.isoformat()
    elif hasattr(obj, "__dict__"):
        return obj.__dict__
    elif hasattr(obj, "isoformat"):  # Handle date objects
        return obj.isoformat()
    else:
        return str(obj)


# OPTIMIZATION: Add performance monitoring utilities
class PerformanceMonitor:
    """Monitor performance metrics for the integration."""

    def __init__(self) -> None:
        """Initialize performance monitor."""
<<<<<<< HEAD
        self._metrics: PerformanceMetrics = PerformanceMetrics()
=======
        self._metrics: PerformanceMetrics = {
            "operations": 0,
            "errors": 0,
            "cache_hits": 0,
            "cache_misses": 0,
            "avg_operation_time": 0.0,
            "last_cleanup": None,
        }
>>>>>>> 2f83dc2d
        self._operation_times: deque[float] = deque(maxlen=100)

    def record_operation(self, operation_time: float, success: bool = True) -> None:
        """Record an operation."""
        self._metrics.operations += 1
        if not success:
            self._metrics.errors += 1

        self._operation_times.append(operation_time)

        # Calculate rolling average
        if self._operation_times:
            self._metrics.avg_operation_time = (
                sum(self._operation_times) / len(self._operation_times)
            )

    def record_cache_hit(self) -> None:
        """Record cache hit."""
        self._metrics.cache_hits += 1

    def record_cache_miss(self) -> None:
        """Record cache miss."""
        self._metrics.cache_misses += 1

    def __call__(
        self,
        *,
        timeout: float | None = None,
        label: str | None = None,
    ) -> Callable[[Callable[P, Awaitable[R] | R]], Callable[P, Awaitable[R] | R]]:
        """Return a decorator that measures the wrapped function.

        Args:
            timeout: Optional timeout in seconds for async functions. When
                provided, the wrapped coroutine is guarded with
                ``asyncio.wait_for``.
            label: Optional human readable label used in debug logging.

        Returns:
            A decorator that records execution metrics through the monitor.
        """

        def decorator(
            func: Callable[P, Awaitable[R] | R],
        ) -> Callable[P, Awaitable[R] | R]:
            func_label = label or getattr(func, "__qualname__", func.__name__)

            if asyncio.iscoroutinefunction(func):

                @wraps(func)
                async def async_wrapper(*args: P.args, **kwargs: P.kwargs) -> R:
                    loop = asyncio.get_running_loop()
                    start = loop.time()
                    try:
                        if timeout is not None:
                            result = await asyncio.wait_for(
                                func(*args, **kwargs), timeout
                            )
                        else:
                            result = await func(*args, **kwargs)
                    except TimeoutError:
                        duration = loop.time() - start
                        self.record_operation(duration, success=False)
                        _LOGGER.warning(
                            "Operation %s timed out after %.2fs", func_label, timeout
                        )
                        raise
                    except asyncio.CancelledError:
                        duration = loop.time() - start
                        self.record_operation(duration, success=False)
                        raise
                    except Exception:
                        duration = loop.time() - start
                        self.record_operation(duration, success=False)
                        _LOGGER.exception(
                            "Operation %s raised an unexpected error", func_label
                        )
                        raise
                    else:
                        duration = loop.time() - start
                        self.record_operation(duration, success=True)
                        return result

                return async_wrapper

            @wraps(func)
            def sync_wrapper(*args: P.args, **kwargs: P.kwargs) -> R:
                start = perf_counter()
                try:
                    result = cast(R, func(*args, **kwargs))
                except Exception:
                    duration = perf_counter() - start
                    self.record_operation(duration, success=False)
                    _LOGGER.exception(
                        "Operation %s raised an unexpected error", func_label
                    )
                    raise
                else:
                    duration = perf_counter() - start
                    self.record_operation(duration, success=True)
                    if timeout is not None:
                        _LOGGER.debug(
                            "Timeout %.2fs for synchronous operation %s is ignored",
                            timeout,
                            func_label,
                        )
                    return result

            return sync_wrapper

        return decorator

    def get_metrics(self) -> dict[str, Any]:
        """Get performance metrics."""
        total_cache_operations = (
            self._metrics.cache_hits + self._metrics.cache_misses
        )
        cache_hit_rate = (
            (self._metrics.cache_hits / total_cache_operations * 100)
            if total_cache_operations > 0
            else 0
        )

        error_rate = (
            (self._metrics.errors / self._metrics.operations * 100)
            if self._metrics.operations > 0
            else 0
        )

        metrics_snapshot = asdict(self._metrics)
        last_cleanup = metrics_snapshot["last_cleanup"]
        if isinstance(last_cleanup, datetime):
            metrics_snapshot["last_cleanup"] = last_cleanup.isoformat()

        return {
            **metrics_snapshot,
            "cache_hit_rate": round(cache_hit_rate, 1),
            "error_rate": round(error_rate, 1),
            "recent_operations": len(self._operation_times),
        }

    def reset_metrics(self) -> None:
        """Reset all metrics."""
        self._metrics = PerformanceMetrics(last_cleanup=dt_util.utcnow())
        self._operation_times.clear()


# Global performance monitor instance
performance_monitor = PerformanceMonitor()<|MERGE_RESOLUTION|>--- conflicted
+++ resolved
@@ -1056,11 +1056,7 @@
     async def _process_event_batch(self, events: list[QueuedEvent]) -> None:
         """Process a batch of events efficiently."""
         # Group events by type and dog for efficient processing
-<<<<<<< HEAD
         grouped_events: dict[str, list[dict[str, Any]]] = {}
-=======
-        grouped_events: dict[str, list[QueuedEvent]] = {}
->>>>>>> 2f83dc2d
 
         for event in events:
             event_type = event["type"]
@@ -1619,18 +1615,7 @@
 
     def __init__(self) -> None:
         """Initialize performance monitor."""
-<<<<<<< HEAD
         self._metrics: PerformanceMetrics = PerformanceMetrics()
-=======
-        self._metrics: PerformanceMetrics = {
-            "operations": 0,
-            "errors": 0,
-            "cache_hits": 0,
-            "cache_misses": 0,
-            "avg_operation_time": 0.0,
-            "last_cleanup": None,
-        }
->>>>>>> 2f83dc2d
         self._operation_times: deque[float] = deque(maxlen=100)
 
     def record_operation(self, operation_time: float, success: bool = True) -> None:
