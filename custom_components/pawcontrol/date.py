--- conflicted
+++ resolved
@@ -357,7 +357,6 @@
         Raises:
             ValidationError: If date value is invalid
         """
-<<<<<<< HEAD
         # Validate date value early so we can return a consistent error message.
         if not isinstance(value, date):
             raise ValidationError(
@@ -369,20 +368,6 @@
         previous_value = self._current_value
         update_token = object()
         self._active_update_token = update_token
-=======
-        try:
-            # Validate date value
-            if not isinstance(value, date):
-                raise ValidationError(
-                    field="date_value",
-                    value=str(value),
-                    reason="Value must be a date object",
-                )
-
-            # Store the new value
-            self._current_value = value
-            self.async_write_ha_state()
->>>>>>> 8da017c4
 
             _LOGGER.debug(
                 "Set %s for %s (%s) to %s",
@@ -396,11 +381,8 @@
             await self._async_handle_date_set(value)
 
         except Exception as err:
-<<<<<<< HEAD
             if self._active_update_token is update_token:
                 self._current_value = previous_value
-=======
->>>>>>> 8da017c4
             _LOGGER.error(
                 "Error setting %s for %s: %s",
                 self._date_type,
@@ -418,7 +400,6 @@
                 self._current_value = value
                 self.async_write_ha_state()
 
-<<<<<<< HEAD
                 _LOGGER.debug(
                     "Set %s for %s (%s) to %s",
                     self._date_type,
@@ -430,8 +411,6 @@
             if self._active_update_token is update_token:
                 self._active_update_token = None
 
-=======
->>>>>>> 8da017c4
     async def _async_handle_date_set(self, value: date) -> None:
         """Handle date-specific logic when value is set.
 
