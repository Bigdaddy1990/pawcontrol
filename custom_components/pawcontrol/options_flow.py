"""Options flow for Paw Control integration with profile-based entity management.

This module provides comprehensive post-setup configuration options for the
Paw Control integration. It allows users to modify all aspects of their
configuration after initial setup with organized menu-driven navigation.

UPDATED: Adds entity profile selection for performance optimization
Integrates with EntityFactory for intelligent entity management
ENHANCED: GPS and Geofencing functionality per fahrplan.txt requirements

Quality Scale: Bronze target
Home Assistant: 2025.9.3+
Python: 3.13+
"""

from __future__ import annotations

import json
import logging
from collections.abc import Mapping, Sequence
from contextlib import suppress
from dataclasses import asdict
from datetime import UTC, datetime
from types import MappingProxyType
from typing import Any, ClassVar, Final, Literal, cast

import voluptuous as vol
from homeassistant.config_entries import ConfigFlowResult, OptionsFlow
from homeassistant.util import dt as dt_util

from .compat import ConfigEntry
from .config_flow_profile import (
    DEFAULT_PROFILE,
    get_profile_selector_options,
    validate_profile_selection,
)
from .const import (
    CONF_ADVANCED_SETTINGS,
    CONF_API_ENDPOINT,
    CONF_API_TOKEN,
    CONF_AUTO_TRACK_WALKS,
    CONF_DASHBOARD_MODE,
    CONF_DOG_AGE,
    CONF_DOG_BREED,
    CONF_DOG_ID,
    CONF_DOG_NAME,
    CONF_DOG_OPTIONS,
    CONF_DOG_SIZE,
    CONF_DOG_WEIGHT,
    CONF_DOGS,
    CONF_DOOR_SENSOR,
    CONF_DOOR_SENSOR_SETTINGS,
    CONF_EXTERNAL_INTEGRATIONS,
    CONF_GPS_ACCURACY_FILTER,
    CONF_GPS_DISTANCE_FILTER,
    CONF_GPS_ENABLED,
    CONF_GPS_SETTINGS,
    CONF_GPS_UPDATE_INTERVAL,
    CONF_LAST_RECONFIGURE,
    CONF_MODULES,
    CONF_NOTIFICATIONS,
    CONF_QUIET_END,
    CONF_QUIET_HOURS,
    CONF_QUIET_START,
    CONF_RECONFIGURE_TELEMETRY,
    CONF_REMINDER_REPEAT_MIN,
    CONF_RESET_TIME,
    CONF_ROUTE_HISTORY_DAYS,
    CONF_ROUTE_RECORDING,
    CONF_WEATHER_ENTITY,
    DASHBOARD_MODE_SELECTOR_OPTIONS,
    DEFAULT_GPS_ACCURACY_FILTER,
    DEFAULT_GPS_DISTANCE_FILTER,
    DEFAULT_GPS_UPDATE_INTERVAL,
    DEFAULT_REMINDER_REPEAT_MIN,
    DEFAULT_RESET_TIME,
    DEFAULT_WEATHER_ALERTS,
    DEFAULT_WEATHER_HEALTH_MONITORING,
    GPS_ACCURACY_FILTER_SELECTOR,
    GPS_UPDATE_INTERVAL_SELECTOR,
    MAX_GEOFENCE_RADIUS,
    MIN_GEOFENCE_RADIUS,
    MODULE_FEEDING,
    MODULE_GARDEN,
    MODULE_GPS,
    MODULE_HEALTH,
    MODULE_WALK,
)
from .coordinator_support import DogConfigRegistry
from .device_api import validate_device_endpoint
from .door_sensor_manager import ensure_door_sensor_settings_config
from .entity_factory import ENTITY_PROFILES, EntityFactory
from .exceptions import ValidationError
from .repairs import (
    ISSUE_DOOR_SENSOR_PERSISTENCE_FAILURE,
    async_create_issue,
    async_schedule_repair_evaluation,  # noqa: F401 - imported for flow-side effects
)
from .runtime_data import get_runtime_data
from .selector_shim import selector
from .telemetry import record_door_sensor_persistence_failure
from .types import (
    DEFAULT_DOOR_SENSOR_SETTINGS,
    DOG_AGE_FIELD,
    DOG_BREED_FIELD,
    DOG_ID_FIELD,
    DOG_MODULES_FIELD,
    DOG_NAME_FIELD,
    DOG_SIZE_FIELD,
    DOG_WEIGHT_FIELD,
    AdvancedOptions,
    DashboardOptions,
    DogConfigData,
    DogModulesConfig,
    DogOptionsMap,
    DoorSensorSettingsConfig,
    FeedingOptions,
    GeofenceOptions,
    GPSOptions,
    HealthOptions,
    NotificationOptions,
    OptionsExportPayload,
    PawControlOptionsData,
    ReconfigureTelemetry,
    SystemOptions,
    WeatherOptions,
    ensure_advanced_options,
    ensure_dog_config_data,
    ensure_dog_modules_config,
    ensure_dog_modules_mapping,
    ensure_dog_options_entry,
    ensure_notification_options,
    is_dog_config_valid,
    normalize_performance_mode,
)

_LOGGER = logging.getLogger(__name__)

DOOR_SENSOR_DEVICE_CLASSES: Final[tuple[str, ...]] = (
    "door",
    "window",
    "opening",
    "garage_door",
)

QUIET_HOURS_FIELD: Final[Literal["quiet_hours"]] = cast(
    Literal["quiet_hours"], CONF_QUIET_HOURS
)
QUIET_START_FIELD: Final[Literal["quiet_start"]] = cast(
    Literal["quiet_start"], CONF_QUIET_START
)
QUIET_END_FIELD: Final[Literal["quiet_end"]] = cast(
    Literal["quiet_end"], CONF_QUIET_END
)
REMINDER_REPEAT_MIN_FIELD: Final[Literal["reminder_repeat_min"]] = cast(
    Literal["reminder_repeat_min"], CONF_REMINDER_REPEAT_MIN
)
_NOTIFICATION_DEFAULTS: Final[Mapping[str, Any]] = MappingProxyType(
    {
        CONF_QUIET_HOURS: True,
        CONF_QUIET_START: "22:00:00",
        CONF_QUIET_END: "07:00:00",
        CONF_REMINDER_REPEAT_MIN: DEFAULT_REMINDER_REPEAT_MIN,
        "priority_notifications": True,
        "mobile_notifications": True,
    }
)
EXTERNAL_INTEGRATIONS_FIELD: Final[Literal["external_integrations"]] = cast(
    Literal["external_integrations"], CONF_EXTERNAL_INTEGRATIONS
)
API_ENDPOINT_FIELD: Final[Literal["api_endpoint"]] = cast(
    Literal["api_endpoint"], CONF_API_ENDPOINT
)
API_TOKEN_FIELD: Final[Literal["api_token"]] = cast(
    Literal["api_token"], CONF_API_TOKEN
)
WEATHER_ENTITY_FIELD: Final[Literal["weather_entity"]] = cast(
    Literal["weather_entity"], CONF_WEATHER_ENTITY
)
<<<<<<< HEAD
DOG_OPTIONS_FIELD: Final[Literal["dog_options"]] = cast(
    Literal["dog_options"], CONF_DOG_OPTIONS
)
ADVANCED_SETTINGS_FIELD: Final[Literal["advanced_settings"]] = cast(
    Literal["advanced_settings"], CONF_ADVANCED_SETTINGS
)
GPS_SETTINGS_FIELD: Final[Literal["gps_settings"]] = cast(
    Literal["gps_settings"], CONF_GPS_SETTINGS
)
GPS_ENABLED_FIELD: Final[Literal["gps_enabled"]] = cast(
    Literal["gps_enabled"], CONF_GPS_ENABLED
)
ROUTE_RECORDING_FIELD: Final[Literal["route_recording"]] = cast(
    Literal["route_recording"], CONF_ROUTE_RECORDING
)
ROUTE_HISTORY_DAYS_FIELD: Final[Literal["route_history_days"]] = cast(
    Literal["route_history_days"], CONF_ROUTE_HISTORY_DAYS
)
AUTO_TRACK_WALKS_FIELD: Final[Literal["auto_track_walks"]] = cast(
    Literal["auto_track_walks"], CONF_AUTO_TRACK_WALKS
)
LAST_RECONFIGURE_FIELD: Final[Literal["last_reconfigure"]] = cast(
    Literal["last_reconfigure"], CONF_LAST_RECONFIGURE
)
RECONFIGURE_TELEMETRY_FIELD: Final[Literal["reconfigure_telemetry"]] = cast(
    Literal["reconfigure_telemetry"], CONF_RECONFIGURE_TELEMETRY
)
=======
NotificationThreshold = Literal["low", "moderate", "high"]
>>>>>>> 2f83dc2d
GPS_UPDATE_INTERVAL_FIELD: Final[Literal["gps_update_interval"]] = cast(
    Literal["gps_update_interval"], CONF_GPS_UPDATE_INTERVAL
)
GPS_ACCURACY_FILTER_FIELD: Final[Literal["gps_accuracy_filter"]] = cast(
    Literal["gps_accuracy_filter"], CONF_GPS_ACCURACY_FILTER
)
GPS_DISTANCE_FILTER_FIELD: Final[Literal["gps_distance_filter"]] = cast(
    Literal["gps_distance_filter"], CONF_GPS_DISTANCE_FILTER
)


class PawControlOptionsFlow(OptionsFlow):
    """Handle options flow for Paw Control integration with Bronze UX goals.

    This comprehensive options flow allows users to modify all aspects
    of their Paw Control configuration after initial setup. It provides
    organized menu-driven navigation and extensive customization options
    with modern UI patterns and enhanced validation.

    UPDATED: Includes entity profile management for performance optimization
    ENHANCED: GPS and Geofencing configuration per requirements
    """

    _EXPORT_VERSION: ClassVar[int] = 1

    def __init__(self) -> None:
        """Initialize the options flow with enhanced state management."""
        super().__init__()
        self._config_entry: ConfigEntry | None = None
        self._current_dog: DogConfigData | None = None
        self._dogs: list[DogConfigData] = []
        self._navigation_stack: list[str] = []

        # Initialize entity factory and caches for profile calculations
        self._entity_factory = EntityFactory(None)
        self._profile_cache: dict[str, dict[str, Any]] = {}
        self._entity_estimates_cache: dict[str, dict[str, Any]] = {}

    @property
    def _entry(self) -> ConfigEntry:
        """Return the config entry for this options flow."""

        if self._config_entry is None:
            raise RuntimeError(
                "Options flow accessed before being initialized with a config entry"
            )
        return self._config_entry

    def initialize_from_config_entry(self, config_entry: ConfigEntry) -> None:
        """Attach the originating config entry to this options flow."""

        self._config_entry = config_entry
        dogs_data = config_entry.data.get(CONF_DOGS, [])
        self._dogs = []
        for dog in dogs_data:
            if not isinstance(dog, Mapping):
                continue
            normalised = ensure_dog_config_data(dog)
            if normalised is not None:
                self._dogs.append(normalised)

    def _invalidate_profile_caches(self) -> None:
        """Clear cached profile data when configuration changes."""

        self._profile_cache.clear()
        self._entity_estimates_cache.clear()

    def _current_options(self) -> PawControlOptionsData:
        """Return the current config entry options as a typed mapping."""

        return cast(PawControlOptionsData, self._entry.options)

    def _clone_options(self) -> dict[str, Any]:
        """Return a shallow copy of the current options for mutation."""

        return dict(self._entry.options)

    def _normalise_options_snapshot(
        self, options: Mapping[str, Any]
    ) -> PawControlOptionsData:
        """Return a typed options mapping with notifications and dog entries coerced."""

<<<<<<< HEAD
        mutable: dict[str, Any] = dict(options)

        if CONF_NOTIFICATIONS in mutable:
            raw_notifications = mutable.get(CONF_NOTIFICATIONS)
=======
        normalised: dict[str, Any] = dict(options)

        if CONF_NOTIFICATIONS in normalised:
            raw_notifications = normalised.get(CONF_NOTIFICATIONS)
>>>>>>> 2f83dc2d
            notifications_source = (
                cast(Mapping[str, Any], raw_notifications)
                if isinstance(raw_notifications, Mapping)
                else {}
            )
<<<<<<< HEAD
            mutable[CONF_NOTIFICATIONS] = ensure_notification_options(
=======
            normalised[CONF_NOTIFICATIONS] = ensure_notification_options(
>>>>>>> 2f83dc2d
                notifications_source,
                defaults=_NOTIFICATION_DEFAULTS,
            )

<<<<<<< HEAD
        if DOG_OPTIONS_FIELD in mutable:
            raw_dog_options = mutable.get(DOG_OPTIONS_FIELD)
=======
        if "dog_options" in normalised:
            raw_dog_options = normalised.get("dog_options")
>>>>>>> 2f83dc2d
            typed_dog_options: DogOptionsMap = {}
            if isinstance(raw_dog_options, Mapping):
                for raw_id, raw_entry in raw_dog_options.items():
                    dog_id = str(raw_id)
                    entry_source = (
                        cast(Mapping[str, Any], raw_entry)
                        if isinstance(raw_entry, Mapping)
                        else {}
                    )
                    entry = ensure_dog_options_entry(entry_source, dog_id=dog_id)
                    if dog_id and entry.get(DOG_ID_FIELD) != dog_id:
                        entry[DOG_ID_FIELD] = dog_id
                    typed_dog_options[dog_id] = entry
<<<<<<< HEAD
            mutable[DOG_OPTIONS_FIELD] = typed_dog_options

        if ADVANCED_SETTINGS_FIELD in mutable:
            raw_advanced = mutable.get(ADVANCED_SETTINGS_FIELD)
=======
            normalised["dog_options"] = typed_dog_options

        if "advanced_settings" in normalised:
            raw_advanced = normalised.get("advanced_settings")
>>>>>>> 2f83dc2d
            advanced_source = (
                cast(Mapping[str, Any], raw_advanced)
                if isinstance(raw_advanced, Mapping)
                else {}
            )
<<<<<<< HEAD
            mutable[ADVANCED_SETTINGS_FIELD] = ensure_advanced_options(
                advanced_source,
                defaults=mutable,
            )

        return cast(PawControlOptionsData, mutable)
=======
            normalised["advanced_settings"] = ensure_advanced_options(
                advanced_source,
                defaults=cast(Mapping[str, Any], normalised),
            )

        return cast(PawControlOptionsData, normalised)
>>>>>>> 2f83dc2d

    def _normalise_entry_dogs(
        self, dogs: Sequence[Mapping[str, Any]]
    ) -> list[DogConfigData]:
        """Return typed dog configurations for entry persistence."""

        typed_dogs: list[DogConfigData] = []
        for dog in dogs:
            normalised = ensure_dog_config_data(dog)
            if normalised is None:
                raise ValueError("invalid_dog_config")
            typed_dogs.append(normalised)
        return typed_dogs

    def _last_reconfigure_timestamp(self) -> str | None:
        """Return the ISO timestamp recorded for the last reconfigure run."""

        value = self._entry.options.get(LAST_RECONFIGURE_FIELD)
        return str(value) if isinstance(value, str) and value else None

    def _reconfigure_telemetry(self) -> ReconfigureTelemetry | None:
        """Return the stored reconfigure telemetry, if available."""

        telemetry = self._entry.options.get(RECONFIGURE_TELEMETRY_FIELD)
        if isinstance(telemetry, Mapping):
            return cast(ReconfigureTelemetry, telemetry)
        return None

    def _format_local_timestamp(self, timestamp: str | None) -> str:
        """Return a human-friendly representation for an ISO timestamp."""

        if not timestamp:
            return "Never reconfigured"

        parsed = dt_util.parse_datetime(timestamp)
        if parsed is None:
            return timestamp

        if parsed.tzinfo is None:
            parsed = parsed.replace(tzinfo=UTC)

        local_dt = dt_util.as_local(parsed)
        return local_dt.strftime("%Y-%m-%d %H:%M:%S %Z")

    def _summarise_health_summary(self, health: Any) -> str:
        """Convert a health summary mapping into a user-facing string."""

        if not isinstance(health, Mapping):
            return "No recent health summary"

        healthy = bool(health.get("healthy", True))
        issues = self._string_sequence(health.get("issues"))
        warnings = self._string_sequence(health.get("warnings"))

        if healthy and not issues and not warnings:
            return "Healthy"

        segments: list[str] = []
        if not healthy:
            segments.append("Issues detected")
        if issues:
            segments.append(f"Issues: {', '.join(issues)}")
        if warnings:
            segments.append(f"Warnings: {', '.join(warnings)}")

        return " | ".join(segments)

    def _string_sequence(self, value: Any) -> list[str]:
        """Return a normalised list of strings for sequence-based metadata."""

        if isinstance(value, Sequence) and not isinstance(value, str | bytes):
            return [str(item) for item in value if item not in (None, "")]
        return []

    def _get_reconfigure_description_placeholders(self) -> dict[str, str]:
        """Return placeholders describing the latest reconfigure telemetry."""

        telemetry = self._reconfigure_telemetry()
        timestamp = self._format_local_timestamp(
            (telemetry or {}).get("timestamp") if telemetry else None
        )
        if not telemetry:
            return {
                "last_reconfigure": timestamp,
                "reconfigure_requested_profile": "Not recorded",
                "reconfigure_previous_profile": "Not recorded",
                "reconfigure_entities": "0",
                "reconfigure_dogs": "0",
                "reconfigure_health": "No recent health summary",
                "reconfigure_warnings": "None",
                "reconfigure_merge_notes": "No merge adjustments recorded",
            }

        requested_profile = str(telemetry.get("requested_profile", "")) or "Unknown"
        previous_profile = str(telemetry.get("previous_profile", "")) or "Unknown"
        dogs_count = telemetry.get("dogs_count")
        estimated_entities = telemetry.get("estimated_entities")
        warnings = self._string_sequence(telemetry.get("compatibility_warnings"))
        merge_notes = self._string_sequence(telemetry.get("merge_notes"))
        health_summary = telemetry.get("health_summary")

        last_recorded = telemetry.get("timestamp") or self._last_reconfigure_timestamp()

        return {
            "last_reconfigure": self._format_local_timestamp(
                str(last_recorded) if last_recorded else None
            ),
            "reconfigure_requested_profile": requested_profile,
            "reconfigure_previous_profile": previous_profile,
            "reconfigure_entities": (
                str(int(estimated_entities))
                if isinstance(estimated_entities, int | float)
                else "0"
            ),
            "reconfigure_dogs": (
                str(int(dogs_count)) if isinstance(dogs_count, int | float) else "0"
            ),
            "reconfigure_health": self._summarise_health_summary(health_summary),
            "reconfigure_warnings": ", ".join(warnings) if warnings else "None",
            "reconfigure_merge_notes": (
                "\n".join(merge_notes)
                if merge_notes
                else "No merge adjustments recorded"
            ),
        }

    def _normalise_export_value(self, value: Any) -> Any:
        """Convert complex values into JSON-serialisable primitives."""

        if isinstance(value, Mapping):
            return {
                str(key): self._normalise_export_value(subvalue)
                for key, subvalue in value.items()
            }
        if isinstance(value, list | tuple | set | frozenset):
            return [self._normalise_export_value(item) for item in value]
        if isinstance(value, str | int | float | bool) or value is None:
            return value
        return str(value)

    def _sanitise_imported_dog(self, raw: Mapping[str, Any]) -> DogConfigData:
        """Normalise and validate a dog payload from an import file."""

        normalised = cast(
            DogConfigData,
            self._normalise_export_value(dict(raw)),
        )

        modules_raw = normalised.get(CONF_MODULES)
        if modules_raw is not None and not isinstance(modules_raw, Mapping):
            raise ValueError("dog_invalid_modules")

        modules = ensure_dog_modules_config(normalised)
        normalised[DOG_MODULES_FIELD] = modules

        if not is_dog_config_valid(normalised):
            raise ValueError("dog_invalid_config")

        return normalised

    def _build_export_payload(self) -> OptionsExportPayload:
        """Serialise the current configuration into an export payload."""

        typed_options = self._normalise_options_snapshot(self._clone_options())
        options = cast(
            PawControlOptionsData,
            self._normalise_export_value(typed_options),
        )

        dogs_payload: list[DogConfigData] = []
        for raw in self._entry.data.get(CONF_DOGS, []):
            if not isinstance(raw, Mapping):
                continue
            normalised = cast(
                DogConfigData,
                self._normalise_export_value(dict(raw)),
            )
            dog_id = normalised.get(CONF_DOG_ID)
            if not isinstance(dog_id, str) or not dog_id.strip():
                continue
            modules_mapping = ensure_dog_modules_mapping(normalised)
            if modules_mapping:
                normalised[DOG_MODULES_FIELD] = cast(
                    DogModulesConfig, dict(modules_mapping)
                )
            elif DOG_MODULES_FIELD in normalised:
                normalised.pop(DOG_MODULES_FIELD, None)
            dogs_payload.append(normalised)

        payload: OptionsExportPayload = {
            "version": cast(Literal[1], self._EXPORT_VERSION),
            "options": options,
            "dogs": dogs_payload,
            "created_at": datetime.now(UTC).isoformat(),
        }
        return payload

    def _validate_import_payload(self, payload: Any) -> OptionsExportPayload:
        """Validate and normalise an imported payload."""

        if not isinstance(payload, Mapping):
            raise ValueError("payload_not_mapping")

        version = payload.get("version")
        if version != self._EXPORT_VERSION:
            raise ValueError("unsupported_version")

        options_raw = payload.get("options")
        if not isinstance(options_raw, Mapping):
            raise ValueError("options_missing")

        sanitised_options = cast(
            PawControlOptionsData,
            self._normalise_export_value(dict(options_raw)),
        )

        merged_candidate: dict[str, Any] = dict(self._clone_options())
        merged_candidate.update(sanitised_options)
        merged_options = self._normalise_options_snapshot(merged_candidate)

        dogs_raw = payload.get("dogs", [])
        if not isinstance(dogs_raw, list):
            raise ValueError("dogs_invalid")

        dogs_payload: list[DogConfigData] = []
        seen_ids: set[str] = set()
        for raw in dogs_raw:
            if not isinstance(raw, Mapping):
                raise ValueError("dog_invalid")
            normalised = self._sanitise_imported_dog(raw)
            dog_id = normalised.get(CONF_DOG_ID)
            if not isinstance(dog_id, str) or not dog_id.strip():
                raise ValueError("dog_missing_id")
            if dog_id in seen_ids:
                raise ValueError("dog_duplicate")
            seen_ids.add(dog_id)
            dogs_payload.append(normalised)

        created_at = payload.get("created_at")
        if not isinstance(created_at, str) or not created_at:
            created_at = datetime.now(UTC).isoformat()

        result: OptionsExportPayload = {
            "version": cast(Literal[1], self._EXPORT_VERSION),
            "options": merged_options,
            "dogs": dogs_payload,
            "created_at": created_at,
        }
        return result

    def _current_geofence_options(self) -> GeofenceOptions:
        """Fetch the stored geofence configuration as a typed mapping."""

        raw = self._current_options().get("geofence_settings", {})
        if isinstance(raw, Mapping):
            return cast(GeofenceOptions, dict(raw))
        return cast(GeofenceOptions, {})

    def _current_notification_options(self) -> NotificationOptions:
        """Fetch the stored notification configuration as a typed mapping."""

        raw = self._current_options().get(CONF_NOTIFICATIONS, {})
        payload: Mapping[str, Any] = (
            cast(Mapping[str, Any], raw) if isinstance(raw, Mapping) else {}
        )
        return ensure_notification_options(payload, defaults=_NOTIFICATION_DEFAULTS)

    def _current_weather_options(self) -> WeatherOptions:
        """Return the stored weather configuration with root fallbacks."""

        options = self._current_options()
        raw = options.get("weather_settings", {})
        if isinstance(raw, Mapping):
            current = cast(WeatherOptions, dict(raw))
        else:
            current = cast(WeatherOptions, {})

        if (
            WEATHER_ENTITY_FIELD not in current
            and (entity := options.get(CONF_WEATHER_ENTITY))
            and isinstance(entity, str)
        ):
            candidate = entity.strip()
            if candidate:
                current[WEATHER_ENTITY_FIELD] = candidate

        return current

    def _current_feeding_options(self) -> FeedingOptions:
        """Return the stored feeding configuration as a typed mapping."""

        raw = self._current_options().get("feeding_settings", {})
        if isinstance(raw, Mapping):
            return cast(FeedingOptions, dict(raw))
        return cast(FeedingOptions, {})

    def _current_gps_options(self) -> GPSOptions:
        """Return the stored GPS configuration with legacy fallbacks."""

        options = self._current_options()
        raw = options.get(GPS_SETTINGS_FIELD, {})
        if isinstance(raw, Mapping):
            current = cast(GPSOptions, dict(raw))
        else:
            current = cast(GPSOptions, {})

        if (
            GPS_UPDATE_INTERVAL_FIELD not in current
            and (interval := options.get(CONF_GPS_UPDATE_INTERVAL)) is not None
        ):
            if isinstance(interval, int):
                current[GPS_UPDATE_INTERVAL_FIELD] = interval
            elif isinstance(interval, float):
                current[GPS_UPDATE_INTERVAL_FIELD] = int(interval)
            elif isinstance(interval, str):
                with suppress(ValueError):
                    current[GPS_UPDATE_INTERVAL_FIELD] = int(interval)

        if (
            GPS_ACCURACY_FILTER_FIELD not in current
            and (accuracy := options.get(CONF_GPS_ACCURACY_FILTER)) is not None
        ):
            if isinstance(accuracy, int | float):
                current[GPS_ACCURACY_FILTER_FIELD] = float(accuracy)
            elif isinstance(accuracy, str):
                with suppress(ValueError):
                    current[GPS_ACCURACY_FILTER_FIELD] = float(accuracy)

        if (
            GPS_DISTANCE_FILTER_FIELD not in current
            and (distance := options.get(CONF_GPS_DISTANCE_FILTER)) is not None
        ):
            if isinstance(distance, int | float):
                current[GPS_DISTANCE_FILTER_FIELD] = float(distance)
            elif isinstance(distance, str):
                with suppress(ValueError):
                    current[GPS_DISTANCE_FILTER_FIELD] = float(distance)

        current.setdefault(GPS_ENABLED_FIELD, True)
        current.setdefault(ROUTE_RECORDING_FIELD, True)
        current.setdefault(ROUTE_HISTORY_DAYS_FIELD, 30)
        current.setdefault(AUTO_TRACK_WALKS_FIELD, True)

        return current

    def _current_dog_options(self) -> DogOptionsMap:
        """Return the stored per-dog overrides keyed by dog ID."""

        raw = self._current_options().get(DOG_OPTIONS_FIELD, {})
        if not isinstance(raw, Mapping):
            return {}

        dog_options: DogOptionsMap = {}
        for dog_id, value in raw.items():
            if not isinstance(value, Mapping):
                continue
            entry = ensure_dog_options_entry(value, dog_id=str(dog_id))
            if entry:
                dog_options[str(dog_id)] = entry

        return dog_options

    def _current_health_options(self) -> HealthOptions:
        """Return the stored health configuration as a typed mapping."""

        raw = self._current_options().get("health_settings", {})
        if isinstance(raw, Mapping):
            return cast(HealthOptions, dict(raw))
        return cast(HealthOptions, {})

    def _current_system_options(self) -> SystemOptions:
        """Return persisted system settings metadata."""

        raw = self._current_options().get("system_settings", {})
        if isinstance(raw, Mapping):
            return cast(SystemOptions, dict(raw))
        return cast(SystemOptions, {})

    def _current_dashboard_options(self) -> DashboardOptions:
        """Return the stored dashboard configuration."""

        raw = self._current_options().get("dashboard_settings", {})
        if isinstance(raw, Mapping):
            return cast(DashboardOptions, dict(raw))
        return cast(DashboardOptions, {})

    def _current_advanced_options(self) -> AdvancedOptions:
        """Return advanced configuration merged with root fallbacks."""

        options = self._current_options()
        raw = options.get(ADVANCED_SETTINGS_FIELD)
        source = cast(Mapping[str, Any], raw) if isinstance(raw, Mapping) else {}
        defaults: dict[str, Any] = dict(options)
        return ensure_advanced_options(source, defaults=defaults)

    @staticmethod
    def _coerce_bool(value: Any, default: bool) -> bool:
        """Return a boolean value using Home Assistant style truthiness rules."""

        if value is None:
            return default
        if isinstance(value, bool):
            return value
        if isinstance(value, str):
            return value.strip().lower() in {"1", "true", "on", "yes"}
        return bool(value)

    @staticmethod
    def _coerce_int(value: Any, default: int) -> int:
        """Return an integer, falling back to the provided default on error."""

        if value is None:
            return default
        if isinstance(value, int):
            return value
        if isinstance(value, float):
            return int(value)
        if isinstance(value, str):
            try:
                return int(value)
            except ValueError:
                return default
        return default

    @staticmethod
    def _coerce_time_string(value: Any, default: str) -> str:
        """Normalise selector values into Home Assistant time strings."""

        if value is None:
            return default
        if isinstance(value, str):
            return value
        iso_format = getattr(value, "isoformat", None)
        if callable(iso_format):
            return str(iso_format())
        return default

    @staticmethod
    def _coerce_optional_float(value: Any, default: float | None) -> float | None:
        """Return a float or ``None`` when conversion fails."""

        if value is None:
            return default
        if isinstance(value, float | int):
            return float(value)
        if isinstance(value, str):
            try:
                return float(value)
            except ValueError:
                return default
        return default

    def _coerce_clamped_int(
        self, value: Any, default: int, *, minimum: int, maximum: int
    ) -> int:
        """Normalise numeric selector input and clamp to an allowed range."""

        candidate = self._coerce_int(value, default)
        if candidate < minimum:
            return minimum
        if candidate > maximum:
            return maximum
        return candidate

    @staticmethod
    def _normalize_choice(value: Any, *, valid: set[str], default: str) -> str:
        """Return a validated selector choice, falling back to ``default``."""

        if isinstance(value, str):
            candidate = value.strip().lower()
            if candidate in valid:
                return candidate

        if isinstance(default, str):
            fallback = default.strip().lower()
            if fallback in valid:
                return fallback

        return sorted(valid)[0]

    def _build_geofence_settings(
        self,
        user_input: Mapping[str, Any],
        current: GeofenceOptions,
        *,
        radius: int,
        default_lat: float | None,
        default_lon: float | None,
    ) -> GeofenceOptions:
        """Create a typed geofence payload from the submitted form data."""

        lat_source = user_input.get("geofence_lat")
        lon_source = user_input.get("geofence_lon")
        lat = self._coerce_optional_float(
            lat_source, current.get("geofence_lat", default_lat)
        )
        lon = self._coerce_optional_float(
            lon_source, current.get("geofence_lon", default_lon)
        )

        geofence: GeofenceOptions = {
            "geofencing_enabled": self._coerce_bool(
                user_input.get("geofencing_enabled"),
                current.get("geofencing_enabled", False),
            ),
            "use_home_location": self._coerce_bool(
                user_input.get("use_home_location"),
                current.get("use_home_location", True),
            ),
            "geofence_lat": lat,
            "geofence_lon": lon,
            "geofence_radius_m": radius,
            "geofence_alerts_enabled": self._coerce_bool(
                user_input.get("geofence_alerts_enabled"),
                current.get("geofence_alerts_enabled", True),
            ),
            "safe_zone_alerts": self._coerce_bool(
                user_input.get("safe_zone_alerts"),
                current.get("safe_zone_alerts", True),
            ),
            "restricted_zone_alerts": self._coerce_bool(
                user_input.get("restricted_zone_alerts"),
                current.get("restricted_zone_alerts", True),
            ),
            "zone_entry_notifications": self._coerce_bool(
                user_input.get("zone_entry_notifications"),
                current.get("zone_entry_notifications", True),
            ),
            "zone_exit_notifications": self._coerce_bool(
                user_input.get("zone_exit_notifications"),
                current.get("zone_exit_notifications", True),
            ),
        }

        return geofence

    def _build_notification_settings(
        self,
        user_input: Mapping[str, Any],
        current: NotificationOptions,
    ) -> NotificationOptions:
        """Create a typed notification payload from submitted form data."""

        notifications: NotificationOptions = {
            QUIET_HOURS_FIELD: self._coerce_bool(
                user_input.get("quiet_hours"),
                current.get(QUIET_HOURS_FIELD, True),
            ),
            QUIET_START_FIELD: self._coerce_time_string(
                user_input.get("quiet_start"),
                current.get(QUIET_START_FIELD, "22:00:00"),
            ),
            QUIET_END_FIELD: self._coerce_time_string(
                user_input.get("quiet_end"),
                current.get(QUIET_END_FIELD, "07:00:00"),
            ),
            REMINDER_REPEAT_MIN_FIELD: self._coerce_int(
                user_input.get("reminder_repeat_min"),
                current.get(REMINDER_REPEAT_MIN_FIELD, DEFAULT_REMINDER_REPEAT_MIN),
            ),
            "priority_notifications": self._coerce_bool(
                user_input.get("priority_notifications"),
                current.get("priority_notifications", True),
            ),
            "mobile_notifications": self._coerce_bool(
                user_input.get("mobile_notifications"),
                current.get("mobile_notifications", True),
            ),
        }

        return notifications

    def _build_weather_settings(
        self,
        user_input: Mapping[str, Any],
        current: WeatherOptions,
    ) -> WeatherOptions:
        """Create a typed weather configuration payload from submitted data."""

        raw_entity = user_input.get("weather_entity")
        entity: str | None
        if isinstance(raw_entity, str):
            candidate = raw_entity.strip()
            entity = None if not candidate or candidate.lower() == "none" else candidate
        else:
            entity = cast(str | None, current.get(CONF_WEATHER_ENTITY))

        raw_interval_default = current.get("weather_update_interval")
        interval_default = (
            raw_interval_default if isinstance(raw_interval_default, int) else 60
        )
        interval = self._coerce_clamped_int(
            user_input.get("weather_update_interval"),
            interval_default,
            minimum=15,
            maximum=1440,
        )
<<<<<<< HEAD
        threshold = cast(
            Literal["low", "moderate", "high"],
            self._normalize_choice(
                user_input.get("notification_threshold"),
                valid={"low", "moderate", "high"},
                default=current.get("notification_threshold", "moderate"),
            ),
=======
        threshold_value = self._normalize_choice(
            user_input.get("notification_threshold"),
            valid={"low", "moderate", "high"},
            default=cast(str, current.get("notification_threshold", "moderate")),
>>>>>>> 2f83dc2d
        )

        weather: WeatherOptions = {
            WEATHER_ENTITY_FIELD: entity,
            "weather_health_monitoring": self._coerce_bool(
                user_input.get("weather_health_monitoring"),
                current.get(
                    "weather_health_monitoring", DEFAULT_WEATHER_HEALTH_MONITORING
                ),
            ),
            "weather_alerts": self._coerce_bool(
                user_input.get("weather_alerts"),
                current.get("weather_alerts", DEFAULT_WEATHER_ALERTS),
            ),
            "weather_update_interval": interval,
            "temperature_alerts": self._coerce_bool(
                user_input.get("temperature_alerts"),
                current.get("temperature_alerts", True),
            ),
            "uv_alerts": self._coerce_bool(
                user_input.get("uv_alerts"),
                current.get("uv_alerts", True),
            ),
            "humidity_alerts": self._coerce_bool(
                user_input.get("humidity_alerts"),
                current.get("humidity_alerts", True),
            ),
            "wind_alerts": self._coerce_bool(
                user_input.get("wind_alerts"),
                current.get("wind_alerts", False),
            ),
            "storm_alerts": self._coerce_bool(
                user_input.get("storm_alerts"),
                current.get("storm_alerts", True),
            ),
            "breed_specific_recommendations": self._coerce_bool(
                user_input.get("breed_specific_recommendations"),
                current.get("breed_specific_recommendations", True),
            ),
            "health_condition_adjustments": self._coerce_bool(
                user_input.get("health_condition_adjustments"),
                current.get("health_condition_adjustments", True),
            ),
            "auto_activity_adjustments": self._coerce_bool(
                user_input.get("auto_activity_adjustments"),
                current.get("auto_activity_adjustments", False),
            ),
            "notification_threshold": cast(NotificationThreshold, threshold_value),
        }

        return weather

    def _build_feeding_settings(
        self,
        user_input: Mapping[str, Any],
        current: FeedingOptions,
    ) -> FeedingOptions:
        """Create a typed feeding configuration payload from submitted data."""

        meals = self._coerce_clamped_int(
            user_input.get("meals_per_day"),
            current.get("default_meals_per_day", 2),
            minimum=1,
            maximum=6,
        )

        feeding: FeedingOptions = {
            "default_meals_per_day": meals,
            "feeding_reminders": self._coerce_bool(
                user_input.get("feeding_reminders"),
                current.get("feeding_reminders", True),
            ),
            "portion_tracking": self._coerce_bool(
                user_input.get("portion_tracking"),
                current.get("portion_tracking", True),
            ),
            "calorie_tracking": self._coerce_bool(
                user_input.get("calorie_tracking"),
                current.get("calorie_tracking", True),
            ),
            "auto_schedule": self._coerce_bool(
                user_input.get("auto_schedule"),
                current.get("auto_schedule", False),
            ),
        }

        return feeding

    def _build_health_settings(
        self,
        user_input: Mapping[str, Any],
        current: HealthOptions,
    ) -> HealthOptions:
        """Create a typed health configuration payload from submitted data."""

        health: HealthOptions = {
            "weight_tracking": self._coerce_bool(
                user_input.get("weight_tracking"),
                current.get("weight_tracking", True),
            ),
            "medication_reminders": self._coerce_bool(
                user_input.get("medication_reminders"),
                current.get("medication_reminders", True),
            ),
            "vet_reminders": self._coerce_bool(
                user_input.get("vet_reminders"),
                current.get("vet_reminders", True),
            ),
            "grooming_reminders": self._coerce_bool(
                user_input.get("grooming_reminders"),
                current.get("grooming_reminders", True),
            ),
            "health_alerts": self._coerce_bool(
                user_input.get("health_alerts"),
                current.get("health_alerts", True),
            ),
        }

        return health

    def _build_system_settings(
        self,
        user_input: Mapping[str, Any],
        current: SystemOptions,
        *,
        reset_default: str,
    ) -> tuple[SystemOptions, str]:
        """Create typed system settings and the reset time string."""

        retention = self._coerce_clamped_int(
            user_input.get("data_retention_days"),
            current.get("data_retention_days", 90),
            minimum=30,
            maximum=365,
        )
        performance_mode = normalize_performance_mode(
            user_input.get("performance_mode"),
            current=current.get("performance_mode"),
        )

        system: SystemOptions = {
            "data_retention_days": retention,
            "auto_backup": self._coerce_bool(
                user_input.get("auto_backup"),
                current.get("auto_backup", False),
            ),
            "performance_mode": performance_mode,
        }

        reset_time = self._coerce_time_string(
            user_input.get("reset_time"), reset_default
        )
        return system, reset_time

    def _build_dashboard_settings(
        self,
        user_input: Mapping[str, Any],
        current: DashboardOptions,
        *,
        default_mode: str,
    ) -> tuple[DashboardOptions, str]:
        """Create typed dashboard configuration and selected mode."""

        valid_modes = {option["value"] for option in DASHBOARD_MODE_SELECTOR_OPTIONS}
        mode = self._normalize_choice(
            user_input.get("dashboard_mode"),
            valid=valid_modes,
            default=default_mode,
        )

        dashboard: DashboardOptions = {
            "show_statistics": self._coerce_bool(
                user_input.get("show_statistics"),
                current.get("show_statistics", True),
            ),
            "show_alerts": self._coerce_bool(
                user_input.get("show_alerts"),
                current.get("show_alerts", True),
            ),
            "compact_mode": self._coerce_bool(
                user_input.get("compact_mode"),
                current.get("compact_mode", False),
            ),
            "show_maps": self._coerce_bool(
                user_input.get("show_maps"),
                current.get("show_maps", True),
            ),
        }

        return dashboard, mode

    def _build_advanced_settings(
        self,
        user_input: Mapping[str, Any],
        current: AdvancedOptions,
    ) -> AdvancedOptions:
        """Create typed advanced configuration metadata."""

        endpoint_raw = user_input.get(
            CONF_API_ENDPOINT, current.get(CONF_API_ENDPOINT, "")
        )
        endpoint = (
            endpoint_raw.strip()
            if isinstance(endpoint_raw, str)
            else current.get(CONF_API_ENDPOINT, "")
        )
        token_raw = user_input.get(CONF_API_TOKEN, current.get(CONF_API_TOKEN, ""))
        token = (
            token_raw.strip()
            if isinstance(token_raw, str)
            else current.get(CONF_API_TOKEN, "")
        )

        sanitized_input = dict(user_input)
        if CONF_API_ENDPOINT in user_input:
            sanitized_input[CONF_API_ENDPOINT] = endpoint
        if CONF_API_TOKEN in user_input:
            sanitized_input[CONF_API_TOKEN] = token

        defaults: dict[str, Any] = dict(self._current_options())
        defaults.update(current)
        return ensure_advanced_options(sanitized_input, defaults=defaults)

    async def async_step_init(
        self, user_input: dict[str, Any] | None = None
    ) -> ConfigFlowResult:
        """Show the main options menu with enhanced navigation.

        Provides organized access to all configuration categories
        with clear descriptions and intelligent suggestions.

        Args:
            user_input: User menu selection

        Returns:
            Configuration flow result for selected option
        """
        return self.async_show_menu(
            step_id="init",
            menu_options=[
                "entity_profiles",  # NEW: Profile management
                "manage_dogs",
                "performance_settings",  # NEW: Performance & profiles
                "gps_settings",
                "geofence_settings",  # NEW: Geofencing configuration
                "weather_settings",  # NEW: Weather configuration
                "notifications",
                "feeding_settings",
                "health_settings",
                "system_settings",
                "dashboard_settings",
                "advanced_settings",
                "import_export",
            ],
        )

    # NEW: Geofencing configuration step per requirements
    async def async_step_geofence_settings(
        self, user_input: dict[str, Any] | None = None
    ) -> ConfigFlowResult:
        """Configure geofencing and zone settings.

        NEW: Implements missing geofencing configuration per fahrplan.txt requirements.
        Provides geofence_lat, geofence_lon, geofence_radius, and alert configuration.
        """
        if user_input is not None:
            try:
                # Validate geofence radius
                radius = self._coerce_int(user_input.get("geofence_radius_m"), 50)
                if radius < MIN_GEOFENCE_RADIUS or radius > MAX_GEOFENCE_RADIUS:
                    return self.async_show_form(
                        step_id="geofence_settings",
                        data_schema=self._get_geofence_settings_schema(user_input),
                        errors={"geofence_radius_m": "radius_out_of_range"},
                    )

                new_options = self._clone_options()
                current_geofence = self._current_geofence_options()
                default_lat = (
                    float(self.hass.config.latitude)
                    if self.hass.config.latitude is not None
                    else None
                )
                default_lon = (
                    float(self.hass.config.longitude)
                    if self.hass.config.longitude is not None
                    else None
                )
                new_options["geofence_settings"] = self._build_geofence_settings(
                    user_input,
                    current_geofence,
                    radius=radius,
                    default_lat=default_lat,
                    default_lon=default_lon,
                )

                typed_options = self._normalise_options_snapshot(new_options)

                return self.async_create_entry(title="", data=typed_options)

            except Exception as err:
                _LOGGER.error("Error updating geofence settings: %s", err)
                return self.async_show_form(
                    step_id="geofence_settings",
                    data_schema=self._get_geofence_settings_schema(user_input),
                    errors={"base": "geofence_update_failed"},
                )

        return self.async_show_form(
            step_id="geofence_settings",
            data_schema=self._get_geofence_settings_schema(),
            description_placeholders=self._get_geofence_description_placeholders(),
        )

    def _get_geofence_settings_schema(
        self, user_input: dict[str, Any] | None = None
    ) -> vol.Schema:
        """Get geofencing settings schema with current values."""
        current_geofence = self._current_geofence_options()
        current_values = user_input or {}

        home_lat_raw = self.hass.config.latitude
        home_lon_raw = self.hass.config.longitude
        home_lat = float(home_lat_raw) if home_lat_raw is not None else 0.0
        home_lon = float(home_lon_raw) if home_lon_raw is not None else 0.0
        default_lat = current_geofence.get("geofence_lat")
        if default_lat is None:
            default_lat = home_lat
        default_lon = current_geofence.get("geofence_lon")
        if default_lon is None:
            default_lon = home_lon

        return vol.Schema(
            {
                vol.Optional(
                    "geofencing_enabled",
                    default=current_values.get(
                        "geofencing_enabled",
                        current_geofence.get("geofencing_enabled", False),
                    ),
                ): selector.BooleanSelector(),
                vol.Optional(
                    "use_home_location",
                    default=current_values.get(
                        "use_home_location",
                        current_geofence.get("use_home_location", True),
                    ),
                ): selector.BooleanSelector(),
                vol.Optional(
                    "geofence_lat",
                    default=current_values.get("geofence_lat", default_lat),
                ): selector.NumberSelector(
                    selector.NumberSelectorConfig(
                        min=-90.0,
                        max=90.0,
                        step=0.000001,
                        mode=selector.NumberSelectorMode.BOX,
                    )
                ),
                vol.Optional(
                    "geofence_lon",
                    default=current_values.get("geofence_lon", default_lon),
                ): selector.NumberSelector(
                    selector.NumberSelectorConfig(
                        min=-180.0,
                        max=180.0,
                        step=0.000001,
                        mode=selector.NumberSelectorMode.BOX,
                    )
                ),
                vol.Optional(
                    "geofence_radius_m",
                    default=current_values.get(
                        "geofence_radius_m",
                        current_geofence.get("geofence_radius_m", 50),
                    ),
                ): selector.NumberSelector(
                    selector.NumberSelectorConfig(
                        min=MIN_GEOFENCE_RADIUS,
                        max=MAX_GEOFENCE_RADIUS,
                        step=10,
                        mode=selector.NumberSelectorMode.BOX,
                        unit_of_measurement="meters",
                    )
                ),
                vol.Optional(
                    "geofence_alerts_enabled",
                    default=current_values.get(
                        "geofence_alerts_enabled",
                        current_geofence.get("geofence_alerts_enabled", True),
                    ),
                ): selector.BooleanSelector(),
                vol.Optional(
                    "safe_zone_alerts",
                    default=current_values.get(
                        "safe_zone_alerts",
                        current_geofence.get("safe_zone_alerts", True),
                    ),
                ): selector.BooleanSelector(),
                vol.Optional(
                    "restricted_zone_alerts",
                    default=current_values.get(
                        "restricted_zone_alerts",
                        current_geofence.get("restricted_zone_alerts", True),
                    ),
                ): selector.BooleanSelector(),
                vol.Optional(
                    "zone_entry_notifications",
                    default=current_values.get(
                        "zone_entry_notifications",
                        current_geofence.get("zone_entry_notifications", True),
                    ),
                ): selector.BooleanSelector(),
                vol.Optional(
                    "zone_exit_notifications",
                    default=current_values.get(
                        "zone_exit_notifications",
                        current_geofence.get("zone_exit_notifications", True),
                    ),
                ): selector.BooleanSelector(),
            }
        )

    def _get_geofence_description_placeholders(self) -> dict[str, str]:
        """Get description placeholders for geofencing configuration."""
        current_geofence = self._current_geofence_options()

        home_lat_raw = self.hass.config.latitude
        home_lon_raw = self.hass.config.longitude
        home_lat = float(home_lat_raw) if home_lat_raw is not None else 0.0
        home_lon = float(home_lon_raw) if home_lon_raw is not None else 0.0

        geofencing_enabled = current_geofence.get("geofencing_enabled", False)
        current_lat = self._coerce_optional_float(
            current_geofence.get("geofence_lat"), home_lat
        )
        if current_lat is None:
            current_lat = home_lat
        current_lon = self._coerce_optional_float(
            current_geofence.get("geofence_lon"), home_lon
        )
        if current_lon is None:
            current_lon = home_lon
        current_radius = self._coerce_int(current_geofence.get("geofence_radius_m"), 50)

        status = "Enabled" if geofencing_enabled else "Disabled"
        location_desc = f"Lat: {current_lat:.6f}, Lon: {current_lon:.6f}"

        return {
            "current_status": status,
            "current_location": location_desc,
            "current_radius": str(current_radius),
            "home_location": f"Lat: {home_lat:.6f}, Lon: {home_lon:.6f}",
            "radius_range": f"{MIN_GEOFENCE_RADIUS}-{MAX_GEOFENCE_RADIUS}",
            "dogs_with_gps": str(
                sum(
                    1
                    for dog in self._dogs
                    if ensure_dog_modules_mapping(dog).get(MODULE_GPS, False)
                )
            ),
        }

    async def async_step_entity_profiles(
        self, user_input: dict[str, Any] | None = None
    ) -> ConfigFlowResult:
        """Configure entity profiles for performance optimization.

        NEW: Allows users to select entity profiles that determine
        how many entities are created per dog.
        """
        if user_input is not None:
            try:
                current_profile = validate_profile_selection(user_input)
                preview_estimate = user_input.get("preview_estimate", False)

                if preview_estimate:
                    # Show entity count preview
                    return await self.async_step_profile_preview(
                        {"profile": current_profile}
                    )

                # Save the profile selection
                merged_options = {
                    **self._entry.options,
                    "entity_profile": current_profile,
                }
                typed_options = self._normalise_options_snapshot(merged_options)
                self._invalidate_profile_caches()

                return self.async_create_entry(title="", data=typed_options)

            except vol.Invalid as err:
                _LOGGER.warning("Invalid profile selection in options flow: %s", err)
                return self.async_show_form(
                    step_id="entity_profiles",
                    data_schema=self._get_entity_profiles_schema(user_input),
                    errors={"base": "invalid_profile"},
                )
            except Exception as err:
                _LOGGER.error("Error updating entity profile: %s", err)
                return self.async_show_form(
                    step_id="entity_profiles",
                    data_schema=self._get_entity_profiles_schema(user_input),
                    errors={"base": "profile_update_failed"},
                )

        return self.async_show_form(
            step_id="entity_profiles",
            data_schema=self._get_entity_profiles_schema(),
            description_placeholders=self._get_profile_description_placeholders(),
        )

    def _get_entity_profiles_schema(
        self, user_input: dict[str, Any] | None = None
    ) -> vol.Schema:
        """Get entity profiles schema with current values."""
        current_options = self._entry.options
        current_values = user_input or {}
        current_profile = current_values.get(
            "entity_profile",
            current_options.get("entity_profile", DEFAULT_PROFILE),
        )

        if current_profile not in ENTITY_PROFILES:
            current_profile = DEFAULT_PROFILE

        profile_options = get_profile_selector_options()

        return vol.Schema(
            {
                vol.Required(
                    "entity_profile", default=current_profile
                ): selector.SelectSelector(
                    selector.SelectSelectorConfig(
                        options=profile_options,
                        mode=selector.SelectSelectorMode.DROPDOWN,
                    )
                ),
                vol.Optional(
                    "preview_estimate", default=False
                ): selector.BooleanSelector(selector.BooleanSelectorConfig()),
            }
        )

    def _get_profile_description_placeholders_cached(self) -> dict[str, str]:
        """Get description placeholders with caching for better performance."""

        current_dogs = self._entry.data.get(CONF_DOGS, [])
        current_profile = self._entry.options.get("entity_profile", DEFAULT_PROFILE)
        telemetry = self._reconfigure_telemetry()
        telemetry_digest = ""
        if telemetry:
            try:
                telemetry_digest = json.dumps(
                    self._normalise_export_value(dict(telemetry)), sort_keys=True
                )
            except (TypeError, ValueError):
                telemetry_digest = repr(sorted(telemetry.items()))
        cache_key = (
            f"{current_profile}_{len(current_dogs)}_"
            f"{hash(json.dumps(current_dogs, sort_keys=True))}_"
            f"{self._last_reconfigure_timestamp() or ''}_"
            f"{hash(telemetry_digest)}"
        )

        cached = self._profile_cache.get(cache_key)
        if cached is not None:
            return cached

        total_estimate = 0
        profile_compatibility_issues: list[str] = []

        profile_info = ENTITY_PROFILES.get(
            current_profile, ENTITY_PROFILES[DEFAULT_PROFILE]
        )
        max_entities = profile_info["max_entities"]

        for dog in current_dogs:
<<<<<<< HEAD
            modules = ensure_dog_modules_mapping(dog)
            modules_dict = dict(modules)
=======
            modules_mapping = ensure_dog_modules_mapping(dog)
            modules = dict(modules_mapping)
>>>>>>> 2f83dc2d
            estimate = self._entity_factory.estimate_entity_count(
                current_profile, modules_dict
            )
            total_estimate += estimate

            if not self._entity_factory.validate_profile_for_modules(
<<<<<<< HEAD
                current_profile, modules_dict
=======
                current_profile, modules_mapping
>>>>>>> 2f83dc2d
            ):
                dog_name = dog.get(CONF_DOG_NAME, "Unknown")
                profile_compatibility_issues.append(
                    f"{dog_name} modules may not be optimal for {current_profile}"
                )

        total_capacity = max_entities * len(current_dogs)
        utilization = (
            f"{(total_estimate / total_capacity * 100):.1f}"
            if total_capacity > 0
            else "0"
        )

        placeholders = {
            "current_profile": current_profile,
            "current_description": profile_info["description"],
            "dogs_count": str(len(current_dogs)),
            "estimated_entities": str(total_estimate),
            "max_entities_per_dog": str(max_entities),
            "performance_impact": self._get_performance_impact_description(
                current_profile
            ),
            "compatibility_warnings": "; ".join(profile_compatibility_issues)
            if profile_compatibility_issues
            else "No compatibility issues",
            "utilization_percentage": utilization,
        }

        placeholders.update(self._get_reconfigure_description_placeholders())

        self._profile_cache[cache_key] = placeholders
        return placeholders

    def _get_profile_description_placeholders(self) -> dict[str, str]:
        """Get description placeholders for profile selection."""

        return self._get_profile_description_placeholders_cached()

    def _get_performance_impact_description(self, profile: str) -> str:
        """Get performance impact description for profile."""
        impact_descriptions = {
            "basic": "Minimal resource usage, fastest startup",
            "standard": "Balanced performance and features",
            "advanced": "Full features, higher resource usage",
            "gps_focus": "Optimized for GPS tracking",
            "health_focus": "Optimized for health monitoring",
        }
        return impact_descriptions.get(profile, "Balanced performance")

    async def _calculate_profile_preview_optimized(
        self, profile: str
    ) -> dict[str, Any]:
        """Calculate profile preview with optimized performance."""

        current_dogs = self._entry.data.get(CONF_DOGS, [])
        cache_key = (
            f"{profile}_{len(current_dogs)}_"
            f"{hash(json.dumps(current_dogs, sort_keys=True))}"
        )

        cached_preview = self._entity_estimates_cache.get(cache_key)
        if cached_preview is not None:
            return cached_preview

        entity_breakdown: list[dict[str, Any]] = []
        total_entities = 0
        performance_score = 100.0

        profile_info = ENTITY_PROFILES.get(profile, ENTITY_PROFILES["standard"])
        max_entities = profile_info["max_entities"]

        for dog in current_dogs:
            dog_name = dog.get(CONF_DOG_NAME, "Unknown")
            dog_id = dog.get(CONF_DOG_ID, "unknown")
<<<<<<< HEAD
            modules = ensure_dog_modules_mapping(dog)
            modules_dict = dict(modules)
=======
            modules_mapping = ensure_dog_modules_mapping(dog)
            modules = dict(modules_mapping)
>>>>>>> 2f83dc2d

            estimate = self._entity_factory.estimate_entity_count(
                profile, modules_dict
            )
            total_entities += estimate

            enabled_modules = [
<<<<<<< HEAD
                module for module, enabled in modules_dict.items() if enabled
=======
                module for module, enabled in modules_mapping.items() if enabled
>>>>>>> 2f83dc2d
            ]
            utilization = (estimate / max_entities) * 100 if max_entities > 0 else 0

            entity_breakdown.append(
                {
                    "dog_name": dog_name,
                    "dog_id": dog_id,
                    "entities": estimate,
                    "modules": enabled_modules,
                    "utilization": utilization,
                }
            )

            if utilization > 80:
                performance_score -= 10
            elif utilization > 60:
                performance_score -= 5

        raw_profile = self._entry.options.get("entity_profile")
        current_profile = raw_profile if isinstance(raw_profile, str) else "standard"
        if profile == current_profile:
            current_total = total_entities
        else:
            current_total = 0
            for dog in current_dogs:
                modules_mapping = ensure_dog_modules_mapping(dog)
                modules = dict(modules_mapping)
                current_total += self._entity_factory.estimate_entity_count(
                    current_profile, dict(modules)
                )

        entity_difference = total_entities - current_total

        preview = {
            "profile": profile,
            "total_entities": total_entities,
            "entity_breakdown": entity_breakdown,
            "current_total": current_total,
            "entity_difference": entity_difference,
            "performance_score": performance_score,
            "recommendation": self._get_profile_recommendation_enhanced(
                total_entities, len(current_dogs), performance_score
            ),
            "warnings": self._get_profile_warnings(profile, current_dogs),
        }

        self._entity_estimates_cache[cache_key] = preview
        return preview

    def _get_profile_recommendation_enhanced(
        self, total_entities: int, dog_count: int, performance_score: float
    ) -> str:
        """Get enhanced profile recommendation with performance considerations."""

        if performance_score < 70:
            return "⚠️ Consider 'basic' or 'standard' profile for better performance"
        if performance_score < 85:
            return "💡 'Standard' profile recommended for balanced performance"
        if dog_count == 1 and total_entities < 15:
            return "✨ 'Advanced' profile available for full features"
        return "✅ Current profile is well-suited for your configuration"

    def _get_profile_warnings(
        self, profile: str, dogs: list[dict[str, Any]]
    ) -> list[str]:
        """Get profile-specific warnings and recommendations."""

        warnings: list[str] = []

        for dog in dogs:
            modules = ensure_dog_modules_mapping(dog)
            dog_name = dog.get(CONF_DOG_NAME, "Unknown")

            if profile == "gps_focus" and not modules.get(MODULE_GPS, False):
                warnings.append(
                    f"🛰️ {dog_name}: GPS focus profile but GPS module disabled"
                )

            if profile == "health_focus" and not modules.get(MODULE_HEALTH, False):
                warnings.append(
                    f"🏥 {dog_name}: Health focus profile but health module disabled"
                )

            if profile == "basic" and sum(modules.values()) > 3:
                warnings.append(
                    f"⚡ {dog_name}: Many modules enabled for basic profile"
                )

        return warnings

    async def async_step_profile_preview(
        self, user_input: dict[str, Any] | None = None
    ) -> ConfigFlowResult:
        """Show entity count preview for selected profile.

        NEW: Provides detailed breakdown of entity counts per dog
        """
        profile = user_input.get("profile", "standard") if user_input else "standard"

        if user_input is not None:
            if user_input.get("apply_profile"):
                new_options = self._clone_options()
                new_options["entity_profile"] = profile
                typed_options = self._normalise_options_snapshot(new_options)
                self._invalidate_profile_caches()
                return self.async_create_entry(title="", data=typed_options)

            return await self.async_step_entity_profiles()

        preview_data = await self._calculate_profile_preview_optimized(profile)
        breakdown_lines = []

        for item in preview_data["entity_breakdown"]:
            modules_display = ", ".join(item["modules"]) or "none"
            breakdown_lines.append(
                f"• {item['dog_name']}: {item['entities']} entities "
                f"(modules: {modules_display}, utilization: {item['utilization']:.1f}%)"
            )

        performance_change = (
            "same"
            if preview_data["entity_difference"] == 0
            else (
                "better"
                if preview_data["entity_difference"] < 0
                else "higher resource usage"
            )
        )

        warnings_text = (
            "\n".join(preview_data["warnings"])
            if preview_data["warnings"]
            else "No warnings"
        )

        profile_info = ENTITY_PROFILES.get(profile, ENTITY_PROFILES["standard"])

        return self.async_show_form(
            step_id="profile_preview",
            data_schema=vol.Schema(
                {
                    vol.Required("profile", default=profile): vol.In([profile]),
                    vol.Optional(
                        "apply_profile", default=False
                    ): selector.BooleanSelector(),
                }
            ),
            description_placeholders={
                "profile_name": preview_data["profile"],
                "total_entities": str(preview_data["total_entities"]),
                "entity_breakdown": "\n".join(breakdown_lines),
                "current_total": str(preview_data["current_total"]),
                "entity_difference": (
                    f"{preview_data['entity_difference']:+d}"
                    if preview_data["entity_difference"]
                    else "0"
                ),
                "performance_change": performance_change,
                "profile_description": profile_info["description"],
                "performance_score": f"{preview_data['performance_score']:.1f}",
                "recommendation": preview_data["recommendation"],
                "warnings": warnings_text,
            },
        )

    async def async_step_performance_settings(
        self, user_input: dict[str, Any] | None = None
    ) -> ConfigFlowResult:
        """Configure performance and optimization settings.

        NEW: Combines entity profiles with other performance settings
        """
        if user_input is not None:
            try:
                current_options = self._current_options()
                new_options = self._clone_options()

                profile = validate_profile_selection(
                    {
                        "entity_profile": user_input.get(
                            "entity_profile",
                            current_options.get("entity_profile", DEFAULT_PROFILE),
                        )
                    }
                )

<<<<<<< HEAD
                raw_batch = current_options.get("batch_size")
                if isinstance(raw_batch, int):
                    batch_default: int = raw_batch
                else:
                    batch_default = 15

                raw_cache = current_options.get("cache_ttl")
                if isinstance(raw_cache, int):
                    cache_default: int = raw_cache
                else:
                    cache_default = 300
=======
                raw_batch_default = current_options.get("batch_size")
                batch_default = (
                    raw_batch_default if isinstance(raw_batch_default, int) else 15
                )
                raw_cache_default = current_options.get("cache_ttl")
                cache_default = (
                    raw_cache_default if isinstance(raw_cache_default, int) else 300
                )
>>>>>>> 2f83dc2d
                selective_default = bool(current_options.get("selective_refresh", True))

                new_options["entity_profile"] = profile
                new_options["performance_mode"] = normalize_performance_mode(
                    user_input.get("performance_mode"),
                    current=current_options.get("performance_mode"),
                )
                new_options["batch_size"] = self._coerce_int(
                    user_input.get("batch_size"), batch_default
                )
                new_options["cache_ttl"] = self._coerce_int(
                    user_input.get("cache_ttl"), cache_default
                )
                new_options["selective_refresh"] = self._coerce_bool(
                    user_input.get("selective_refresh"), selective_default
                )

                typed_options = self._normalise_options_snapshot(new_options)

                return self.async_create_entry(title="", data=typed_options)

            except Exception as err:
                _LOGGER.error("Error updating performance settings: %s", err)
                return self.async_show_form(
                    step_id="performance_settings",
                    data_schema=self._get_performance_settings_schema(user_input),
                    errors={"base": "performance_update_failed"},
                )

        return self.async_show_form(
            step_id="performance_settings",
            data_schema=self._get_performance_settings_schema(),
        )

    def _get_performance_settings_schema(
        self, user_input: dict[str, Any] | None = None
    ) -> vol.Schema:
        """Get performance settings schema."""
        current_options = self._entry.options
        current_values = user_input or {}

        # Profile options
        profile_options = []
        for profile_name, profile_config in ENTITY_PROFILES.items():
            max_entities = profile_config["max_entities"]
            description = profile_config["description"]
            profile_options.append(
                {
                    "value": profile_name,
                    "label": f"{profile_name.title()} ({max_entities}/dog) - {description}",
                }
            )

        stored_mode = normalize_performance_mode(
            current_options.get("performance_mode"),
            current=self._entry.options.get("performance_mode"),
        )
        stored_batch = (
            current_options.get("batch_size")
            if isinstance(current_options.get("batch_size"), int)
            else 15
        )
        stored_cache_ttl = (
            current_options.get("cache_ttl")
            if isinstance(current_options.get("cache_ttl"), int)
            else 300
        )
        stored_selective = bool(current_options.get("selective_refresh", True))

        return vol.Schema(
            {
                vol.Required(
                    "entity_profile",
                    default=current_values.get(
                        "entity_profile",
                        current_options.get("entity_profile", "standard"),
                    ),
                ): selector.SelectSelector(
                    selector.SelectSelectorConfig(
                        options=profile_options,
                        mode=selector.SelectSelectorMode.DROPDOWN,
                    )
                ),
                vol.Optional(
                    "performance_mode",
                    default=current_values.get(
                        "performance_mode",
                        stored_mode,
                    ),
                ): selector.SelectSelector(
                    selector.SelectSelectorConfig(
                        options=[
                            {
                                "value": "minimal",
                                "label": "Minimal - Lowest resource usage",
                            },
                            {
                                "value": "balanced",
                                "label": "Balanced - Good performance",
                            },
                            {"value": "full", "label": "Full - Maximum responsiveness"},
                        ],
                        mode=selector.SelectSelectorMode.DROPDOWN,
                    )
                ),
                vol.Optional(
                    "batch_size",
                    default=current_values.get("batch_size", stored_batch),
                ): selector.NumberSelector(
                    selector.NumberSelectorConfig(
                        min=5,
                        max=50,
                        step=5,
                        mode=selector.NumberSelectorMode.BOX,
                    )
                ),
                vol.Optional(
                    "cache_ttl",
                    default=current_values.get("cache_ttl", stored_cache_ttl),
                ): selector.NumberSelector(
                    selector.NumberSelectorConfig(
                        min=60,
                        max=3600,
                        step=60,
                        mode=selector.NumberSelectorMode.BOX,
                        unit_of_measurement="seconds",
                    )
                ),
                vol.Optional(
                    "selective_refresh",
                    default=current_values.get(
                        "selective_refresh",
                        stored_selective,
                    ),
                ): selector.BooleanSelector(),
            }
        )

    async def async_step_manage_dogs(
        self, user_input: dict[str, Any] | None = None
    ) -> ConfigFlowResult:
        """Manage dogs - add, edit, or remove dogs."""
        if user_input is not None:
            action = user_input.get("action")
            if action == "add_dog":
                return await self.async_step_add_new_dog()
            elif action == "edit_dog":
                return await self.async_step_select_dog_to_edit()
            elif action == "remove_dog":
                return await self.async_step_select_dog_to_remove()
            elif action == "configure_modules":  # NEW: Module configuration
                return await self.async_step_select_dog_for_modules()
            elif action == "configure_door_sensor":
                return await self.async_step_select_dog_for_door_sensor()
            else:
                return await self.async_step_init()

        # Show dog management menu
        current_dogs = self._entry.data.get(CONF_DOGS, [])

        return self.async_show_form(
            step_id="manage_dogs",
            data_schema=vol.Schema(
                {
                    vol.Required("action", default="add_dog"): vol.In(
                        {
                            "add_dog": "Add new dog",
                            "edit_dog": "Edit existing dog"
                            if current_dogs
                            else "No dogs to edit",
                            "configure_modules": "Configure dog modules"  # NEW
                            if current_dogs
                            else "No dogs to configure",
                            "configure_door_sensor": "Configure door sensors"
                            if current_dogs
                            else "No door sensors to configure",
                            "remove_dog": "Remove dog"
                            if current_dogs
                            else "No dogs to remove",
                            "back": "Back to main menu",
                        }
                    )
                }
            ),
            description_placeholders={
                "current_dogs_count": str(len(current_dogs)),
                "dogs_list": "\n".join(
                    [
                        f"• {dog.get(CONF_DOG_NAME, 'Unknown')} ({dog.get(CONF_DOG_ID, 'unknown')})"
                        for dog in current_dogs
                    ]
                )
                if current_dogs
                else "No dogs configured",
            },
        )

    async def async_step_select_dog_for_modules(
        self, user_input: dict[str, Any] | None = None
    ) -> ConfigFlowResult:
        """Select which dog to configure modules for.

        NEW: Allows per-dog module configuration
        """
        current_dogs = list(self._dogs)

        if not current_dogs:
            return await self.async_step_manage_dogs()

        if user_input is not None:
            selected_dog_id = user_input.get("dog_id")
            self._current_dog = next(
                (
                    dog
                    for dog in current_dogs
                    if dog.get(DOG_ID_FIELD) == selected_dog_id
                ),
                None,
            )
            if self._current_dog:
                return await self.async_step_configure_dog_modules()
            else:
                return await self.async_step_manage_dogs()

        # Create selection options
        dog_options = [
            {
                "value": dog.get(DOG_ID_FIELD),
                "label": f"{dog.get(DOG_NAME_FIELD)} ({dog.get(DOG_ID_FIELD)})",
            }
            for dog in current_dogs
        ]

        return self.async_show_form(
            step_id="select_dog_for_modules",
            data_schema=vol.Schema(
                {
                    vol.Required("dog_id"): selector.SelectSelector(
                        selector.SelectSelectorConfig(
                            options=dog_options,
                            mode=selector.SelectSelectorMode.DROPDOWN,
                        )
                    )
                }
            ),
        )

    async def async_step_select_dog_for_door_sensor(
        self, user_input: dict[str, Any] | None = None
    ) -> ConfigFlowResult:
        """Select a dog for door sensor configuration."""

        current_dogs = list(self._dogs)
        if not current_dogs:
            return await self.async_step_manage_dogs()

        if user_input is not None:
            selected_dog_id = user_input.get("dog_id")
            self._current_dog = next(
                (
                    dog
                    for dog in current_dogs
                    if dog.get(DOG_ID_FIELD) == selected_dog_id
                ),
                None,
            )
            if self._current_dog:
                return await self.async_step_configure_door_sensor()
            return await self.async_step_manage_dogs()

        dog_options = [
            {
                "value": dog.get(DOG_ID_FIELD),
                "label": f"{dog.get(DOG_NAME_FIELD)} ({dog.get(DOG_ID_FIELD)})",
            }
            for dog in current_dogs
        ]

        return self.async_show_form(
            step_id="select_dog_for_door_sensor",
            data_schema=vol.Schema(
                {
                    vol.Required("dog_id"): selector.SelectSelector(
                        selector.SelectSelectorConfig(
                            options=dog_options,
                            mode=selector.SelectSelectorMode.DROPDOWN,
                        )
                    )
                }
            ),
        )

    async def async_step_configure_door_sensor(
        self, user_input: dict[str, Any] | None = None
    ) -> ConfigFlowResult:
        """Configure door sensor entity and overrides for the current dog."""

        if not self._current_dog:
            return await self.async_step_manage_dogs()

        dog_id = cast(str | None, self._current_dog.get(DOG_ID_FIELD))
        if not isinstance(dog_id, str) or not dog_id:
            return await self.async_step_manage_dogs()

        raw_dog_name = self._current_dog.get(CONF_DOG_NAME)
        if isinstance(raw_dog_name, str) and raw_dog_name.strip():
            dog_name = raw_dog_name.strip()
        else:
            dog_name = dog_id

        available_sensors = self._get_available_door_sensors()
        existing_sensor = cast(str | None, self._current_dog.get(CONF_DOOR_SENSOR))
        existing_payload = self._current_dog.get(CONF_DOOR_SENSOR_SETTINGS)
        existing_settings = (
            dict(cast(Mapping[str, Any], existing_payload))
            if isinstance(existing_payload, Mapping)
            else None
        )
        base_settings = (
            ensure_door_sensor_settings_config(existing_settings)
            if isinstance(existing_settings, Mapping)
            else ensure_door_sensor_settings_config(None)
        )
        default_payload = asdict(DEFAULT_DOOR_SENSOR_SETTINGS)

        errors: dict[str, str] = {}

        if user_input is not None:
            sensor_value = user_input.get(CONF_DOOR_SENSOR)
            trimmed_sensor: str | None
            if isinstance(sensor_value, str):
                trimmed_sensor = sensor_value.strip()
                if not trimmed_sensor:
                    trimmed_sensor = None
            else:
                trimmed_sensor = None

            if trimmed_sensor:
                state = self.hass.states.get(trimmed_sensor)
                device_class = state.attributes.get("device_class") if state else None
                if device_class not in DOOR_SENSOR_DEVICE_CLASSES:
                    errors[CONF_DOOR_SENSOR] = "door_sensor_not_found"

            settings_overrides = {
                "walk_detection_timeout": user_input.get("walk_detection_timeout"),
                "minimum_walk_duration": user_input.get("minimum_walk_duration"),
                "maximum_walk_duration": user_input.get("maximum_walk_duration"),
                "door_closed_delay": user_input.get("door_closed_delay"),
                "require_confirmation": user_input.get("require_confirmation"),
                "auto_end_walks": user_input.get("auto_end_walks"),
                "confidence_threshold": user_input.get("confidence_threshold"),
            }

            if not errors:
                normalised_settings = ensure_door_sensor_settings_config(
                    settings_overrides,
                    base=base_settings,
                )
                settings_payload = asdict(normalised_settings)

                sensor_store = trimmed_sensor
                settings_store: dict[str, Any] | None
                if not sensor_store or settings_payload == default_payload:
                    settings_store = None
                else:
                    settings_store = settings_payload

                existing_sensor_trimmed = (
                    existing_sensor.strip()
                    if isinstance(existing_sensor, str) and existing_sensor.strip()
                    else None
                )

                updated_dog: dict[str, Any] = dict(self._current_dog)
                if sensor_store is None:
                    updated_dog.pop(CONF_DOOR_SENSOR, None)
                    updated_dog.pop(CONF_DOOR_SENSOR_SETTINGS, None)
                else:
                    updated_dog[CONF_DOOR_SENSOR] = sensor_store
                    if settings_store is None:
                        updated_dog.pop(CONF_DOOR_SENSOR_SETTINGS, None)
                    else:
                        updated_dog[CONF_DOOR_SENSOR_SETTINGS] = settings_store

                try:
                    normalised_dog = ensure_dog_config_data(updated_dog)
                    if normalised_dog is None:
                        raise ValueError
                except ValueError:
                    errors["base"] = "door_sensor_not_found"
                else:
                    persist_updates: dict[str, Any] = {}
                    if existing_sensor_trimmed != sensor_store:
                        persist_updates[CONF_DOOR_SENSOR] = sensor_store

                    existing_settings_payload = existing_settings
                    if isinstance(existing_settings_payload, Mapping):
                        existing_settings_payload = dict(existing_settings_payload)

                    if (
                        existing_settings_payload is not None
                        or settings_store is not None
                    ) and existing_settings_payload != settings_store:
                        persist_updates[CONF_DOOR_SENSOR_SETTINGS] = settings_store

                    runtime = get_runtime_data(self.hass, self._entry)
                    data_manager = (
                        getattr(runtime, "data_manager", None)
                        if runtime is not None
                        else None
                    )
                    if data_manager and persist_updates:
                        try:
                            await data_manager.async_update_dog_data(
                                dog_id, persist_updates
                            )
                        except Exception as err:  # pragma: no cover - defensive
                            _LOGGER.error(
                                "Failed to persist door sensor overrides for %s: %s",
                                dog_id,
                                err,
                            )
                            failure = record_door_sensor_persistence_failure(
                                runtime,
                                dog_id=dog_id,
                                dog_name=dog_name,
                                door_sensor=sensor_store or existing_sensor_trimmed,
                                settings=settings_store,
                                error=err,
                            )
                            issue_timestamp = (
                                failure["recorded_at"]
                                if failure and "recorded_at" in failure
                                else dt_util.utcnow().isoformat()
                            )
                            issue_payload = {
                                "dog_id": dog_id,
                                "dog_name": dog_name,
                                "door_sensor": sensor_store
                                or existing_sensor_trimmed
                                or "",
                                "settings": settings_store,
                                "error": str(err),
                                "timestamp": issue_timestamp,
                            }
                            try:
                                await async_create_issue(
                                    self.hass,
                                    self._entry,
                                    f"{self._entry.entry_id}_door_sensor_{dog_id}",
                                    ISSUE_DOOR_SENSOR_PERSISTENCE_FAILURE,
                                    issue_payload,
                                    severity="error",
                                )
                            except Exception as issue_err:  # pragma: no cover
                                _LOGGER.debug(
                                    "Skipping repair issue publication for %s: %s",
                                    dog_id,
                                    issue_err,
                                )
                            errors["base"] = "door_sensor_update_failed"
                    elif persist_updates:
                        _LOGGER.debug(
                            "Data manager unavailable while updating door sensor for %s",
                            dog_id,
                        )

                    if not errors:
                        dog_index = next(
                            (
                                i
                                for i, dog in enumerate(self._dogs)
                                if dog.get(DOG_ID_FIELD) == dog_id
                            ),
                            -1,
                        )
                        if dog_index >= 0:
                            self._dogs[dog_index] = normalised_dog
                            typed_dogs = self._normalise_entry_dogs(self._dogs)
                            self._dogs = typed_dogs
                            self._current_dog = typed_dogs[dog_index]

                            new_data = {**self._entry.data, CONF_DOGS: typed_dogs}
                            self.hass.config_entries.async_update_entry(
                                self._entry, data=new_data
                            )
                            self._invalidate_profile_caches()
                        return await self.async_step_manage_dogs()

        description_placeholders = {
            "dog_name": self._current_dog.get(CONF_DOG_NAME, dog_id),
            "current_sensor": existing_sensor or "None",
        }

        return self.async_show_form(
            step_id="configure_door_sensor",
            data_schema=self._get_door_sensor_settings_schema(
                available_sensors,
                current_sensor=existing_sensor,
                defaults=base_settings,
                user_input=user_input,
            ),
            errors=errors,
            description_placeholders=description_placeholders,
        )

    async def async_step_configure_dog_modules(
        self, user_input: dict[str, Any] | None = None
    ) -> ConfigFlowResult:
        """Configure modules for the selected dog.

        NEW: Per-dog module configuration with entity count preview
        """
        if not self._current_dog:
            return await self.async_step_manage_dogs()

        if user_input is not None:
            dog_id = self._current_dog.get(DOG_ID_FIELD)
            if not isinstance(dog_id, str):
                return self.async_show_form(
                    step_id="configure_dog_modules",
                    data_schema=self._get_dog_modules_schema(),
                    errors={"base": "invalid_dog"},
                )

            updated_modules = {
                MODULE_FEEDING: bool(user_input.get("module_feeding", True)),
                MODULE_WALK: bool(user_input.get("module_walk", True)),
                MODULE_GPS: bool(user_input.get("module_gps", False)),
                MODULE_GARDEN: bool(user_input.get("module_garden", False)),
                MODULE_HEALTH: bool(user_input.get("module_health", True)),
                "notifications": bool(user_input.get("module_notifications", True)),
                "dashboard": bool(user_input.get("module_dashboard", True)),
                "visitor": bool(user_input.get("module_visitor", False)),
                "grooming": bool(user_input.get("module_grooming", False)),
                "medication": bool(user_input.get("module_medication", False)),
                "training": bool(user_input.get("module_training", False)),
            }

            try:
                modules_payload = ensure_dog_modules_config(updated_modules)
                dog_index = next(
                    (
                        i
                        for i, dog in enumerate(self._dogs)
                        if dog.get(DOG_ID_FIELD) == dog_id
                    ),
                    -1,
                )

                if dog_index >= 0:
                    candidate: dict[str, Any] = {
                        **self._dogs[dog_index],
                        DOG_MODULES_FIELD: modules_payload,
                    }
                    normalised = ensure_dog_config_data(candidate)
                    if normalised is None:
                        raise ValueError("invalid_dog_config")

                    self._dogs[dog_index] = normalised
                    self._current_dog = normalised

                    typed_dogs = self._normalise_entry_dogs(self._dogs)
                    new_data = {**self._entry.data, CONF_DOGS: typed_dogs}

                    self.hass.config_entries.async_update_entry(
                        self._entry, data=new_data
                    )
                    self._dogs = typed_dogs
            except Exception as err:
                _LOGGER.error("Error configuring dog modules: %s", err)
                return self.async_show_form(
                    step_id="configure_dog_modules",
                    data_schema=self._get_dog_modules_schema(),
                    errors={"base": "module_config_failed"},
                )

            dog_options = self._current_dog_options()
            existing = dog_options.get(dog_id, {})
            entry = ensure_dog_options_entry(existing, dog_id=dog_id)
            entry[DOG_ID_FIELD] = dog_id
            entry[DOG_MODULES_FIELD] = modules_payload
            dog_options[dog_id] = entry

            new_options = self._clone_options()
            new_options[DOG_OPTIONS_FIELD] = dog_options
            self._invalidate_profile_caches()

            return self.async_create_entry(title="", data=new_options)

        return self.async_show_form(
            step_id="configure_dog_modules",
            data_schema=self._get_dog_modules_schema(),
            description_placeholders=self._get_module_description_placeholders(),
        )

    def _get_door_sensor_settings_schema(
        self,
        available: Mapping[str, str],
        *,
        current_sensor: str | None,
        defaults: DoorSensorSettingsConfig,
        user_input: Mapping[str, Any] | None = None,
    ) -> vol.Schema:
        """Build schema for configuring per-dog door sensor overrides."""

        values = dict(user_input or {})
        sensor_default = values.get(CONF_DOOR_SENSOR)
        if not isinstance(sensor_default, str):
            sensor_default = current_sensor or ""

        schema_dict: dict[Any, Any] = {}

        if available:
            options = [{"value": "", "label": "None (disable)"}]
            options.extend(
                {
                    "value": entity_id,
                    "label": f"🚪 {name}",
                }
                for entity_id, name in sorted(available.items())
            )
            schema_dict[vol.Optional(CONF_DOOR_SENSOR, default=sensor_default)] = (
                selector.SelectSelector(
                    selector.SelectSelectorConfig(
                        options=options,
                        mode=selector.SelectSelectorMode.DROPDOWN,
                    )
                )
            )
        else:
            schema_dict[vol.Optional(CONF_DOOR_SENSOR, default=sensor_default)] = (
                selector.TextSelector(
                    selector.TextSelectorConfig(
                        type=selector.TextSelectorType.TEXT,
                        autocomplete="off",
                    )
                )
            )

        def _value(key: str, fallback: Any) -> Any:
            return values.get(key, fallback)

        schema_dict[
            vol.Optional(
                "walk_detection_timeout",
                default=_value(
                    "walk_detection_timeout", defaults.walk_detection_timeout
                ),
            )
        ] = selector.NumberSelector(
            selector.NumberSelectorConfig(
                min=30,
                max=21600,
                step=30,
                mode=selector.NumberSelectorMode.BOX,
                unit_of_measurement="seconds",
            )
        )
        schema_dict[
            vol.Optional(
                "minimum_walk_duration",
                default=_value("minimum_walk_duration", defaults.minimum_walk_duration),
            )
        ] = selector.NumberSelector(
            selector.NumberSelectorConfig(
                min=60,
                max=21600,
                step=30,
                mode=selector.NumberSelectorMode.BOX,
                unit_of_measurement="seconds",
            )
        )
        schema_dict[
            vol.Optional(
                "maximum_walk_duration",
                default=_value("maximum_walk_duration", defaults.maximum_walk_duration),
            )
        ] = selector.NumberSelector(
            selector.NumberSelectorConfig(
                min=120,
                max=43200,
                step=60,
                mode=selector.NumberSelectorMode.BOX,
                unit_of_measurement="seconds",
            )
        )
        schema_dict[
            vol.Optional(
                "door_closed_delay",
                default=_value("door_closed_delay", defaults.door_closed_delay),
            )
        ] = selector.NumberSelector(
            selector.NumberSelectorConfig(
                min=0,
                max=1800,
                step=5,
                mode=selector.NumberSelectorMode.BOX,
                unit_of_measurement="seconds",
            )
        )
        schema_dict[
            vol.Optional(
                "require_confirmation",
                default=_value("require_confirmation", defaults.require_confirmation),
            )
        ] = selector.BooleanSelector()
        schema_dict[
            vol.Optional(
                "auto_end_walks",
                default=_value("auto_end_walks", defaults.auto_end_walks),
            )
        ] = selector.BooleanSelector()
        schema_dict[
            vol.Optional(
                "confidence_threshold",
                default=_value("confidence_threshold", defaults.confidence_threshold),
            )
        ] = selector.NumberSelector(
            selector.NumberSelectorConfig(
                min=0.0,
                max=1.0,
                step=0.05,
                mode=selector.NumberSelectorMode.BOX,
            )
        )

        return vol.Schema(schema_dict)

    def _get_dog_modules_schema(self) -> vol.Schema:
        """Get modules configuration schema for current dog."""
        if not self._current_dog:
            return vol.Schema({})

        current_modules = ensure_dog_modules_mapping(self._current_dog)

        return vol.Schema(
            {
                vol.Optional(
                    "module_feeding",
                    default=current_modules.get(MODULE_FEEDING, True),
                ): selector.BooleanSelector(),
                vol.Optional(
                    "module_walk",
                    default=current_modules.get(MODULE_WALK, True),
                ): selector.BooleanSelector(),
                vol.Optional(
                    "module_gps",
                    default=current_modules.get(MODULE_GPS, False),
                ): selector.BooleanSelector(),
                vol.Optional(
                    "module_garden",
                    default=current_modules.get(MODULE_GARDEN, False),
                ): selector.BooleanSelector(),
                vol.Optional(
                    "module_health",
                    default=current_modules.get(MODULE_HEALTH, True),
                ): selector.BooleanSelector(),
                vol.Optional(
                    "module_notifications",
                    default=current_modules.get("notifications", True),
                ): selector.BooleanSelector(),
                vol.Optional(
                    "module_dashboard",
                    default=current_modules.get("dashboard", True),
                ): selector.BooleanSelector(),
                vol.Optional(
                    "module_visitor",
                    default=current_modules.get("visitor", False),
                ): selector.BooleanSelector(),
                vol.Optional(
                    "module_grooming",
                    default=current_modules.get("grooming", False),
                ): selector.BooleanSelector(),
                vol.Optional(
                    "module_medication",
                    default=current_modules.get("medication", False),
                ): selector.BooleanSelector(),
                vol.Optional(
                    "module_training",
                    default=current_modules.get("training", False),
                ): selector.BooleanSelector(),
            }
        )

    def _get_available_door_sensors(self) -> dict[str, str]:
        """Return mapping of available door sensors by friendly name."""

        sensors: dict[str, str] = {}
        for entity_id in self.hass.states.async_entity_ids("binary_sensor"):
            state = self.hass.states.get(entity_id)
            if state is None:
                continue
            device_class = state.attributes.get("device_class")
            if device_class not in DOOR_SENSOR_DEVICE_CLASSES:
                continue
            friendly_name = state.attributes.get("friendly_name", entity_id)
            sensors[entity_id] = str(friendly_name)
        return sensors

    def _get_module_description_placeholders(self) -> dict[str, str]:
        """Get description placeholders for module configuration."""
        if not self._current_dog:
            return {}

        current_profile = self._entry.options.get("entity_profile", "standard")
        current_modules = ensure_dog_modules_mapping(self._current_dog)
<<<<<<< HEAD
        current_modules_dict = dict(current_modules)

        # Calculate current entity count
        current_estimate = self._entity_factory.estimate_entity_count(
            current_profile, current_modules_dict
=======
        module_dict = dict(current_modules)

        # Calculate current entity count
        current_estimate = self._entity_factory.estimate_entity_count(
            current_profile, module_dict
>>>>>>> 2f83dc2d
        )

        # Module descriptions
        module_descriptions = {
            MODULE_FEEDING: "Food tracking, scheduling, portion control",
            MODULE_WALK: "Walk tracking, duration, distance monitoring",
            MODULE_GPS: "Location tracking, geofencing, route recording",
            MODULE_HEALTH: "Weight tracking, vet reminders, medication",
            "notifications": "Alerts, reminders, status notifications",
            "dashboard": "Custom dashboard generation",
            "visitor": "Visitor mode for reduced monitoring",
            "grooming": "Grooming schedule and tracking",
            "medication": "Medication reminders and tracking",
            "training": "Training progress and notes",
        }

        enabled_modules = [
            f"• {module}: {module_descriptions.get(module, 'Module functionality')}"
            for module, enabled in current_modules_dict.items()
            if enabled
        ]

<<<<<<< HEAD
        dog_name = str(self._current_dog.get(CONF_DOG_NAME, "Unknown"))

        return {
            "dog_name": dog_name,
            "current_profile": current_profile,
=======
        dog_name = cast(str, self._current_dog.get(CONF_DOG_NAME, "Unknown"))
        profile_text = str(current_profile)
        enabled_summary = (
            "\n".join(enabled_modules) if enabled_modules else "No modules enabled"
        )

        return {
            "dog_name": dog_name,
            "current_profile": profile_text,
>>>>>>> 2f83dc2d
            "current_entities": str(current_estimate),
            "enabled_modules": enabled_summary,
        }

    # Rest of the existing methods (add_new_dog, edit_dog, etc.) remain the same...

    async def async_step_add_new_dog(
        self, user_input: dict[str, Any] | None = None
    ) -> ConfigFlowResult:
        """Add a new dog to the configuration."""
        if user_input is not None:
            try:
                dog_id_input = str(user_input[CONF_DOG_ID])
                dog_id = dog_id_input.strip().lower().replace(" ", "_")
                dog_name = str(user_input[CONF_DOG_NAME]).strip()

                if not dog_id or not dog_name:
                    raise ValueError("invalid_dog_identifiers")

                modules_config = ensure_dog_modules_config(
                    {
                        MODULE_FEEDING: True,
                        MODULE_WALK: True,
                        MODULE_HEALTH: True,
                        MODULE_GPS: False,
                        MODULE_GARDEN: False,
                        "notifications": True,
                        "dashboard": True,
                        "visitor": False,
                        "grooming": False,
                        "medication": False,
                        "training": False,
                    }
                )

                candidate: dict[str, Any] = {
                    DOG_ID_FIELD: dog_id,
                    DOG_NAME_FIELD: dog_name,
                    DOG_MODULES_FIELD: modules_config,
                }

                breed = str(user_input.get(CONF_DOG_BREED, "")).strip()
                candidate[DOG_BREED_FIELD] = breed or "Mixed Breed"

                age = user_input.get(CONF_DOG_AGE, 3)
                candidate[DOG_AGE_FIELD] = int(age)

                weight = user_input.get(CONF_DOG_WEIGHT, 20.0)
                candidate[DOG_WEIGHT_FIELD] = float(weight)

                size = user_input.get(CONF_DOG_SIZE, "medium")
                if isinstance(size, str) and size:
                    candidate[DOG_SIZE_FIELD] = size

                new_dogs_raw: list[Mapping[str, Any]] = [*self._dogs, candidate]
                typed_dogs = self._normalise_entry_dogs(new_dogs_raw)
                self._dogs = typed_dogs
                self._current_dog = typed_dogs[-1]

                new_data = {**self._entry.data, CONF_DOGS: typed_dogs}

                self.hass.config_entries.async_update_entry(self._entry, data=new_data)
                self._invalidate_profile_caches()

                return await self.async_step_init()
            except Exception as err:
                _LOGGER.error("Error adding new dog: %s", err)
                return self.async_show_form(
                    step_id="add_new_dog",
                    data_schema=self._get_add_dog_schema(),
                    errors={"base": "add_dog_failed"},
                )

        return self.async_show_form(
            step_id="add_new_dog", data_schema=self._get_add_dog_schema()
        )

    def _get_add_dog_schema(self) -> vol.Schema:
        """Get schema for adding a new dog."""
        return vol.Schema(
            {
                vol.Required(CONF_DOG_ID): selector.TextSelector(
                    selector.TextSelectorConfig(
                        type=selector.TextSelectorType.TEXT,
                        autocomplete="off",
                    )
                ),
                vol.Required(CONF_DOG_NAME): selector.TextSelector(
                    selector.TextSelectorConfig(
                        type=selector.TextSelectorType.TEXT,
                        autocomplete="name",
                    )
                ),
                vol.Optional(CONF_DOG_BREED, default=""): selector.TextSelector(),
                vol.Optional(CONF_DOG_AGE, default=3): selector.NumberSelector(
                    selector.NumberSelectorConfig(
                        min=0, max=30, step=1, mode=selector.NumberSelectorMode.BOX
                    )
                ),
                vol.Optional(CONF_DOG_WEIGHT, default=20.0): selector.NumberSelector(
                    selector.NumberSelectorConfig(
                        min=0.5,
                        max=200.0,
                        step=0.1,
                        mode=selector.NumberSelectorMode.BOX,
                        unit_of_measurement="kg",
                    )
                ),
                vol.Optional(CONF_DOG_SIZE, default="medium"): selector.SelectSelector(
                    selector.SelectSelectorConfig(
                        options=[
                            {"value": "toy", "label": "Toy (1-6kg)"},
                            {"value": "small", "label": "Small (6-12kg)"},
                            {"value": "medium", "label": "Medium (12-27kg)"},
                            {"value": "large", "label": "Large (27-45kg)"},
                            {"value": "giant", "label": "Giant (45-90kg)"},
                        ],
                        mode=selector.SelectSelectorMode.DROPDOWN,
                    )
                ),
            }
        )

    def _get_remove_dog_schema(self, dogs: Sequence[Mapping[str, Any]]) -> vol.Schema:
        """Build the removal confirmation schema for the provided dog list."""

        dog_options: list[dict[str, str]] = []
        for dog in dogs:
            dog_id = dog.get(DOG_ID_FIELD)
            dog_name = dog.get(DOG_NAME_FIELD)
            if not isinstance(dog_id, str) or not dog_id:
                continue
            label_name = dog_name if isinstance(dog_name, str) and dog_name else dog_id
            dog_options.append(
                {
                    "value": dog_id,
                    "label": f"{label_name} ({dog_id})",
                }
            )

        return vol.Schema(
            {
                vol.Required("dog_id"): selector.SelectSelector(
                    selector.SelectSelectorConfig(
                        options=dog_options,
                        mode=selector.SelectSelectorMode.DROPDOWN,
                    )
                ),
                vol.Required(
                    "confirm_remove",
                    default=False,
                ): selector.BooleanSelector(),
            }
        )

    async def async_step_select_dog_to_edit(
        self, user_input: dict[str, Any] | None = None
    ) -> ConfigFlowResult:
        """Select which dog to edit."""
        current_dogs = self._entry.data.get(CONF_DOGS, [])

        if not current_dogs:
            return await self.async_step_init()

        if user_input is not None:
            selected_dog_id = user_input.get("dog_id")
            self._current_dog = next(
                (
                    dog
                    for dog in current_dogs
                    if dog.get(CONF_DOG_ID) == selected_dog_id
                ),
                None,
            )
            if self._current_dog:
                return await self.async_step_edit_dog()
            else:
                return await self.async_step_init()

        # Create selection options
        dog_options = [
            {
                "value": dog.get(CONF_DOG_ID),
                "label": f"{dog.get(CONF_DOG_NAME)} ({dog.get(CONF_DOG_ID)})",
            }
            for dog in current_dogs
        ]

        return self.async_show_form(
            step_id="select_dog_to_edit",
            data_schema=vol.Schema(
                {
                    vol.Required("dog_id"): selector.SelectSelector(
                        selector.SelectSelectorConfig(
                            options=dog_options,
                            mode=selector.SelectSelectorMode.DROPDOWN,
                        )
                    )
                }
            ),
        )

    async def async_step_edit_dog(
        self, user_input: dict[str, Any] | None = None
    ) -> ConfigFlowResult:
        """Edit the selected dog."""
        if not self._current_dog:
            return await self.async_step_init()

        if user_input is not None:
            try:
                target_id = self._current_dog[DOG_ID_FIELD]
                dog_index = next(
                    (
                        i
                        for i, dog in enumerate(self._dogs)
                        if dog[DOG_ID_FIELD] == target_id
                    ),
                    -1,
                )

                if dog_index >= 0:
                    candidate: dict[str, Any] = dict(self._dogs[dog_index])

                    name = user_input.get(
                        CONF_DOG_NAME, candidate.get(DOG_NAME_FIELD, "")
                    )
                    if isinstance(name, str) and name.strip():
                        candidate[DOG_NAME_FIELD] = name.strip()

                    breed = user_input.get(
                        CONF_DOG_BREED, candidate.get(DOG_BREED_FIELD, "")
                    )
                    if isinstance(breed, str):
                        candidate[DOG_BREED_FIELD] = breed.strip()

                    age = user_input.get(CONF_DOG_AGE)
                    if age is None:
                        candidate.pop(DOG_AGE_FIELD, None)
                    else:
                        candidate[DOG_AGE_FIELD] = int(age)

                    weight = user_input.get(CONF_DOG_WEIGHT)
                    if weight is None:
                        candidate.pop(DOG_WEIGHT_FIELD, None)
                    else:
                        candidate[DOG_WEIGHT_FIELD] = float(weight)

                    size = user_input.get(CONF_DOG_SIZE, candidate.get(DOG_SIZE_FIELD))
                    if isinstance(size, str):
                        cleaned_size = size.strip()
                        if cleaned_size:
                            candidate[DOG_SIZE_FIELD] = cleaned_size
                        else:
                            candidate.pop(DOG_SIZE_FIELD, None)

                    normalised = ensure_dog_config_data(candidate)
                    if normalised is None:
                        raise ValueError("invalid_dog_config")

                    self._dogs[dog_index] = normalised
                    typed_dogs = self._normalise_entry_dogs(self._dogs)
                    self._dogs = typed_dogs
                    self._current_dog = normalised

                    new_data = {**self._entry.data, CONF_DOGS: typed_dogs}

                    self.hass.config_entries.async_update_entry(
                        self._entry, data=new_data
                    )
                    self._invalidate_profile_caches()

                return await self.async_step_init()
            except Exception as err:
                _LOGGER.error("Error editing dog: %s", err)
                return self.async_show_form(
                    step_id="edit_dog",
                    data_schema=self._get_edit_dog_schema(),
                    errors={"base": "edit_dog_failed"},
                )

        return self.async_show_form(
            step_id="edit_dog", data_schema=self._get_edit_dog_schema()
        )

    def _get_edit_dog_schema(self) -> vol.Schema:
        """Get schema for editing a dog with current values pre-filled."""
        if not self._current_dog:
            return vol.Schema({})

        return vol.Schema(
            {
                vol.Optional(
                    CONF_DOG_NAME, default=self._current_dog.get(CONF_DOG_NAME, "")
                ): selector.TextSelector(),
                vol.Optional(
                    CONF_DOG_BREED, default=self._current_dog.get(CONF_DOG_BREED, "")
                ): selector.TextSelector(),
                vol.Optional(
                    CONF_DOG_AGE, default=self._current_dog.get(CONF_DOG_AGE, 3)
                ): selector.NumberSelector(
                    selector.NumberSelectorConfig(
                        min=0, max=30, step=1, mode=selector.NumberSelectorMode.BOX
                    )
                ),
                vol.Optional(
                    CONF_DOG_WEIGHT,
                    default=self._current_dog.get(CONF_DOG_WEIGHT, 20.0),
                ): selector.NumberSelector(
                    selector.NumberSelectorConfig(
                        min=0.5,
                        max=200.0,
                        step=0.1,
                        mode=selector.NumberSelectorMode.BOX,
                        unit_of_measurement="kg",
                    )
                ),
                vol.Optional(
                    CONF_DOG_SIZE,
                    default=self._current_dog.get(CONF_DOG_SIZE, "medium"),
                ): selector.SelectSelector(
                    selector.SelectSelectorConfig(
                        options=[
                            {"value": "toy", "label": "Toy (1-6kg)"},
                            {"value": "small", "label": "Small (6-12kg)"},
                            {"value": "medium", "label": "Medium (12-27kg)"},
                            {"value": "large", "label": "Large (27-45kg)"},
                            {"value": "giant", "label": "Giant (45-90kg)"},
                        ],
                        mode=selector.SelectSelectorMode.DROPDOWN,
                    )
                ),
            }
        )

    async def async_step_select_dog_to_remove(
        self, user_input: dict[str, Any] | None = None
    ) -> ConfigFlowResult:
        """Select which dog to remove."""
        current_dogs = list(self._dogs)

        if not current_dogs:
            return await self.async_step_init()

        if user_input is not None:
            if user_input.get("confirm_remove"):
                selected_dog_id = user_input.get("dog_id")
                # Remove the selected dog
                updated_dogs = [
                    dog
                    for dog in current_dogs
                    if dog.get(DOG_ID_FIELD) != selected_dog_id
                ]

                try:
                    typed_dogs = self._normalise_entry_dogs(updated_dogs)
                except ValueError as err:  # pragma: no cover - defensive guard
                    _LOGGER.error("Invalid dog configuration during removal: %s", err)
                    return self.async_show_form(
                        step_id="select_dog_to_remove",
                        data_schema=self._get_remove_dog_schema(current_dogs),
                        errors={"base": "dog_remove_failed"},
                    )

                # Update config entry
                new_data = {**self._entry.data, CONF_DOGS: typed_dogs}

                self.hass.config_entries.async_update_entry(self._entry, data=new_data)
                self._dogs = typed_dogs
                if self._current_dog and (
                    self._current_dog.get(DOG_ID_FIELD) == selected_dog_id
                ):
                    self._current_dog = typed_dogs[0] if typed_dogs else None

                new_options = self._clone_options()
                dog_options = self._current_dog_options()
                if isinstance(selected_dog_id, str) and selected_dog_id in dog_options:
                    dog_options.pop(selected_dog_id, None)
                    new_options[DOG_OPTIONS_FIELD] = dog_options

                self._invalidate_profile_caches()

                typed_options = self._normalise_options_snapshot(new_options)

                return self.async_create_entry(title="", data=typed_options)

            return await self.async_step_init()

        # Create removal confirmation form
        return self.async_show_form(
            step_id="select_dog_to_remove",
            data_schema=self._get_remove_dog_schema(current_dogs),
            description_placeholders={
                "warning": "This will permanently remove the selected dog and all associated data!"
            },
        )

    # GPS Settings (existing method, enhanced with route recording)
    async def async_step_gps_settings(
        self, user_input: dict[str, Any] | None = None
    ) -> ConfigFlowResult:
        """Configure GPS and location settings with enhanced route recording options."""

        current = self._current_gps_options()

        if user_input is not None:
            interval_candidate = user_input.get(
                CONF_GPS_UPDATE_INTERVAL,
                current.get(CONF_GPS_UPDATE_INTERVAL, DEFAULT_GPS_UPDATE_INTERVAL),
            )
            try:
                validated_interval = DogConfigRegistry._validate_gps_interval(
                    interval_candidate
                )
            except ValidationError:
                return self.async_show_form(
                    step_id="gps_settings",
                    data_schema=self._get_gps_settings_schema(user_input),
                    errors={CONF_GPS_UPDATE_INTERVAL: "invalid_interval"},
                )

            accuracy_candidate = user_input.get(
                CONF_GPS_ACCURACY_FILTER,
                current.get(CONF_GPS_ACCURACY_FILTER, DEFAULT_GPS_ACCURACY_FILTER),
            )
            distance_candidate = user_input.get(
                CONF_GPS_DISTANCE_FILTER,
                current.get(CONF_GPS_DISTANCE_FILTER, DEFAULT_GPS_DISTANCE_FILTER),
            )

            try:
                validated_accuracy = float(accuracy_candidate)
                if validated_accuracy <= 0:
                    raise ValueError
            except (TypeError, ValueError):
                return self.async_show_form(
                    step_id="gps_settings",
                    data_schema=self._get_gps_settings_schema(user_input),
                    errors={CONF_GPS_ACCURACY_FILTER: "invalid_accuracy"},
                )

            try:
                validated_distance = float(distance_candidate)
                if validated_distance <= 0:
                    raise ValueError
            except (TypeError, ValueError):
                return self.async_show_form(
                    step_id="gps_settings",
                    data_schema=self._get_gps_settings_schema(user_input),
                    errors={CONF_GPS_DISTANCE_FILTER: "invalid_distance"},
                )

            history_candidate = user_input.get(
                ROUTE_HISTORY_DAYS_FIELD,
                current.get(ROUTE_HISTORY_DAYS_FIELD, 30),
            )
            try:
                route_history_days = int(history_candidate)
            except (TypeError, ValueError):
                route_history_days = 30
            route_history_days = max(1, min(route_history_days, 365))

<<<<<<< HEAD
            gps_settings: GPSOptions = {
                GPS_ENABLED_FIELD: bool(
                    user_input.get(
                        GPS_ENABLED_FIELD,
                        current.get(GPS_ENABLED_FIELD, True),
                    )
                ),
                GPS_UPDATE_INTERVAL_FIELD: validated_interval,
                GPS_ACCURACY_FILTER_FIELD: validated_accuracy,
                GPS_DISTANCE_FILTER_FIELD: validated_distance,
                ROUTE_RECORDING_FIELD: bool(
                    user_input.get(
                        ROUTE_RECORDING_FIELD,
                        current.get(ROUTE_RECORDING_FIELD, True),
                    )
                ),
                ROUTE_HISTORY_DAYS_FIELD: route_history_days,
                AUTO_TRACK_WALKS_FIELD: bool(
                    user_input.get(
                        AUTO_TRACK_WALKS_FIELD,
                        current.get(AUTO_TRACK_WALKS_FIELD, True),
                    )
=======
            gps_enabled_default = bool(current.get("gps_enabled", True))
            route_recording_default = bool(current.get("route_recording", True))
            auto_track_default = bool(current.get("auto_track_walks", True))

            gps_settings_raw: dict[str, Any] = {
                "gps_enabled": bool(user_input.get("gps_enabled", gps_enabled_default)),
                "gps_update_interval": validated_interval,
                "gps_accuracy_filter": validated_accuracy,
                "gps_distance_filter": validated_distance,
                "route_recording": bool(
                    user_input.get("route_recording", route_recording_default)
                ),
                "route_history_days": route_history_days,
                "auto_track_walks": bool(
                    user_input.get("auto_track_walks", auto_track_default)
>>>>>>> 2f83dc2d
                ),
            }
            gps_settings = cast(GPSOptions, gps_settings_raw)

            new_options = self._clone_options()
            new_options[GPS_SETTINGS_FIELD] = gps_settings
            new_options[GPS_UPDATE_INTERVAL_FIELD] = validated_interval
            new_options[GPS_ACCURACY_FILTER_FIELD] = validated_accuracy
            new_options[GPS_DISTANCE_FILTER_FIELD] = validated_distance

            typed_options = self._normalise_options_snapshot(new_options)

            return self.async_create_entry(title="", data=typed_options)

        return self.async_show_form(
            step_id="gps_settings", data_schema=self._get_gps_settings_schema()
        )

    def _get_gps_settings_schema(
        self, user_input: dict[str, Any] | None = None
    ) -> vol.Schema:
        """Get GPS settings schema with current values and enhanced route options."""

        current = self._current_gps_options()
        current_values = user_input or {}

        return vol.Schema(
            {
                vol.Optional(
                    GPS_ENABLED_FIELD,
                    default=current_values.get(
                        GPS_ENABLED_FIELD, current.get(GPS_ENABLED_FIELD, True)
                    ),
                ): selector.BooleanSelector(),
                vol.Optional(
                    CONF_GPS_UPDATE_INTERVAL,
                    default=current_values.get(
                        CONF_GPS_UPDATE_INTERVAL,
                        current.get(
                            CONF_GPS_UPDATE_INTERVAL, DEFAULT_GPS_UPDATE_INTERVAL
                        ),
                    ),
                ): GPS_UPDATE_INTERVAL_SELECTOR,
                vol.Optional(
                    CONF_GPS_ACCURACY_FILTER,
                    default=current_values.get(
                        CONF_GPS_ACCURACY_FILTER,
                        current.get(
                            CONF_GPS_ACCURACY_FILTER, DEFAULT_GPS_ACCURACY_FILTER
                        ),
                    ),
                ): GPS_ACCURACY_FILTER_SELECTOR,
                vol.Optional(
                    CONF_GPS_DISTANCE_FILTER,
                    default=current_values.get(
                        CONF_GPS_DISTANCE_FILTER,
                        current.get(
                            CONF_GPS_DISTANCE_FILTER, DEFAULT_GPS_DISTANCE_FILTER
                        ),
                    ),
                ): selector.NumberSelector(
                    selector.NumberSelectorConfig(
                        min=1,
                        max=100,
                        step=1,
                        mode=selector.NumberSelectorMode.BOX,
                        unit_of_measurement="meters",
                    )
                ),
                vol.Optional(
                    ROUTE_RECORDING_FIELD,
                    default=current_values.get(
                        ROUTE_RECORDING_FIELD,
                        current.get(ROUTE_RECORDING_FIELD, True),
                    ),
                ): selector.BooleanSelector(),
                vol.Optional(
                    ROUTE_HISTORY_DAYS_FIELD,
                    default=current_values.get(
                        ROUTE_HISTORY_DAYS_FIELD,
                        current.get(ROUTE_HISTORY_DAYS_FIELD, 30),
                    ),
                ): selector.NumberSelector(
                    selector.NumberSelectorConfig(
                        min=1,
                        max=365,
                        step=1,
                        mode=selector.NumberSelectorMode.BOX,
                        unit_of_measurement="days",
                    )
                ),
                vol.Optional(
                    AUTO_TRACK_WALKS_FIELD,
                    default=current_values.get(
                        AUTO_TRACK_WALKS_FIELD,
                        current.get(AUTO_TRACK_WALKS_FIELD, True),
                    ),
                ): selector.BooleanSelector(),
            }
        )

    # NEW: Weather Settings Configuration
    async def async_step_weather_settings(
        self, user_input: dict[str, Any] | None = None
    ) -> ConfigFlowResult:
        """Configure weather-based health monitoring settings.

        NEW: Comprehensive weather configuration including entity selection,
        health monitoring toggles, and alert preferences for weather-based
        health recommendations.
        """
        if user_input is not None:
            try:
                # Validate weather entity if specified
                raw_entity = user_input.get("weather_entity")
                candidate = raw_entity.strip() if isinstance(raw_entity, str) else None
                if candidate and candidate.lower() != "none":
                    weather_state = self.hass.states.get(candidate)
                    if weather_state is None:
                        return self.async_show_form(
                            step_id="weather_settings",
                            data_schema=self._get_weather_settings_schema(user_input),
                            errors={"weather_entity": "weather_entity_not_found"},
                        )

                    # Check if it's a weather entity
                    if not candidate.startswith("weather."):
                        return self.async_show_form(
                            step_id="weather_settings",
                            data_schema=self._get_weather_settings_schema(user_input),
                            errors={"weather_entity": "invalid_weather_entity"},
                        )

                current_weather = self._current_weather_options()
                new_options = self._clone_options()
                weather_settings = self._build_weather_settings(
                    user_input, current_weather
                )
                new_options["weather_settings"] = weather_settings
                new_options[CONF_WEATHER_ENTITY] = weather_settings.get(
                    CONF_WEATHER_ENTITY
                )
                return self.async_create_entry(title="", data=new_options)

            except Exception as err:
                _LOGGER.error("Error updating weather settings: %s", err)
                return self.async_show_form(
                    step_id="weather_settings",
                    data_schema=self._get_weather_settings_schema(user_input),
                    errors={"base": "weather_update_failed"},
                )

        return self.async_show_form(
            step_id="weather_settings",
            data_schema=self._get_weather_settings_schema(),
            description_placeholders=self._get_weather_description_placeholders(),
        )

    def _get_weather_settings_schema(
        self, user_input: dict[str, Any] | None = None
    ) -> vol.Schema:
        """Get weather settings schema with current values and entity selection."""
        current_weather = self._current_weather_options()
        current_values = user_input or {}

        stored_entity = current_weather.get(CONF_WEATHER_ENTITY)
        entity_default = "none"
        if isinstance(stored_entity, str) and stored_entity.strip():
            entity_default = stored_entity

        # Get available weather entities
        weather_entities = [
            {"value": "none", "label": "No weather entity (disable weather features)"}
        ]

        for entity_id in self.hass.states.async_entity_ids("weather"):
            entity_state = self.hass.states.get(entity_id)
            if entity_state:
                friendly_name = entity_state.attributes.get("friendly_name", entity_id)
                weather_entities.append(
                    {"value": entity_id, "label": f"{friendly_name} ({entity_id})"}
                )

        return vol.Schema(
            {
                vol.Optional(
                    "weather_entity",
                    default=current_values.get(
                        "weather_entity",
                        entity_default,
                    ),
                ): selector.SelectSelector(
                    selector.SelectSelectorConfig(
                        options=weather_entities,
                        mode=selector.SelectSelectorMode.DROPDOWN,
                    )
                ),
                vol.Optional(
                    "weather_health_monitoring",
                    default=current_values.get(
                        "weather_health_monitoring",
                        current_weather.get(
                            "weather_health_monitoring",
                            DEFAULT_WEATHER_HEALTH_MONITORING,
                        ),
                    ),
                ): selector.BooleanSelector(),
                vol.Optional(
                    "weather_alerts",
                    default=current_values.get(
                        "weather_alerts",
                        current_weather.get("weather_alerts", DEFAULT_WEATHER_ALERTS),
                    ),
                ): selector.BooleanSelector(),
                vol.Optional(
                    "weather_update_interval",
                    default=current_values.get(
                        "weather_update_interval",
                        current_weather.get("weather_update_interval", 60),
                    ),
                ): selector.NumberSelector(
                    selector.NumberSelectorConfig(
                        min=15,
                        max=1440,
                        step=15,
                        mode=selector.NumberSelectorMode.BOX,
                        unit_of_measurement="minutes",
                    )
                ),
                vol.Optional(
                    "temperature_alerts",
                    default=current_values.get(
                        "temperature_alerts",
                        current_weather.get("temperature_alerts", True),
                    ),
                ): selector.BooleanSelector(),
                vol.Optional(
                    "uv_alerts",
                    default=current_values.get(
                        "uv_alerts",
                        current_weather.get("uv_alerts", True),
                    ),
                ): selector.BooleanSelector(),
                vol.Optional(
                    "humidity_alerts",
                    default=current_values.get(
                        "humidity_alerts",
                        current_weather.get("humidity_alerts", True),
                    ),
                ): selector.BooleanSelector(),
                vol.Optional(
                    "wind_alerts",
                    default=current_values.get(
                        "wind_alerts",
                        current_weather.get("wind_alerts", False),
                    ),
                ): selector.BooleanSelector(),
                vol.Optional(
                    "storm_alerts",
                    default=current_values.get(
                        "storm_alerts",
                        current_weather.get("storm_alerts", True),
                    ),
                ): selector.BooleanSelector(),
                vol.Optional(
                    "breed_specific_recommendations",
                    default=current_values.get(
                        "breed_specific_recommendations",
                        current_weather.get("breed_specific_recommendations", True),
                    ),
                ): selector.BooleanSelector(),
                vol.Optional(
                    "health_condition_adjustments",
                    default=current_values.get(
                        "health_condition_adjustments",
                        current_weather.get("health_condition_adjustments", True),
                    ),
                ): selector.BooleanSelector(),
                vol.Optional(
                    "auto_activity_adjustments",
                    default=current_values.get(
                        "auto_activity_adjustments",
                        current_weather.get("auto_activity_adjustments", False),
                    ),
                ): selector.BooleanSelector(),
                vol.Optional(
                    "notification_threshold",
                    default=current_values.get(
                        "notification_threshold",
                        current_weather.get("notification_threshold", "moderate"),
                    ),
                ): selector.SelectSelector(
                    selector.SelectSelectorConfig(
                        options=[
                            {
                                "value": "low",
                                "label": "Low - Only extreme weather warnings",
                            },
                            {
                                "value": "moderate",
                                "label": "Moderate - Important weather alerts",
                            },
                            {
                                "value": "high",
                                "label": "High - All weather recommendations",
                            },
                        ],
                        mode=selector.SelectSelectorMode.DROPDOWN,
                    )
                ),
            }
        )

    def _get_weather_description_placeholders(self) -> dict[str, str]:
        """Get description placeholders for weather configuration."""
        current_weather = self._current_weather_options()
        current_dogs = self._entry.data.get(CONF_DOGS, [])

        # Current weather entity status
        weather_entity = current_weather.get(CONF_WEATHER_ENTITY)
        weather_status = "Not configured"
        weather_info = "No weather entity selected"

        if weather_entity:
            weather_state = self.hass.states.get(weather_entity)
            if weather_state:
                weather_status = "Available"
                temperature = weather_state.attributes.get("temperature", "Unknown")
                condition = weather_state.state or "Unknown"
                weather_info = f"Current: {temperature}°C, {condition}"
            else:
                weather_status = "Entity not found"
                weather_info = f"Entity {weather_entity} is not available"

        # Count dogs with health conditions
        dogs_with_health_conditions = 0
        dogs_with_breeds = 0
        for dog in current_dogs:
            if dog.get("health_conditions"):
                dogs_with_health_conditions += 1
            if dog.get(CONF_DOG_BREED) and dog.get(CONF_DOG_BREED) != "Mixed Breed":
                dogs_with_breeds += 1

        # Alert configuration summary
        enabled_alerts = []
        if current_weather.get("temperature_alerts", True):
            enabled_alerts.append("Temperature")
        if current_weather.get("uv_alerts", True):
            enabled_alerts.append("UV")
        if current_weather.get("humidity_alerts", True):
            enabled_alerts.append("Humidity")
        if current_weather.get("storm_alerts", True):
            enabled_alerts.append("Storms")
        if current_weather.get("wind_alerts", False):
            enabled_alerts.append("Wind")

        alerts_summary = ", ".join(enabled_alerts) if enabled_alerts else "None"

        # Feature status
        weather_monitoring = current_weather.get(
            "weather_health_monitoring", DEFAULT_WEATHER_HEALTH_MONITORING
        )
        breed_recommendations = current_weather.get(
            "breed_specific_recommendations", True
        )
        health_adjustments = current_weather.get("health_condition_adjustments", True)

        return {
            "weather_entity_status": weather_status,
            "current_weather_info": weather_info,
            "total_dogs": str(len(current_dogs)),
            "dogs_with_health_conditions": str(dogs_with_health_conditions),
            "dogs_with_breeds": str(dogs_with_breeds),
            "monitoring_status": "Enabled" if weather_monitoring else "Disabled",
            "alerts_enabled": alerts_summary,
            "breed_recommendations_status": "Enabled"
            if breed_recommendations
            else "Disabled",
            "health_adjustments_status": "Enabled"
            if health_adjustments
            else "Disabled",
            "update_interval": str(current_weather.get("weather_update_interval", 60)),
            "notification_threshold": current_weather.get(
                "notification_threshold", "moderate"
            ).title(),
            "available_weather_entities": str(
                len([e for e in self.hass.states.async_entity_ids("weather")])
            ),
        }

    async def async_step_notifications(
        self, user_input: dict[str, Any] | None = None
    ) -> ConfigFlowResult:
        """Configure notification settings."""
        if user_input is not None:
            try:
                # Update notification settings
                current_notifications = self._current_notification_options()
                new_options = self._clone_options()
                notification_settings = self._build_notification_settings(
                    user_input, current_notifications
                )
                new_options[CONF_NOTIFICATIONS] = ensure_notification_options(
                    notification_settings, defaults=_NOTIFICATION_DEFAULTS
                )

                return self.async_create_entry(title="", data=new_options)
            except Exception:
                return self.async_show_form(
                    step_id="notifications",
                    data_schema=self._get_notifications_schema(user_input),
                    errors={"base": "update_failed"},
                )

        return self.async_show_form(
            step_id="notifications", data_schema=self._get_notifications_schema()
        )

    def _get_notifications_schema(
        self, user_input: dict[str, Any] | None = None
    ) -> vol.Schema:
        """Get notifications settings schema."""
        current_notifications = self._current_notification_options()
        current_values = user_input or {}

        return vol.Schema(
            {
                vol.Optional(
                    "quiet_hours",
                    default=current_values.get(
                        "quiet_hours", current_notifications.get(CONF_QUIET_HOURS, True)
                    ),
                ): selector.BooleanSelector(),
                vol.Optional(
                    "quiet_start",
                    default=current_values.get(
                        "quiet_start",
                        current_notifications.get(CONF_QUIET_START, "22:00:00"),
                    ),
                ): selector.TimeSelector(),
                vol.Optional(
                    "quiet_end",
                    default=current_values.get(
                        "quiet_end",
                        current_notifications.get(CONF_QUIET_END, "07:00:00"),
                    ),
                ): selector.TimeSelector(),
                vol.Optional(
                    "reminder_repeat_min",
                    default=current_values.get(
                        "reminder_repeat_min",
                        current_notifications.get(
                            CONF_REMINDER_REPEAT_MIN, DEFAULT_REMINDER_REPEAT_MIN
                        ),
                    ),
                ): selector.NumberSelector(
                    selector.NumberSelectorConfig(
                        min=5,
                        max=180,
                        step=5,
                        mode=selector.NumberSelectorMode.BOX,
                        unit_of_measurement="minutes",
                    )
                ),
                vol.Optional(
                    "priority_notifications",
                    default=current_values.get(
                        "priority_notifications",
                        current_notifications.get("priority_notifications", True),
                    ),
                ): selector.BooleanSelector(),
                vol.Optional(
                    "mobile_notifications",
                    default=current_values.get(
                        "mobile_notifications",
                        current_notifications.get("mobile_notifications", True),
                    ),
                ): selector.BooleanSelector(),
            }
        )

    async def async_step_feeding_settings(
        self, user_input: dict[str, Any] | None = None
    ) -> ConfigFlowResult:
        """Configure feeding and nutrition settings."""
        if user_input is not None:
            try:
                current_feeding = self._current_feeding_options()
                new_options = self._clone_options()
                new_options["feeding_settings"] = self._build_feeding_settings(
                    user_input, current_feeding
                )
                typed_options = self._normalise_options_snapshot(new_options)
                return self.async_create_entry(title="", data=typed_options)
            except Exception:
                return self.async_show_form(
                    step_id="feeding_settings",
                    data_schema=self._get_feeding_settings_schema(user_input),
                    errors={"base": "update_failed"},
                )

        return self.async_show_form(
            step_id="feeding_settings", data_schema=self._get_feeding_settings_schema()
        )

    def _get_feeding_settings_schema(
        self, user_input: dict[str, Any] | None = None
    ) -> vol.Schema:
        """Get feeding settings schema."""
        current_feeding = self._current_feeding_options()
        current_values = user_input or {}

        return vol.Schema(
            {
                vol.Optional(
                    "meals_per_day",
                    default=current_values.get(
                        "meals_per_day", current_feeding.get("default_meals_per_day", 2)
                    ),
                ): selector.NumberSelector(
                    selector.NumberSelectorConfig(
                        min=1, max=6, step=1, mode=selector.NumberSelectorMode.BOX
                    )
                ),
                vol.Optional(
                    "feeding_reminders",
                    default=current_values.get(
                        "feeding_reminders",
                        current_feeding.get("feeding_reminders", True),
                    ),
                ): selector.BooleanSelector(),
                vol.Optional(
                    "portion_tracking",
                    default=current_values.get(
                        "portion_tracking",
                        current_feeding.get("portion_tracking", True),
                    ),
                ): selector.BooleanSelector(),
                vol.Optional(
                    "calorie_tracking",
                    default=current_values.get(
                        "calorie_tracking",
                        current_feeding.get("calorie_tracking", True),
                    ),
                ): selector.BooleanSelector(),
                vol.Optional(
                    "auto_schedule",
                    default=current_values.get(
                        "auto_schedule", current_feeding.get("auto_schedule", False)
                    ),
                ): selector.BooleanSelector(),
            }
        )

    async def async_step_health_settings(
        self, user_input: dict[str, Any] | None = None
    ) -> ConfigFlowResult:
        """Configure health monitoring settings."""
        if user_input is not None:
            try:
                current_health = self._current_health_options()
                new_options = self._clone_options()
                new_options["health_settings"] = self._build_health_settings(
                    user_input, current_health
                )
                typed_options = self._normalise_options_snapshot(new_options)
                return self.async_create_entry(title="", data=typed_options)
            except Exception:
                return self.async_show_form(
                    step_id="health_settings",
                    data_schema=self._get_health_settings_schema(user_input),
                    errors={"base": "update_failed"},
                )

        return self.async_show_form(
            step_id="health_settings", data_schema=self._get_health_settings_schema()
        )

    def _get_health_settings_schema(
        self, user_input: dict[str, Any] | None = None
    ) -> vol.Schema:
        """Get health settings schema."""
        current_health = self._current_health_options()
        current_values = user_input or {}

        return vol.Schema(
            {
                vol.Optional(
                    "weight_tracking",
                    default=current_values.get(
                        "weight_tracking", current_health.get("weight_tracking", True)
                    ),
                ): selector.BooleanSelector(),
                vol.Optional(
                    "medication_reminders",
                    default=current_values.get(
                        "medication_reminders",
                        current_health.get("medication_reminders", True),
                    ),
                ): selector.BooleanSelector(),
                vol.Optional(
                    "vet_reminders",
                    default=current_values.get(
                        "vet_reminders", current_health.get("vet_reminders", True)
                    ),
                ): selector.BooleanSelector(),
                vol.Optional(
                    "grooming_reminders",
                    default=current_values.get(
                        "grooming_reminders",
                        current_health.get("grooming_reminders", True),
                    ),
                ): selector.BooleanSelector(),
                vol.Optional(
                    "health_alerts",
                    default=current_values.get(
                        "health_alerts", current_health.get("health_alerts", True)
                    ),
                ): selector.BooleanSelector(),
            }
        )

    async def async_step_system_settings(
        self, user_input: dict[str, Any] | None = None
    ) -> ConfigFlowResult:
        """Configure system and performance settings."""
        if user_input is not None:
            try:
                current_system = self._current_system_options()
                reset_default = self._coerce_time_string(
                    self._current_options().get(CONF_RESET_TIME), DEFAULT_RESET_TIME
                )
                new_options = self._clone_options()
                system_settings, reset_time = self._build_system_settings(
                    user_input, current_system, reset_default=reset_default
                )
                new_options["system_settings"] = system_settings
                new_options[CONF_RESET_TIME] = reset_time
                typed_options = self._normalise_options_snapshot(new_options)
                return self.async_create_entry(title="", data=typed_options)
            except Exception:
                return self.async_show_form(
                    step_id="system_settings",
                    data_schema=self._get_system_settings_schema(user_input),
                    errors={"base": "update_failed"},
                )

        return self.async_show_form(
            step_id="system_settings", data_schema=self._get_system_settings_schema()
        )

    def _get_system_settings_schema(
        self, user_input: dict[str, Any] | None = None
    ) -> vol.Schema:
        """Get system settings schema."""
        current_system = self._current_system_options()
        current_values = user_input or {}
        reset_default = self._coerce_time_string(
            self._current_options().get(CONF_RESET_TIME), DEFAULT_RESET_TIME
        )
        mode_default = normalize_performance_mode(
            current_system.get("performance_mode"),
            current=self._current_options().get("performance_mode"),
        )

        return vol.Schema(
            {
                vol.Optional(
                    "reset_time",
                    default=current_values.get("reset_time", reset_default),
                ): selector.TimeSelector(),
                vol.Optional(
                    "data_retention_days",
                    default=current_values.get(
                        "data_retention_days",
                        current_system.get("data_retention_days", 90),
                    ),
                ): selector.NumberSelector(
                    selector.NumberSelectorConfig(
                        min=30,
                        max=365,
                        step=1,
                        mode=selector.NumberSelectorMode.BOX,
                        unit_of_measurement="days",
                    )
                ),
                vol.Optional(
                    "auto_backup",
                    default=current_values.get(
                        "auto_backup", current_system.get("auto_backup", False)
                    ),
                ): selector.BooleanSelector(),
                vol.Optional(
                    "performance_mode",
                    default=current_values.get(
                        "performance_mode",
                        mode_default,
                    ),
                ): selector.SelectSelector(
                    selector.SelectSelectorConfig(
                        options=[
                            {
                                "value": "minimal",
                                "label": "Minimal - Lowest resource usage",
                            },
                            {
                                "value": "balanced",
                                "label": "Balanced - Good performance and efficiency",
                            },
                            {
                                "value": "full",
                                "label": "Full - Maximum features and responsiveness",
                            },
                        ],
                        mode=selector.SelectSelectorMode.DROPDOWN,
                    )
                ),
            }
        )

    async def async_step_dashboard_settings(
        self, user_input: dict[str, Any] | None = None
    ) -> ConfigFlowResult:
        """Configure dashboard and display settings."""
        if user_input is not None:
            try:
                current_dashboard = self._current_dashboard_options()
                default_mode = self._normalize_choice(
                    self._current_options().get(CONF_DASHBOARD_MODE, "full"),
                    valid={
                        option["value"] for option in DASHBOARD_MODE_SELECTOR_OPTIONS
                    },
                    default="full",
                )
                new_options = self._clone_options()
                dashboard_settings, dashboard_mode = self._build_dashboard_settings(
                    user_input, current_dashboard, default_mode=default_mode
                )
                new_options["dashboard_settings"] = dashboard_settings
                new_options[CONF_DASHBOARD_MODE] = dashboard_mode
                typed_options = self._normalise_options_snapshot(new_options)
                return self.async_create_entry(title="", data=typed_options)
            except Exception:
                return self.async_show_form(
                    step_id="dashboard_settings",
                    data_schema=self._get_dashboard_settings_schema(user_input),
                    errors={"base": "update_failed"},
                )

        return self.async_show_form(
            step_id="dashboard_settings",
            data_schema=self._get_dashboard_settings_schema(),
        )

    def _get_dashboard_settings_schema(
        self, user_input: dict[str, Any] | None = None
    ) -> vol.Schema:
        """Get dashboard settings schema."""
        current_dashboard = self._current_dashboard_options()
        current_values = user_input or {}
        default_mode = self._normalize_choice(
            self._current_options().get(CONF_DASHBOARD_MODE, "full"),
            valid={option["value"] for option in DASHBOARD_MODE_SELECTOR_OPTIONS},
            default="full",
        )

        return vol.Schema(
            {
                vol.Optional(
                    "dashboard_mode",
                    default=current_values.get(
                        "dashboard_mode",
                        default_mode,
                    ),
                ): selector.SelectSelector(
                    selector.SelectSelectorConfig(
                        options=DASHBOARD_MODE_SELECTOR_OPTIONS,
                        mode=selector.SelectSelectorMode.DROPDOWN,
                    )
                ),
                vol.Optional(
                    "show_statistics",
                    default=current_values.get(
                        "show_statistics",
                        current_dashboard.get("show_statistics", True),
                    ),
                ): selector.BooleanSelector(),
                vol.Optional(
                    "show_alerts",
                    default=current_values.get(
                        "show_alerts",
                        current_dashboard.get("show_alerts", True),
                    ),
                ): selector.BooleanSelector(),
                vol.Optional(
                    "compact_mode",
                    default=current_values.get(
                        "compact_mode",
                        current_dashboard.get("compact_mode", False),
                    ),
                ): selector.BooleanSelector(),
                vol.Optional(
                    "show_maps",
                    default=current_values.get(
                        "show_maps",
                        current_dashboard.get("show_maps", True),
                    ),
                ): selector.BooleanSelector(),
            }
        )

    async def async_step_advanced_settings(
        self, user_input: dict[str, Any] | None = None
    ) -> ConfigFlowResult:
        """Handle advanced settings configuration."""
        if user_input is not None:
            errors: dict[str, str] = {}
            endpoint_value = user_input.get(CONF_API_ENDPOINT, "").strip()
            if endpoint_value:
                try:
                    validate_device_endpoint(endpoint_value)
                except ValueError:
                    errors[CONF_API_ENDPOINT] = "invalid_api_endpoint"

            if errors:
                return self.async_show_form(
                    step_id="advanced_settings",
                    errors=errors,
                    data_schema=self._get_advanced_settings_schema(user_input),
                )

            try:
                current_advanced = self._current_advanced_options()
                new_options = self._clone_options()
                advanced_settings = self._build_advanced_settings(
                    user_input, current_advanced
                )
                new_options[ADVANCED_SETTINGS_FIELD] = advanced_settings
                for key, value in advanced_settings.items():
                    new_options[key] = value
                return self.async_create_entry(
                    title="",
                    data=self._normalise_options_snapshot(new_options),
                )
            except Exception as err:
                _LOGGER.error("Error saving advanced settings: %s", err)
                return self.async_show_form(
                    step_id="advanced_settings",
                    errors={"base": "save_failed"},
                    data_schema=self._get_advanced_settings_schema(user_input),
                )

        return self.async_show_form(
            step_id="advanced_settings",
            data_schema=self._get_advanced_settings_schema(),
        )

    def _get_advanced_settings_schema(
        self, user_input: dict[str, Any] | None = None
    ) -> vol.Schema:
        """Get schema for advanced settings form."""
        current_advanced = self._current_advanced_options()
        current_values = user_input or {}
        mode_default = normalize_performance_mode(
            current_advanced.get("performance_mode"),
            current=self._current_options().get("performance_mode"),
        )
        retention_default = self._coerce_int(
            current_advanced.get("data_retention_days"), 90
        )
        debug_default = self._coerce_bool(current_advanced.get("debug_logging"), False)
        backup_default = self._coerce_bool(current_advanced.get("auto_backup"), False)
        experimental_default = self._coerce_bool(
            current_advanced.get("experimental_features"), False
        )
        integrations_default = self._coerce_bool(
            current_advanced.get(CONF_EXTERNAL_INTEGRATIONS), False
        )
        endpoint_default = (
            current_advanced.get(CONF_API_ENDPOINT)
            if isinstance(current_advanced.get(CONF_API_ENDPOINT), str)
            else ""
        )
        token_default = (
            current_advanced.get(CONF_API_TOKEN)
            if isinstance(current_advanced.get(CONF_API_TOKEN), str)
            else ""
        )

        return vol.Schema(
            {
                vol.Optional(
                    "performance_mode",
                    default=current_values.get("performance_mode", mode_default),
                ): selector.SelectSelector(
                    selector.SelectSelectorConfig(
                        options=[
                            {
                                "value": "minimal",
                                "label": "Minimal - Lowest resource usage",
                            },
                            {
                                "value": "balanced",
                                "label": "Balanced - Good performance and efficiency",
                            },
                            {
                                "value": "full",
                                "label": "Full - Maximum features and responsiveness",
                            },
                        ],
                        mode=selector.SelectSelectorMode.DROPDOWN,
                    )
                ),
                vol.Optional(
                    "debug_logging",
                    default=current_values.get("debug_logging", debug_default),
                ): selector.BooleanSelector(),
                vol.Optional(
                    "data_retention_days",
                    default=current_values.get(
                        "data_retention_days", retention_default
                    ),
                ): selector.NumberSelector(
                    selector.NumberSelectorConfig(
                        min=30,
                        max=365,
                        step=1,
                        mode=selector.NumberSelectorMode.BOX,
                        unit_of_measurement="days",
                    )
                ),
                vol.Optional(
                    "auto_backup",
                    default=current_values.get("auto_backup", backup_default),
                ): selector.BooleanSelector(),
                vol.Optional(
                    "experimental_features",
                    default=current_values.get(
                        "experimental_features", experimental_default
                    ),
                ): selector.BooleanSelector(),
                vol.Optional(
                    CONF_EXTERNAL_INTEGRATIONS,
                    default=current_values.get(
                        CONF_EXTERNAL_INTEGRATIONS, integrations_default
                    ),
                ): selector.BooleanSelector(),
                vol.Optional(
                    CONF_API_ENDPOINT,
                    default=current_values.get(CONF_API_ENDPOINT, endpoint_default),
                ): selector.TextSelector(
                    selector.TextSelectorConfig(
                        type=selector.TextSelectorType.TEXT,
                        multiline=False,
                    )
                ),
                vol.Optional(
                    CONF_API_TOKEN,
                    default=current_values.get(CONF_API_TOKEN, token_default),
                ): selector.TextSelector(
                    selector.TextSelectorConfig(
                        type=selector.TextSelectorType.PASSWORD,
                        multiline=False,
                    )
                ),
            }
        )

    async def async_step_import_export(
        self, user_input: dict[str, Any] | None = None
    ) -> ConfigFlowResult:
        """Handle selection for the import/export utilities."""

        if user_input is None:
            return self.async_show_form(
                step_id="import_export",
                data_schema=self._get_import_export_menu_schema(),
                description_placeholders={
                    "instructions": (
                        "Create a JSON backup of the current PawControl options "
                        "or restore a backup previously exported from this menu."
                    )
                },
            )

        action = user_input.get("action")
        if action == "export":
            return await self.async_step_import_export_export()
        if action == "import":
            return await self.async_step_import_export_import()

        return self.async_show_form(
            step_id="import_export",
            data_schema=self._get_import_export_menu_schema(),
            errors={"action": "invalid_action"},
        )

    async def async_step_import_export_export(
        self, user_input: dict[str, Any] | None = None
    ) -> ConfigFlowResult:
        """Surface a JSON export of the current configuration."""

        if user_input is not None:
            return await self.async_step_init()

        payload = self._build_export_payload()
        export_blob = json.dumps(payload, indent=2, sort_keys=True)

        return self.async_show_form(
            step_id="import_export_export",
            data_schema=vol.Schema(
                {
                    vol.Optional(
                        "export_blob",
                        default=export_blob,
                    ): selector.TextSelector(
                        selector.TextSelectorConfig(
                            type=selector.TextSelectorType.TEXT,
                            multiline=True,
                        )
                    )
                }
            ),
            description_placeholders={
                "export_blob": export_blob,
                "generated_at": payload["created_at"],
            },
        )

    async def async_step_import_export_import(
        self, user_input: dict[str, Any] | None = None
    ) -> ConfigFlowResult:
        """Import configuration from a JSON payload."""

        errors: dict[str, str] = {}
        payload_text = ""

        if user_input is not None:
            payload_text = str(user_input.get("payload", "")).strip()
            if not payload_text:
                errors["payload"] = "invalid_payload"
            else:
                try:
                    parsed = json.loads(payload_text)
                except json.JSONDecodeError:
                    errors["payload"] = "invalid_json"
                else:
                    try:
                        validated = self._validate_import_payload(parsed)
                    except ValueError as err:
                        _LOGGER.debug("Import payload validation failed: %s", err)
                        error_code = str(err).strip() or "invalid_payload"
                        if " " in error_code:
                            error_code = "invalid_payload"
                        errors["payload"] = error_code
                    else:
                        new_options = self._normalise_options_snapshot(
                            validated["options"]
                        )
                        new_dogs: list[DogConfigData] = []
                        for dog in validated.get("dogs", []):
                            if not isinstance(dog, Mapping):
                                continue
                            normalised = ensure_dog_config_data(dog)
                            if normalised is not None:
                                new_dogs.append(normalised)

                        new_data = {**self._entry.data, CONF_DOGS: new_dogs}
                        self.hass.config_entries.async_update_entry(
                            self._entry, data=new_data
                        )
                        self._dogs = new_dogs
                        self._current_dog = None
                        self._invalidate_profile_caches()

                        return self.async_create_entry(title="", data=new_options)

        return self.async_show_form(
            step_id="import_export_import",
            data_schema=self._get_import_export_import_schema(payload_text),
            errors=errors,
        )

    def _get_import_export_menu_schema(self) -> vol.Schema:
        """Return the schema for selecting an import/export action."""

        return vol.Schema(
            {
                vol.Required("action", default="export"): selector.SelectSelector(
                    selector.SelectSelectorConfig(
                        options=[
                            {
                                "value": "export",
                                "label": "Export current settings",
                            },
                            {
                                "value": "import",
                                "label": "Import settings from backup",
                            },
                        ],
                        mode=selector.SelectSelectorMode.DROPDOWN,
                    )
                )
            }
        )

    def _get_import_export_import_schema(self, default_payload: str) -> vol.Schema:
        """Return the schema for the import form."""

        return vol.Schema(
            {
                vol.Required("payload", default=default_payload): selector.TextSelector(
                    selector.TextSelectorConfig(
                        type=selector.TextSelectorType.TEXT,
                        multiline=True,
                    )
                )
            }
        )<|MERGE_RESOLUTION|>--- conflicted
+++ resolved
@@ -177,7 +177,6 @@
 WEATHER_ENTITY_FIELD: Final[Literal["weather_entity"]] = cast(
     Literal["weather_entity"], CONF_WEATHER_ENTITY
 )
-<<<<<<< HEAD
 DOG_OPTIONS_FIELD: Final[Literal["dog_options"]] = cast(
     Literal["dog_options"], CONF_DOG_OPTIONS
 )
@@ -205,9 +204,6 @@
 RECONFIGURE_TELEMETRY_FIELD: Final[Literal["reconfigure_telemetry"]] = cast(
     Literal["reconfigure_telemetry"], CONF_RECONFIGURE_TELEMETRY
 )
-=======
-NotificationThreshold = Literal["low", "moderate", "high"]
->>>>>>> 2f83dc2d
 GPS_UPDATE_INTERVAL_FIELD: Final[Literal["gps_update_interval"]] = cast(
     Literal["gps_update_interval"], CONF_GPS_UPDATE_INTERVAL
 )
@@ -290,38 +286,22 @@
     ) -> PawControlOptionsData:
         """Return a typed options mapping with notifications and dog entries coerced."""
 
-<<<<<<< HEAD
         mutable: dict[str, Any] = dict(options)
 
         if CONF_NOTIFICATIONS in mutable:
             raw_notifications = mutable.get(CONF_NOTIFICATIONS)
-=======
-        normalised: dict[str, Any] = dict(options)
-
-        if CONF_NOTIFICATIONS in normalised:
-            raw_notifications = normalised.get(CONF_NOTIFICATIONS)
->>>>>>> 2f83dc2d
             notifications_source = (
                 cast(Mapping[str, Any], raw_notifications)
                 if isinstance(raw_notifications, Mapping)
                 else {}
             )
-<<<<<<< HEAD
             mutable[CONF_NOTIFICATIONS] = ensure_notification_options(
-=======
-            normalised[CONF_NOTIFICATIONS] = ensure_notification_options(
->>>>>>> 2f83dc2d
                 notifications_source,
                 defaults=_NOTIFICATION_DEFAULTS,
             )
 
-<<<<<<< HEAD
         if DOG_OPTIONS_FIELD in mutable:
             raw_dog_options = mutable.get(DOG_OPTIONS_FIELD)
-=======
-        if "dog_options" in normalised:
-            raw_dog_options = normalised.get("dog_options")
->>>>>>> 2f83dc2d
             typed_dog_options: DogOptionsMap = {}
             if isinstance(raw_dog_options, Mapping):
                 for raw_id, raw_entry in raw_dog_options.items():
@@ -335,37 +315,21 @@
                     if dog_id and entry.get(DOG_ID_FIELD) != dog_id:
                         entry[DOG_ID_FIELD] = dog_id
                     typed_dog_options[dog_id] = entry
-<<<<<<< HEAD
             mutable[DOG_OPTIONS_FIELD] = typed_dog_options
 
         if ADVANCED_SETTINGS_FIELD in mutable:
             raw_advanced = mutable.get(ADVANCED_SETTINGS_FIELD)
-=======
-            normalised["dog_options"] = typed_dog_options
-
-        if "advanced_settings" in normalised:
-            raw_advanced = normalised.get("advanced_settings")
->>>>>>> 2f83dc2d
             advanced_source = (
                 cast(Mapping[str, Any], raw_advanced)
                 if isinstance(raw_advanced, Mapping)
                 else {}
             )
-<<<<<<< HEAD
             mutable[ADVANCED_SETTINGS_FIELD] = ensure_advanced_options(
                 advanced_source,
                 defaults=mutable,
             )
 
         return cast(PawControlOptionsData, mutable)
-=======
-            normalised["advanced_settings"] = ensure_advanced_options(
-                advanced_source,
-                defaults=cast(Mapping[str, Any], normalised),
-            )
-
-        return cast(PawControlOptionsData, normalised)
->>>>>>> 2f83dc2d
 
     def _normalise_entry_dogs(
         self, dogs: Sequence[Mapping[str, Any]]
@@ -963,7 +927,6 @@
             minimum=15,
             maximum=1440,
         )
-<<<<<<< HEAD
         threshold = cast(
             Literal["low", "moderate", "high"],
             self._normalize_choice(
@@ -971,12 +934,6 @@
                 valid={"low", "moderate", "high"},
                 default=current.get("notification_threshold", "moderate"),
             ),
-=======
-        threshold_value = self._normalize_choice(
-            user_input.get("notification_threshold"),
-            valid={"low", "moderate", "high"},
-            default=cast(str, current.get("notification_threshold", "moderate")),
->>>>>>> 2f83dc2d
         )
 
         weather: WeatherOptions = {
@@ -1556,24 +1513,15 @@
         max_entities = profile_info["max_entities"]
 
         for dog in current_dogs:
-<<<<<<< HEAD
             modules = ensure_dog_modules_mapping(dog)
             modules_dict = dict(modules)
-=======
-            modules_mapping = ensure_dog_modules_mapping(dog)
-            modules = dict(modules_mapping)
->>>>>>> 2f83dc2d
             estimate = self._entity_factory.estimate_entity_count(
                 current_profile, modules_dict
             )
             total_estimate += estimate
 
             if not self._entity_factory.validate_profile_for_modules(
-<<<<<<< HEAD
                 current_profile, modules_dict
-=======
-                current_profile, modules_mapping
->>>>>>> 2f83dc2d
             ):
                 dog_name = dog.get(CONF_DOG_NAME, "Unknown")
                 profile_compatibility_issues.append(
@@ -1648,13 +1596,8 @@
         for dog in current_dogs:
             dog_name = dog.get(CONF_DOG_NAME, "Unknown")
             dog_id = dog.get(CONF_DOG_ID, "unknown")
-<<<<<<< HEAD
             modules = ensure_dog_modules_mapping(dog)
             modules_dict = dict(modules)
-=======
-            modules_mapping = ensure_dog_modules_mapping(dog)
-            modules = dict(modules_mapping)
->>>>>>> 2f83dc2d
 
             estimate = self._entity_factory.estimate_entity_count(
                 profile, modules_dict
@@ -1662,11 +1605,7 @@
             total_entities += estimate
 
             enabled_modules = [
-<<<<<<< HEAD
                 module for module, enabled in modules_dict.items() if enabled
-=======
-                module for module, enabled in modules_mapping.items() if enabled
->>>>>>> 2f83dc2d
             ]
             utilization = (estimate / max_entities) * 100 if max_entities > 0 else 0
 
@@ -1853,7 +1792,6 @@
                     }
                 )
 
-<<<<<<< HEAD
                 raw_batch = current_options.get("batch_size")
                 if isinstance(raw_batch, int):
                     batch_default: int = raw_batch
@@ -1865,16 +1803,6 @@
                     cache_default: int = raw_cache
                 else:
                     cache_default = 300
-=======
-                raw_batch_default = current_options.get("batch_size")
-                batch_default = (
-                    raw_batch_default if isinstance(raw_batch_default, int) else 15
-                )
-                raw_cache_default = current_options.get("cache_ttl")
-                cache_default = (
-                    raw_cache_default if isinstance(raw_cache_default, int) else 300
-                )
->>>>>>> 2f83dc2d
                 selective_default = bool(current_options.get("selective_refresh", True))
 
                 new_options["entity_profile"] = profile
@@ -2682,19 +2610,11 @@
 
         current_profile = self._entry.options.get("entity_profile", "standard")
         current_modules = ensure_dog_modules_mapping(self._current_dog)
-<<<<<<< HEAD
         current_modules_dict = dict(current_modules)
 
         # Calculate current entity count
         current_estimate = self._entity_factory.estimate_entity_count(
             current_profile, current_modules_dict
-=======
-        module_dict = dict(current_modules)
-
-        # Calculate current entity count
-        current_estimate = self._entity_factory.estimate_entity_count(
-            current_profile, module_dict
->>>>>>> 2f83dc2d
         )
 
         # Module descriptions
@@ -2717,23 +2637,11 @@
             if enabled
         ]
 
-<<<<<<< HEAD
         dog_name = str(self._current_dog.get(CONF_DOG_NAME, "Unknown"))
 
         return {
             "dog_name": dog_name,
             "current_profile": current_profile,
-=======
-        dog_name = cast(str, self._current_dog.get(CONF_DOG_NAME, "Unknown"))
-        profile_text = str(current_profile)
-        enabled_summary = (
-            "\n".join(enabled_modules) if enabled_modules else "No modules enabled"
-        )
-
-        return {
-            "dog_name": dog_name,
-            "current_profile": profile_text,
->>>>>>> 2f83dc2d
             "current_entities": str(current_estimate),
             "enabled_modules": enabled_summary,
         }
@@ -3196,7 +3104,6 @@
                 route_history_days = 30
             route_history_days = max(1, min(route_history_days, 365))
 
-<<<<<<< HEAD
             gps_settings: GPSOptions = {
                 GPS_ENABLED_FIELD: bool(
                     user_input.get(
@@ -3219,23 +3126,6 @@
                         AUTO_TRACK_WALKS_FIELD,
                         current.get(AUTO_TRACK_WALKS_FIELD, True),
                     )
-=======
-            gps_enabled_default = bool(current.get("gps_enabled", True))
-            route_recording_default = bool(current.get("route_recording", True))
-            auto_track_default = bool(current.get("auto_track_walks", True))
-
-            gps_settings_raw: dict[str, Any] = {
-                "gps_enabled": bool(user_input.get("gps_enabled", gps_enabled_default)),
-                "gps_update_interval": validated_interval,
-                "gps_accuracy_filter": validated_accuracy,
-                "gps_distance_filter": validated_distance,
-                "route_recording": bool(
-                    user_input.get("route_recording", route_recording_default)
-                ),
-                "route_history_days": route_history_days,
-                "auto_track_walks": bool(
-                    user_input.get("auto_track_walks", auto_track_default)
->>>>>>> 2f83dc2d
                 ),
             }
             gps_settings = cast(GPSOptions, gps_settings_raw)
