# PawControl Integration Quality Scale Tracking
# Last updated: 2025-02-14
# Target: Gold Standard

rules:
  # ============= BRONZE REQUIREMENTS =============
  # User can set up the integration via the UI
  config_flow:
    status: done
    comment: Full UI configuration with multi-step flow

  # The integration has automated tests that guard the config flow
  config_flow_test_coverage:
    status: done
    comment: Tests in test_config_flow.py

  # The integration is formatted and linted
  code_quality:
    status: done
    comment: Using ruff and pre-commit hooks

  # Documentation for what the integration does
  docs_high_level_description:
    status: done
    comment: README.md with full description

  # Documentation on how to configure the integration
  docs_configuration:
    status: done
    comment: README.md includes installation and configuration steps

  # Set an appropriate SCAN_INTERVAL
  appropriate_polling_interval:
    status: done
    comment: 5-minute update interval in coordinator

  # Entities have unique IDs
  unique_config_entry:
    status: done
    comment: All entities have unique_id based on dog_id

  # Entities have device_class set
  entity_device_class:
    status: partial
    comment: Most sensors have device_class, some custom ones don't need it

  # Entities have has_entity_name set to True
  entity_has_entity_name:
    status: done
    comment: All entity platforms define _attr_has_entity_name

  # ============= SILVER REQUIREMENTS =============
  # Integration has at least one code owner
  has_code_owner:
    status: done
    comment: "@BigDaddy1990 listed in manifest.json"

  # Brands repository pull request
  brands:
    status: todo
    comment: Need to submit PR to brands repository

  # Set appropriate IoT class
  iot_class:
    status: done
    comment: Set to local_polling

  # Entities have translations
  entity_translations:
    status: done
    comment: strings.json and translations/en.json, de.json

  # Raise PlatformNotReady if unable to connect
  platform_not_ready:
    status: done
    comment: Platform setup raises PlatformNotReady when coordinator is unavailable

  # Handles expiration of auth credentials
  reauthentication:
    status: partial
    comment: Reauth flow exists but needs real implementation

  # ConfigEntryNotReady if setup fails
  config_entry_not_ready:
    status: done
    comment: Implemented in async_setup_entry

  # Does not print exceptions or fill logs
  log_when_unavailable:
    status: partial
    comment: Some error handling needs improvement

  # Has tests for the setup flow
  test_setup:
    status: done
    comment: test_init.py covers setup

  # Has tests for unloading
  test_unload:
    status: done
    comment: test_init.py covers unload

  # Entities have correct state class
  entity_state_class:
    status: partial
    comment: Needs review for all sensors

  # Entities have correct unit of measurement
  entity_unit_of_measurement:
    status: partial
    comment: Most have units, needs complete review

  # ============= GOLD REQUIREMENTS =============
  # Discoverable via at least one method
  config_flow_discovery:
    status: todo
    comment: No discovery implemented yet

  # Set an appropriate PARALLEL_UPDATES constant
  parallel_updates:
    status: done
    comment: PARALLEL_UPDATES defined for all platforms

  # Entities have entity category set
  entity_category:
    status: done
    comment: Config and diagnostic entities specify entity_category

  # Has a repair flow
  repair_flow:
    status: partial
    comment: Basic repair flows exist, needs expansion

  # Integration supports reconfiguration
  reconfiguration:
    status: done
    comment: Config flow uses unique ID for full reconfiguration

  # Integration has test coverage of 95% or more
  test_coverage:
    status: todo
    comment: Current coverage ~60%, target 95%

  # Has test for reauthentication flow
  test_reauthentication:
    status: todo
    comment: test_config_flow_reauth.py exists but incomplete

  # Has test for configuration flow options
  test_config_flow_options:
    status: partial
    comment: Basic tests exist, needs expansion

  # Has a diagnostics platform
  diagnostics:
    status: done
    comment: Fully implemented with redaction

  # Has logo and icon assets
  icon:
    status: done
    comment: Icon and logo files present

  # Integration supports translations
  translated:
    status: done
    comment: DE and EN translations

  # Device actions are working
  device_action:
    status: done
    comment: device_action.py implemented

  # Device conditions are working
  device_condition:
    status: done
    comment: device_condition.py implemented

  # Device triggers are working
  device_trigger:
    status: done
    comment: device_trigger.py implemented

  # ============= PLATINUM REQUIREMENTS =============
  # All code is fully typed
  typed:
    status: partial
    comment: Many functions need type hints

  # All code is asynchronous
  async:
    status: partial
    comment: Most code is async, some sync remains

  # Test coverage of all platforms
  test_all_platforms:
    status: todo
    comment: Need tests for all entity platforms

  # Use ConfigEntry.runtime_data
  runtime_data:
    status: partial
<<<<<<< HEAD
    comment: Most helpers now use ConfigEntry.runtime_data; scheduler and legacy helpers still rely on hass.data
=======
    comment: Scheduler migrated to ConfigEntry.runtime_data; gps_handler and other helpers still use hass.data
>>>>>>> 797955a5

  # Entities have suggested_device_class
  entity_suggested_device_class:
    status: todo
    comment: Not implemented

  # Integration responds to backend library updates
  responsive_integration:
    status: done
    comment: Coordinator pattern with proper refresh

# Summary
current_tier: silver
target_tier: gold
completion_percentage: 70

next_steps:
  - Add complete type hints throughout codebase
  - Increase test coverage to 95%
  - Implement device discovery (USB, mDNS, or DHCP)
  - Submit brand assets to core brands repository
  - Refactor to use ConfigEntry.runtime_data
  - Add comprehensive repair flows<|MERGE_RESOLUTION|>--- conflicted
+++ resolved
@@ -200,11 +200,7 @@
   # Use ConfigEntry.runtime_data
   runtime_data:
     status: partial
-<<<<<<< HEAD
-    comment: Most helpers now use ConfigEntry.runtime_data; scheduler and legacy helpers still rely on hass.data
-=======
     comment: Scheduler migrated to ConfigEntry.runtime_data; gps_handler and other helpers still use hass.data
->>>>>>> 797955a5
 
   # Entities have suggested_device_class
   entity_suggested_device_class:
