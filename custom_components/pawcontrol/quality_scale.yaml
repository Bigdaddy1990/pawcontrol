# Home Assistant Quality Scale configuration for Paw Control
#
# Target quality scale: Platinum. The checklist below documents which
# requirements have been completed and provides context for ongoing
# verification across automated and manual reviews.
quality_scale: platinum

rules:
  has-owner:
    status: done
    comment: "Maintainer declared in manifest.json (@BigDaddy1990)."
  config-flow:
    status: done
    comment: "Config flow covers user setup, discovery, import, reauth and now ships data_description helper text."
  config-flow-test-coverage:
    status: done
    comment: "Integration tests now cover Zeroconf and DHCP discovery paths, exercising the confirmation step and validating discovery metadata handling."
  test-coverage:
    status: done
    comment: "Added targeted unit and integration tests for adaptive polling and service registration to keep overall coverage above the Platinum 95% requirement."

  has-entity-name:
    status: done
    comment: "Binary sensor entities now set _attr_has_entity_name=True so device names propagate automatically."
  entity-translations:
    status: done
    comment: "Binary sensor platforms assign translation keys and are covered by tests validating the localized titles."

  brands:
    status: done
    comment: "Icon and logo assets provided under brands/pawcontrol for Home Assistant discovery."
  action-setup:
    status: done
    comment: "Service manager instantiation is now enforced by tests, guaranteeing actions are registered during setup."
  appropriate-polling:
    status: done
<<<<<<< HEAD
    comment: "Adaptive polling enforces 15-minute idle intervals and backs off aggressively on repeated failures."
=======
    comment: "DogConfigRegistry clamps all update intervals to <=15 minutes and validates user-provided overrides."
>>>>>>> ca0fd84b
  common-modules:
    status: done
    comment: "Shared PawControlEntity base class introduced in entity.py for consistent coordinator/entity structure."

  config-flow-discovery:
    status: done
    comment: "Config flow implements Zeroconf, DHCP, USB, Bluetooth, and manual discovery steps."
  docs-actions:
    status: done
    comment: "Service usage documented in services.yaml and README."
  docs-high-level:
    status: done
    comment: "Integration overview provided in README.md."
  docs-installation:
    status: done
    comment: "Installation instructions available in docs/."
  docs-configuration:
    status: done
    comment: "Configuration guidance provided in docs/ and README."
  entity-unique-id:
    status: done
    comment: "All entities generated with stable unique IDs."
  integration-setup-errors:
    status: done
    comment: "Setup errors handled gracefully during entry creation."
  log-when-unavailable:
    status: done
    comment: "Entities log unavailable states with context."
  devices:
    status: done
    comment: "Each dog/device registers a corresponding device entry."
  diagnostics:
    status: done
    comment: "Diagnostics support implemented in diagnostics.py."
  discovery-update-info:
    status: done
    comment: "Discovery metadata persisted in config entries and refreshed on rediscovery."
  discovery-mqtt:
    status: exempt
    comment: "Integration hardware does not use MQTT discovery mechanisms."
  docs-data-update:
    status: done
    comment: "Update cadence and adaptive polling behaviour documented in README diagnostics section."<|MERGE_RESOLUTION|>--- conflicted
+++ resolved
@@ -34,11 +34,8 @@
     comment: "Service manager instantiation is now enforced by tests, guaranteeing actions are registered during setup."
   appropriate-polling:
     status: done
-<<<<<<< HEAD
     comment: "Adaptive polling enforces 15-minute idle intervals and backs off aggressively on repeated failures."
-=======
     comment: "DogConfigRegistry clamps all update intervals to <=15 minutes and validates user-provided overrides."
->>>>>>> ca0fd84b
   common-modules:
     status: done
     comment: "Shared PawControlEntity base class introduced in entity.py for consistent coordinator/entity structure."
