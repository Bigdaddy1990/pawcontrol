--- conflicted
+++ resolved
@@ -115,13 +115,6 @@
     def _serialise_issue_value(value: Any) -> JSONType:
         """Serialise issue metadata to JSON-compatible structures."""
 
-<<<<<<< HEAD
-        if value is None or isinstance(value, (str, int, float)):
-            return value
-
-        if isinstance(value, (list, tuple, set)):
-            return ", ".join(str(item) for item in value)
-=======
         if value is None or isinstance(value, str | int | float | bool):
             return value
 
@@ -145,7 +138,6 @@
             return ", ".join(
                 f"{key}={_stringify_placeholder(item)}" for key, item in value.items()
             )
->>>>>>> e6aa6ba3
 
         return str(value)
 
