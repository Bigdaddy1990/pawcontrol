--- conflicted
+++ resolved
@@ -1040,26 +1040,17 @@
         self.hass.config_entries.async_update_entry(entry, options=new_options)
 
 
-<<<<<<< HEAD
 async def async_create_fix_flow(
-=======
-@callback
-def async_create_fix_flow(
->>>>>>> 3c5c1578
     hass: HomeAssistant,
     issue_id: str,
     data: dict[str, Any] | None,
 ) -> PawControlRepairsFlow:
-<<<<<<< HEAD
     """Create a repair flow compatible with the Repairs integration.
 
     Home Assistant loads `repairs.py` integration platforms via
     :func:`homeassistant.helpers.integration_platform.async_process_integration_platforms`
     and expects them to expose an ``async_create_fix_flow`` coroutine that
     returns a :class:`~homeassistant.components.repairs.RepairsFlow` instance.
-=======
-    """Create a fix flow for a Paw Control repair issue.
->>>>>>> 3c5c1578
 
     Args:
         hass: Home Assistant instance
