--- conflicted
+++ resolved
@@ -255,14 +255,8 @@
         [(hours, "h"), (minutes, "m"), (secs if include_secs else 0, "s")]
     )
 
-<<<<<<< HEAD
-
-def _format_duration_precise(seconds: int, precision: str) -> str:
-    """Format duration with full precision."""
-=======
     parts: list[str] = []
     parts.extend(_format_hours(hours, precision))
->>>>>>> 4124f99d
 
     hours, remainder = divmod(seconds, 3600)
     minutes, secs = divmod(remainder, 60)
@@ -277,11 +271,8 @@
 
     return _join_parts(parts)
 
-<<<<<<< HEAD
-=======
     if _include_seconds(secs, parts, precision, hours, minutes):
         parts.append(f"{secs}s")
->>>>>>> 4124f99d
 
 def _join_parts(parts: list[tuple[int, str]]) -> str:
     """Join non-zero duration parts into a string."""
