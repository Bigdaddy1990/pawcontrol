--- conflicted
+++ resolved
@@ -1988,7 +1988,6 @@
 
     preference_key: ManualResiliencePreferenceKey
     configured_role: Literal["check", "guard", "breaker"]
-<<<<<<< HEAD
     listener_sources: tuple[str, ...]
 
 
@@ -2005,10 +2004,8 @@
     origin: str | None
     data: dict[str, Any] | None
     sources: tuple[str, ...]
-=======
     source_tags: list[str]
     primary_source: str
->>>>>>> 956d88ae
 
 
 class ManualResilienceEventSnapshot(TypedDict, total=False):
@@ -2025,12 +2022,8 @@
     context_id: str | None
     user_id: str | None
     data: dict[str, Any] | None
-<<<<<<< HEAD
     sources: list[str] | None
-=======
     reasons: list[str]
-    sources: list[str]
->>>>>>> 956d88ae
 
 
 class ServiceContextMetadata(TypedDict, total=False):
