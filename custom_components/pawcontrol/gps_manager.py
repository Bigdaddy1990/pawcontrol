"""GPS and Geofencing management for PawControl.

Provides comprehensive GPS tracking, route management, geofencing with safety zones,
and location-based alerts for dogs. Includes automatic walk detection and real-time
location monitoring with configurable safety boundaries.

Quality Scale: Platinum
Home Assistant: 2025.9.4+
Python: 3.13+
"""

from __future__ import annotations

import asyncio
import contextlib
import logging
import math
from dataclasses import dataclass, field
from datetime import datetime, timedelta
from enum import Enum
from typing import Any, NamedTuple

from homeassistant.core import HomeAssistant
from homeassistant.helpers import device_registry as dr
from homeassistant.helpers import entity_registry as er
from homeassistant.util import dt as dt_util

_LOGGER = logging.getLogger(__name__)


class GeofenceEventType(Enum):
    """Types of geofence events."""

    ENTERED = "entered"
    EXITED = "exited"
    BREACH = "breach"  # Outside safe zone for too long
    RETURN = "return"  # Back within safe zone


class GPSAccuracy(Enum):
    """GPS accuracy levels."""

    EXCELLENT = "excellent"  # <5m
    GOOD = "good"  # 5-15m
    FAIR = "fair"  # 15-50m
    POOR = "poor"  # >50m


class LocationSource(Enum):
    """Source of location data."""

    DEVICE_TRACKER = "device_tracker"
    MANUAL_INPUT = "manual_input"
    COMPANION_APP = "companion_app"
    EXTERNAL_API = "external_api"


@dataclass
class GPSPoint:
    """Single GPS coordinate point with metadata."""

    latitude: float
    longitude: float
    timestamp: datetime = field(default_factory=dt_util.utcnow)
    altitude: float | None = None
    accuracy: float | None = None
    speed: float | None = None
    heading: float | None = None
    source: LocationSource = LocationSource.DEVICE_TRACKER
    battery_level: int | None = None

    @property
    def accuracy_level(self) -> GPSAccuracy:
        """Get accuracy level based on accuracy value."""
        if self.accuracy is None:
            return GPSAccuracy.FAIR
        elif self.accuracy < 5:
            return GPSAccuracy.EXCELLENT
        elif self.accuracy < 15:
            return GPSAccuracy.GOOD
        elif self.accuracy < 50:
            return GPSAccuracy.FAIR
        else:
            return GPSAccuracy.POOR

    @property
    def is_accurate(self) -> bool:
        """Check if GPS point is accurate enough for tracking."""
        return self.accuracy_level in [
            GPSAccuracy.EXCELLENT,
            GPSAccuracy.GOOD,
            GPSAccuracy.FAIR,
        ]


@dataclass
class GeofenceZone:
    """Geofence zone definition with safety parameters."""

    name: str
    center_lat: float
    center_lon: float
    radius_meters: float
    zone_type: str = "safe_zone"  # safe_zone, danger_zone, activity_zone
    enabled: bool = True
    notifications_enabled: bool = True
    breach_timeout_minutes: int = 15  # Time outside zone before breach alert
    created_at: datetime = field(default_factory=dt_util.utcnow)

    def contains_point(self, lat: float, lon: float) -> bool:
        """Check if a point is within this geofence zone."""
        distance = calculate_distance(self.center_lat, self.center_lon, lat, lon)
        return distance <= self.radius_meters

    def distance_to_center(self, lat: float, lon: float) -> float:
        """Calculate distance from point to zone center in meters."""
        return calculate_distance(self.center_lat, self.center_lon, lat, lon)


@dataclass
class GeofenceEvent:
    """Geofence event with context information."""

    dog_id: str
    zone: GeofenceZone
    event_type: GeofenceEventType
    location: GPSPoint
    distance_from_center: float
    timestamp: datetime = field(default_factory=dt_util.utcnow)
    previous_status: bool | None = None  # Was inside zone before event
    duration_outside: timedelta | None = None  # For breach events

    @property
    def severity(self) -> str:
        """Get event severity level."""
        if self.event_type == GeofenceEventType.BREACH:
            if (
                self.duration_outside and self.duration_outside.total_seconds() > 1800
            ):  # 30 min
                return "high"
            return "medium"
        elif (
            self.event_type == GeofenceEventType.EXITED
            and self.zone.zone_type == "safe_zone"
        ):
            return "medium"
        return "low"


@dataclass
class RouteSegment:
    """Segment of a route with GPS points and statistics."""

    start_point: GPSPoint
    end_point: GPSPoint
    distance_meters: float
    duration_seconds: float
    avg_speed_mps: float | None = None
    elevation_gain: float | None = None

    @property
    def duration_minutes(self) -> float:
        """Get duration in minutes."""
        return self.duration_seconds / 60

    @property
    def distance_km(self) -> float:
        """Get distance in kilometers."""
        return self.distance_meters / 1000


@dataclass
class WalkRoute:
    """Complete walk route with GPS tracking data."""

    dog_id: str
    start_time: datetime
    end_time: datetime | None = None
    gps_points: list[GPSPoint] = field(default_factory=list)
    segments: list[RouteSegment] = field(default_factory=list)
    total_distance_meters: float = 0.0
    total_duration_seconds: float = 0.0
    avg_speed_mps: float | None = None
    max_speed_mps: float | None = None
    geofence_events: list[GeofenceEvent] = field(default_factory=list)
    route_quality: GPSAccuracy = GPSAccuracy.FAIR

    @property
    def is_active(self) -> bool:
        """Check if route is currently being tracked."""
        return self.end_time is None

    @property
    def duration_minutes(self) -> float:
        """Get total duration in minutes."""
        return self.total_duration_seconds / 60

    @property
    def distance_km(self) -> float:
        """Get total distance in kilometers."""
        return self.total_distance_meters / 1000

    @property
    def avg_speed_kmh(self) -> float | None:
        """Get average speed in km/h."""
        if self.avg_speed_mps is None:
            return None
        return self.avg_speed_mps * 3.6


class GPSTrackingConfig(NamedTuple):
    """GPS tracking configuration for a dog."""

    enabled: bool = True
    auto_start_walk: bool = True
    track_route: bool = True
    safety_alerts: bool = True
    geofence_notifications: bool = True
    auto_detect_home: bool = True
    accuracy_threshold: float = 50.0  # meters
    update_interval: int = 60  # seconds
    min_distance_for_point: float = 10.0  # meters
    route_smoothing: bool = True


def calculate_distance(lat1: float, lon1: float, lat2: float, lon2: float) -> float:
    """Calculate distance between two GPS points using Haversine formula.

    Args:
        lat1: Latitude of first point
        lon1: Longitude of first point
        lat2: Latitude of second point
        lon2: Longitude of second point

    Returns:
        Distance in meters
    """
    # Earth's radius in meters
    earth_radius_m = 6_371_000

    # Convert to radians
    lat1_rad = math.radians(lat1)
    lon1_rad = math.radians(lon1)
    lat2_rad = math.radians(lat2)
    lon2_rad = math.radians(lon2)

    # Haversine formula
    dlat = lat2_rad - lat1_rad
    dlon = lon2_rad - lon1_rad

    a = (
        math.sin(dlat / 2) ** 2
        + math.cos(lat1_rad) * math.cos(lat2_rad) * math.sin(dlon / 2) ** 2
    )

    c = 2 * math.atan2(math.sqrt(a), math.sqrt(1 - a))

    return earth_radius_m * c


def calculate_bearing(lat1: float, lon1: float, lat2: float, lon2: float) -> float:
    """Calculate bearing between two GPS points.

    Args:
        lat1: Latitude of first point
        lon1: Longitude of first point
        lat2: Latitude of second point
        lon2: Longitude of second point

    Returns:
        Bearing in degrees (0-360)
    """
    lat1_rad = math.radians(lat1)
    lat2_rad = math.radians(lat2)
    dlon_rad = math.radians(lon2 - lon1)

    y = math.sin(dlon_rad) * math.cos(lat2_rad)
    x = math.cos(lat1_rad) * math.sin(lat2_rad) - math.sin(lat1_rad) * math.cos(
        lat2_rad
    ) * math.cos(dlon_rad)

    bearing = math.atan2(y, x)
    bearing_degrees = math.degrees(bearing)

    return (bearing_degrees + 360) % 360


class GPSGeofenceManager:
    """Manages GPS tracking and geofencing for PawControl dogs."""

    def __init__(self, hass: HomeAssistant) -> None:
        """Initialize GPS and geofencing manager.

        Args:
            hass: Home Assistant instance
        """
        self.hass = hass
        self._dog_configs: dict[str, GPSTrackingConfig] = {}
        self._active_routes: dict[str, WalkRoute] = {}
        self._geofence_zones: dict[str, list[GeofenceZone]] = {}
        self._zone_status: dict[
            str, dict[str, bool]
        ] = {}  # dog_id -> zone_name -> inside
        self._last_locations: dict[str, GPSPoint] = {}
        self._tracking_tasks: dict[str, asyncio.Task] = {}
        self._route_history: dict[str, list[WalkRoute]] = {}

        # Performance tracking
        self._stats = {
            "gps_points_processed": 0,
            "routes_completed": 0,
            "geofence_events": 0,
            "last_update": dt_util.utcnow(),
        }

    async def async_configure_dog_gps(
        self, dog_id: str, config: dict[str, Any]
    ) -> None:
        """Configure GPS tracking for a specific dog.

        Args:
            dog_id: Dog identifier
            config: GPS configuration dictionary
        """
        try:
            gps_config = GPSTrackingConfig(
                enabled=config.get("enabled", True),
                auto_start_walk=config.get("auto_start_walk", True),
                track_route=config.get("track_route", True),
                safety_alerts=config.get("safety_alerts", True),
                geofence_notifications=config.get("geofence_notifications", True),
                auto_detect_home=config.get("auto_detect_home", True),
                accuracy_threshold=config.get("gps_accuracy_threshold", 50.0),
                update_interval=config.get("update_interval_seconds", 60),
                min_distance_for_point=config.get("min_distance_for_point", 10.0),
                route_smoothing=config.get("route_smoothing", True),
            )

            self._dog_configs[dog_id] = gps_config

            # Initialize zone status tracking
            if dog_id not in self._zone_status:
                self._zone_status[dog_id] = {}

            # Initialize route history
            if dog_id not in self._route_history:
                self._route_history[dog_id] = []

            _LOGGER.info(
                "Configured GPS tracking for %s: auto_walk=%s, tracking=%s, alerts=%s",
                dog_id,
                gps_config.auto_start_walk,
                gps_config.track_route,
                gps_config.safety_alerts,
            )

        except Exception as err:
            _LOGGER.error("Failed to configure GPS for %s: %s", dog_id, err)
            raise

    async def async_setup_geofence_zone(
        self,
        dog_id: str,
        zone_name: str,
        center_lat: float,
        center_lon: float,
        radius_meters: float,
        zone_type: str = "safe_zone",
        notifications_enabled: bool = True,
        breach_timeout_minutes: int = 15,
    ) -> None:
        """Setup a geofence zone for a dog.

        Args:
            dog_id: Dog identifier
            zone_name: Name of the zone
            center_lat: Center latitude
            center_lon: Center longitude
            radius_meters: Zone radius in meters
            zone_type: Type of zone (safe_zone, danger_zone, activity_zone)
            notifications_enabled: Enable notifications for this zone
            breach_timeout_minutes: Minutes outside zone before breach alert
        """
        try:
            zone = GeofenceZone(
                name=zone_name,
                center_lat=center_lat,
                center_lon=center_lon,
                radius_meters=radius_meters,
                zone_type=zone_type,
                enabled=True,
                notifications_enabled=notifications_enabled,
                breach_timeout_minutes=breach_timeout_minutes,
            )

            if dog_id not in self._geofence_zones:
                self._geofence_zones[dog_id] = []

            # Remove existing zone with same name
            self._geofence_zones[dog_id] = [
                z for z in self._geofence_zones[dog_id] if z.name != zone_name
            ]

            # Add new zone
            self._geofence_zones[dog_id].append(zone)

            # Initialize zone status
            if dog_id not in self._zone_status:
                self._zone_status[dog_id] = {}
            self._zone_status[dog_id][zone_name] = True  # Assume inside initially

            _LOGGER.info(
                "Setup geofence zone for %s: %s at %.6f,%.6f radius=%dm",
                dog_id,
                zone_name,
                center_lat,
                center_lon,
                radius_meters,
            )

        except Exception as err:
            _LOGGER.error("Failed to setup geofence zone for %s: %s", dog_id, err)
            raise

    async def async_setup_safe_zone(
        self,
        dog_id: str,
        center_lat: float,
        center_lon: float,
        radius_meters: float,
        notifications_enabled: bool = True,
    ) -> None:
        """Setup a safe zone (convenience method for home/safe areas).

        Args:
            dog_id: Dog identifier
            center_lat: Center latitude
            center_lon: Center longitude
            radius_meters: Safe zone radius in meters
            notifications_enabled: Enable notifications for zone breaches
        """
        await self.async_setup_geofence_zone(
            dog_id=dog_id,
            zone_name="home_safe_zone",
            center_lat=center_lat,
            center_lon=center_lon,
            radius_meters=radius_meters,
            zone_type="safe_zone",
            notifications_enabled=notifications_enabled,
            breach_timeout_minutes=15,
        )

    async def async_start_gps_tracking(
        self,
        dog_id: str,
        walker: str | None = None,
        track_route: bool = True,
        safety_alerts: bool = True,
    ) -> str:
        """Start GPS tracking for a walk.

        Args:
            dog_id: Dog identifier
            walker: Name of person walking the dog
            track_route: Whether to track and save the route
            safety_alerts: Whether to send safety alerts

        Returns:
            Route/session ID for the tracking session
        """
        try:
            # End any existing active route
            if dog_id in self._active_routes:
                await self.async_end_gps_tracking(dog_id, save_route=True)

            # Create new route
            route = WalkRoute(
                dog_id=dog_id,
                start_time=dt_util.utcnow(),
            )

            self._active_routes[dog_id] = route

            # Start tracking task if configured
            config = self._dog_configs.get(dog_id)
            if config and config.enabled and track_route:
                await self._start_tracking_task(dog_id)

            session_id = f"{dog_id}_{int(route.start_time.timestamp())}"

            _LOGGER.info(
                "Started GPS tracking for %s: session=%s, route_tracking=%s, alerts=%s",
                dog_id,
                session_id,
                track_route,
                safety_alerts,
            )

            return session_id

        except Exception as err:
            _LOGGER.error("Failed to start GPS tracking for %s: %s", dog_id, err)
            raise

    async def async_end_gps_tracking(
        self,
        dog_id: str,
        save_route: bool = True,
        notes: str | None = None,
    ) -> WalkRoute | None:
        """End GPS tracking for a walk.

        Args:
            dog_id: Dog identifier
            save_route: Whether to save the route to history
            notes: Optional notes about the walk

        Returns:
            Completed walk route or None if no active route
        """
        try:
            route = self._active_routes.get(dog_id)
            if not route:
                _LOGGER.warning("No active GPS tracking found for %s", dog_id)
                return None

            # Stop tracking task
            await self._stop_tracking_task(dog_id)

            # Finalize route
            route.end_time = dt_util.utcnow()

            if route.gps_points:
                # Calculate final statistics
                await self._calculate_route_statistics(route)

                # Save to history if requested
                if save_route:
                    if dog_id not in self._route_history:
                        self._route_history[dog_id] = []
                    self._route_history[dog_id].append(route)

                    # Limit history size (keep last 100 routes)
                    if len(self._route_history[dog_id]) > 100:
                        self._route_history[dog_id] = self._route_history[dog_id][-100:]

            # Remove from active routes
            del self._active_routes[dog_id]

            # Update stats
            self._stats["routes_completed"] += 1
            self._stats["last_update"] = dt_util.utcnow()

            _LOGGER.info(
                "Ended GPS tracking for %s: %.2f km in %.1f minutes, %d points",
                dog_id,
                route.distance_km,
                route.duration_minutes,
                len(route.gps_points),
            )

            return route

        except Exception as err:
            _LOGGER.error("Failed to end GPS tracking for %s: %s", dog_id, err)
            raise

    async def async_add_gps_point(
        self,
        dog_id: str,
        latitude: float,
        longitude: float,
        altitude: float | None = None,
        accuracy: float | None = None,
        timestamp: datetime | None = None,
        source: LocationSource = LocationSource.DEVICE_TRACKER,
    ) -> bool:
        """Add a GPS point to the tracking system.

        Args:
            dog_id: Dog identifier
            latitude: GPS latitude
            longitude: GPS longitude
            altitude: GPS altitude in meters
            accuracy: GPS accuracy in meters
            timestamp: Point timestamp
            source: Source of location data

        Returns:
            True if point was added successfully
        """
        try:
            if timestamp is None:
                timestamp = dt_util.utcnow()

            # Create GPS point
            gps_point = GPSPoint(
                latitude=latitude,
                longitude=longitude,
                timestamp=timestamp,
                altitude=altitude,
                accuracy=accuracy,
                source=source,
            )

            # Check accuracy threshold
            config = self._dog_configs.get(dog_id)
            if config and accuracy and accuracy > config.accuracy_threshold:
                _LOGGER.debug(
                    "GPS point for %s rejected: accuracy %.1fm > threshold %.1fm",
                    dog_id,
                    accuracy,
                    config.accuracy_threshold,
                )
                return False

            # Update last known location
            self._last_locations[dog_id] = gps_point

            # Add to active route if tracking
            route = self._active_routes.get(dog_id)
            if route:
                # Check minimum distance filter
                if config and route.gps_points and config.min_distance_for_point > 0:
                    last_point = route.gps_points[-1]
                    distance = calculate_distance(
                        last_point.latitude, last_point.longitude, latitude, longitude
                    )
                    if distance < config.min_distance_for_point:
                        _LOGGER.debug(
                            "GPS point for %s filtered: distance %.1fm < minimum %.1fm",
                            dog_id,
                            distance,
                            config.min_distance_for_point,
                        )
                        return False

                route.gps_points.append(gps_point)

                # Update route statistics
                if len(route.gps_points) > 1:
                    await self._update_route_with_new_point(route, gps_point)

            # Check geofence zones
            await self._check_geofence_zones(dog_id, gps_point)

            # Update stats
            self._stats["gps_points_processed"] += 1
            self._stats["last_update"] = dt_util.utcnow()

            _LOGGER.debug(
                "Added GPS point for %s: %.6f,%.6f (accuracy: %.1fm)",
                dog_id,
                latitude,
                longitude,
                accuracy or 0,
            )

            return True

        except Exception as err:
            _LOGGER.error("Failed to add GPS point for %s: %s", dog_id, err)
            return False

    async def async_export_routes(
        self,
        dog_id: str,
        export_format: str = "gpx",
        last_n_routes: int = 1,
        date_from: datetime | None = None,
        date_to: datetime | None = None,
    ) -> dict[str, Any] | None:
        """Export dog routes in specified format.

        Args:
            dog_id: Dog identifier
            export_format: Export format (gpx, json, csv)
            last_n_routes: Number of recent routes to export
            date_from: Start date filter
            date_to: End date filter

        Returns:
            Exported route data or None if no routes found
        """
        try:
            routes = self._route_history.get(dog_id, [])
            if not routes:
                _LOGGER.warning("No route history found for %s", dog_id)
                return None

            # Filter routes by date if specified
            if date_from or date_to:
                filtered_routes = []
                for route in routes:
                    if date_from and route.start_time < date_from:
                        continue
                    if date_to and route.start_time > date_to:
                        continue
                    filtered_routes.append(route)
                routes = filtered_routes

            # Limit to last N routes
            if last_n_routes > 0:
                routes = routes[-last_n_routes:]

            if not routes:
                _LOGGER.warning("No routes found matching criteria for %s", dog_id)
                return None

            # Export based on format
            if export_format.lower() == "gpx":
                return await self._export_routes_gpx(dog_id, routes)
            elif export_format.lower() == "json":
                return await self._export_routes_json(dog_id, routes)
            elif export_format.lower() == "csv":
                return await self._export_routes_csv(dog_id, routes)
            else:
                raise ValueError(f"Unsupported export format: {export_format}")

        except Exception as err:
            _LOGGER.error("Failed to export routes for %s: %s", dog_id, err)
            raise

    async def async_get_current_location(self, dog_id: str) -> GPSPoint | None:
        """Get the current/last known location for a dog.

        Args:
            dog_id: Dog identifier

        Returns:
            Last known GPS point or None
        """
        return self._last_locations.get(dog_id)

    async def async_get_active_route(self, dog_id: str) -> WalkRoute | None:
        """Get currently active route for a dog.

        Args:
            dog_id: Dog identifier

        Returns:
            Active walk route or None
        """
        return self._active_routes.get(dog_id)

    async def async_get_geofence_status(self, dog_id: str) -> dict[str, Any]:
        """Get current geofence status for a dog.

        Args:
            dog_id: Dog identifier

        Returns:
            Geofence status information
        """
        zones = self._geofence_zones.get(dog_id, [])
        zone_status = self._zone_status.get(dog_id, {})
        current_location = self._last_locations.get(dog_id)

        status = {
            "dog_id": dog_id,
            "zones_configured": len(zones),
            "current_location": None,
            "zone_status": {},
            "safe_zone_breaches": 0,
            "last_update": None,
        }

        if current_location:
            status["current_location"] = {
                "latitude": current_location.latitude,
                "longitude": current_location.longitude,
                "timestamp": current_location.timestamp.isoformat(),
                "accuracy": current_location.accuracy,
            }
            status["last_update"] = current_location.timestamp.isoformat()

        for zone in zones:
            is_inside = zone_status.get(zone.name, True)
            distance_to_center = 0.0

            if current_location:
                distance_to_center = zone.distance_to_center(
                    current_location.latitude, current_location.longitude
                )

            status["zone_status"][zone.name] = {
                "inside": is_inside,
                "zone_type": zone.zone_type,
                "radius_meters": zone.radius_meters,
                "distance_to_center": distance_to_center,
                "notifications_enabled": zone.notifications_enabled,
            }

            if zone.zone_type == "safe_zone" and not is_inside:
                status["safe_zone_breaches"] += 1

        return status

    async def async_get_statistics(self) -> dict[str, Any]:
        """Get GPS and geofencing statistics.

        Returns:
            Statistics dictionary
        """
        total_routes = sum(len(routes) for routes in self._route_history.values())
        active_tracking = len(self._active_routes)

        return {
            **self._stats,
            "dogs_configured": len(self._dog_configs),
            "active_tracking_sessions": active_tracking,
            "total_routes_stored": total_routes,
            "geofence_zones_configured": sum(
                len(zones) for zones in self._geofence_zones.values()
            ),
        }

    async def _start_tracking_task(self, dog_id: str) -> None:
        """Start background tracking task for a dog."""
        await self._stop_tracking_task(dog_id)  # Stop any existing task

        config = self._dog_configs.get(dog_id)
        if not config or not config.enabled:
            return

        async def _tracking_loop() -> None:
            """Background task for GPS tracking."""
            try:
                while dog_id in self._active_routes:
                    # Try to get location from device tracker
                    await self._update_location_from_device_tracker(dog_id)

                    # Wait for next update
                    await asyncio.sleep(config.update_interval)

            except asyncio.CancelledError:
                _LOGGER.debug("GPS tracking task cancelled for %s", dog_id)
            except Exception as err:
                _LOGGER.error("GPS tracking task error for %s: %s", dog_id, err)

        task = self.hass.async_create_task(_tracking_loop())
        self._tracking_tasks[dog_id] = task

        _LOGGER.debug("Started GPS tracking task for %s", dog_id)

    async def _stop_tracking_task(self, dog_id: str) -> None:
        """Stop background tracking task for a dog."""
        task = self._tracking_tasks.pop(dog_id, None)
        if task and not task.done():
            task.cancel()
            with contextlib.suppress(asyncio.CancelledError):
                await task

        _LOGGER.debug("Stopped GPS tracking task for %s", dog_id)

    async def _update_location_from_device_tracker(self, dog_id: str) -> None:
        """Try to update location from associated device tracker."""
        try:
            # Try to find device tracker entity for this dog
            entity_registry = er.async_get(self.hass)
            dr.async_get(self.hass)

            # Look for device tracker entities that might belong to this dog
            for entity in entity_registry.entities.values():
                if (
                    entity.platform == "device_tracker"
                    and dog_id.lower() in (entity.name or "").lower()
                ):
                    state = self.hass.states.get(entity.entity_id)
                    if state and state.state not in ["unavailable", "unknown"]:
                        # Extract GPS coordinates
                        lat = state.attributes.get("latitude")
                        lon = state.attributes.get("longitude")
                        accuracy = state.attributes.get("gps_accuracy")

                        if lat is not None and lon is not None:
                            await self.async_add_gps_point(
                                dog_id=dog_id,
                                latitude=lat,
                                longitude=lon,
                                accuracy=accuracy,
                                source=LocationSource.DEVICE_TRACKER,
                            )
                            return

            # Could also check for companion app entities, etc.

        except Exception as err:
            _LOGGER.debug(
                "Failed to update location from device tracker for %s: %s", dog_id, err
            )

    async def _check_geofence_zones(self, dog_id: str, gps_point: GPSPoint) -> None:
        """Check GPS point against all geofence zones for a dog."""
        zones = self._geofence_zones.get(dog_id, [])
        if not zones:
            return

        zone_status = self._zone_status.get(dog_id, {})

        for zone in zones:
            if not zone.enabled:
                continue

            is_inside = zone.contains_point(gps_point.latitude, gps_point.longitude)
            was_inside = zone_status.get(zone.name, True)

            # Check for zone transitions
            if is_inside != was_inside:
                event_type = (
                    GeofenceEventType.ENTERED if is_inside else GeofenceEventType.EXITED
                )

                distance_from_center = zone.distance_to_center(
                    gps_point.latitude, gps_point.longitude
                )

                event = GeofenceEvent(
                    dog_id=dog_id,
                    zone=zone,
                    event_type=event_type,
                    location=gps_point,
                    distance_from_center=distance_from_center,
                    previous_status=was_inside,
                )

                # Update zone status
                zone_status[zone.name] = is_inside
                self._zone_status[dog_id] = zone_status

                # Add to active route if tracking
                route = self._active_routes.get(dog_id)
                if route:
                    route.geofence_events.append(event)

                # Send notification if enabled
                if zone.notifications_enabled:
                    await self._send_geofence_notification(event)

                # Update stats
                self._stats["geofence_events"] += 1

                _LOGGER.info(
                    "Geofence event for %s: %s %s zone '%s' (distance: %.1fm)",
                    dog_id,
                    event_type.value,
                    zone.zone_type,
                    zone.name,
                    distance_from_center,
                )

    async def _send_geofence_notification(self, event: GeofenceEvent) -> None:
        """Send notification for geofence event."""
        try:
            # This would integrate with the notification manager
            # For now, just log the event

            title = f"🗺️ Geofence Alert: {event.dog_id}"

            if event.event_type == GeofenceEventType.ENTERED:
                message = f"{event.dog_id} entered {event.zone.name}"
            elif event.event_type == GeofenceEventType.EXITED:
                message = f"{event.dog_id} left {event.zone.name}"
            elif event.event_type == GeofenceEventType.BREACH:
                duration_min = (
                    event.duration_outside.total_seconds() / 60
                    if event.duration_outside
                    else 0
                )
                message = f"{event.dog_id} has been outside {event.zone.name} for {duration_min:.1f} minutes"
            else:
                message = f"{event.dog_id} returned to {event.zone.name}"

            _LOGGER.info("Geofence notification: %s - %s", title, message)

            # TODO: Integrate with notification manager when available
            # await notification_manager.async_send_notification(
            #     notification_type="geofence_alert",
            #     title=title,
            #     message=message,
            #     dog_id=event.dog_id,
            #     priority=severity,
            # )

        except Exception as err:
            _LOGGER.error("Failed to send geofence notification: %s", err)

    async def _calculate_route_statistics(self, route: WalkRoute) -> None:
        """Calculate comprehensive statistics for a completed route."""
        if not route.gps_points:
            return

        total_distance = 0.0
        total_time = 0.0
        speeds = []

        # Calculate segments and statistics
        route.segments = []

        for i in range(1, len(route.gps_points)):
            prev_point = route.gps_points[i - 1]
            curr_point = route.gps_points[i]

            # Calculate distance
            distance = calculate_distance(
                prev_point.latitude,
                prev_point.longitude,
                curr_point.latitude,
                curr_point.longitude,
            )

            # Calculate time
            time_diff = (curr_point.timestamp - prev_point.timestamp).total_seconds()

            # Skip invalid segments
            if time_diff <= 0 or distance > 1000:  # Skip if >1km between points
                continue

            # Calculate speed
            speed_mps = distance / time_diff if time_diff > 0 else 0

            # Create segment
            segment = RouteSegment(
                start_point=prev_point,
                end_point=curr_point,
                distance_meters=distance,
                duration_seconds=time_diff,
                avg_speed_mps=speed_mps,
            )

            route.segments.append(segment)

            total_distance += distance
            total_time += time_diff
            speeds.append(speed_mps)

        # Update route totals
        route.total_distance_meters = total_distance
        route.total_duration_seconds = total_time

        if speeds:
            route.avg_speed_mps = sum(speeds) / len(speeds)
            route.max_speed_mps = max(speeds)

        # Assess route quality based on GPS accuracy
        accurate_points = sum(1 for p in route.gps_points if p.is_accurate)
        accuracy_ratio = accurate_points / len(route.gps_points)

        if accuracy_ratio >= 0.9:
            route.route_quality = GPSAccuracy.EXCELLENT
        elif accuracy_ratio >= 0.7:
            route.route_quality = GPSAccuracy.GOOD
        elif accuracy_ratio >= 0.5:
            route.route_quality = GPSAccuracy.FAIR
        else:
            route.route_quality = GPSAccuracy.POOR

    async def _update_route_with_new_point(
        self, route: WalkRoute, new_point: GPSPoint
    ) -> None:
        """Update route statistics with a new GPS point."""
        if len(route.gps_points) < 2:
            return

        prev_point = route.gps_points[-2]

        # Calculate distance for this segment
        distance = calculate_distance(
            prev_point.latitude,
            prev_point.longitude,
            new_point.latitude,
            new_point.longitude,
        )

        # Update total distance
        route.total_distance_meters += distance

        # Update total time
        route.total_duration_seconds = (
            new_point.timestamp - route.start_time
        ).total_seconds()

    async def _export_routes_gpx(
        self, dog_id: str, routes: list[WalkRoute]
    ) -> dict[str, Any]:
        """Export routes in GPX format."""
        gpx_content = '<?xml version="1.0" encoding="UTF-8"?>\n'
        gpx_content += '<gpx version="1.1" creator="PawControl">\n'

        for route in routes:
            gpx_content += "  <trk>\n"
            gpx_content += (
                f"    <name>Walk {route.start_time.strftime('%Y-%m-%d %H:%M')}</name>\n"
            )
            gpx_content += "    <trkseg>\n"

            for point in route.gps_points:
                gpx_content += (
                    f'      <trkpt lat="{point.latitude}" lon="{point.longitude}">\n'
                )
                if point.altitude is not None:
                    gpx_content += f"        <ele>{point.altitude}</ele>\n"
                gpx_content += f"        <time>{point.timestamp.isoformat()}Z</time>\n"
                gpx_content += "      </trkpt>\n"

            gpx_content += "    </trkseg>\n"
            gpx_content += "  </trk>\n"

        gpx_content += "</gpx>\n"

        return {
            "format": "gpx",
            "content": gpx_content,
            "filename": f"{dog_id}_routes_{dt_util.utcnow().strftime('%Y%m%d')}.gpx",
            "routes_count": len(routes),
        }

    async def _export_routes_json(
        self, dog_id: str, routes: list[WalkRoute]
    ) -> dict[str, Any]:
        """Export routes in JSON format."""
        export_data = {
            "dog_id": dog_id,
            "export_timestamp": dt_util.utcnow().isoformat(),
            "routes": [],
        }

        for route in routes:
            route_data = {
                "start_time": route.start_time.isoformat(),
                "end_time": route.end_time.isoformat() if route.end_time else None,
                "duration_minutes": route.duration_minutes,
                "distance_km": route.distance_km,
                "avg_speed_kmh": route.avg_speed_kmh,
                "route_quality": route.route_quality.value,
                "gps_points": [
                    {
                        "latitude": p.latitude,
                        "longitude": p.longitude,
                        "timestamp": p.timestamp.isoformat(),
                        "altitude": p.altitude,
                        "accuracy": p.accuracy,
                        "source": p.source.value,
                    }
                    for p in route.gps_points
                ],
                "geofence_events": [
                    {
                        "event_type": e.event_type.value,
                        "zone_name": e.zone.name,
                        "timestamp": e.timestamp.isoformat(),
                        "distance_from_center": e.distance_from_center,
                        "severity": e.severity,
                    }
                    for e in route.geofence_events
                ],
            }
            export_data["routes"].append(route_data)

        return {
            "format": "json",
            "content": export_data,
            "filename": f"{dog_id}_routes_{dt_util.utcnow().strftime('%Y%m%d')}.json",
            "routes_count": len(routes),
        }

    async def _export_routes_csv(
        self, dog_id: str, routes: list[WalkRoute]
    ) -> dict[str, Any]:
        """Export routes in CSV format."""
        csv_lines = [
            "timestamp,latitude,longitude,altitude,accuracy,route_id,distance_km,duration_min"
        ]

        for index, route in enumerate(routes, start=1):
            route_id = f"route_{index}"
<<<<<<< HEAD
for point in route.gps_points:
                csv_lines.append(
                    ",".join(
                        [
                            point.timestamp.isoformat(),
                            str(point.latitude),
                            str(point.longitude),
                            str(point.altitude if point.altitude is not None else ""),
                            str(point.accuracy if point.accuracy is not None else ""),
                            route_id,
                            str(route.distance_km),
                            str(route.duration_minutes),
                        ]
                    )
                )
                ",".join(
                    [
                        point.timestamp.isoformat(),
                        str(point.latitude),
                        str(point.longitude),
                        str(point.altitude if point.altitude is not None else ""),
                        str(point.accuracy if point.accuracy is not None else ""),
                        route_id,
                        str(route.distance_km),
                        str(route.duration_minutes),
                    ]
                )
=======
            csv_lines.extend(
                ",".join(
                    [
                        point.timestamp.isoformat(),
                        str(point.latitude),
                        str(point.longitude),
                        str(point.altitude if point.altitude is not None else ""),
                        str(point.accuracy if point.accuracy is not None else ""),
                        route_id,
                        str(route.distance_km),
                        str(route.duration_minutes),
                    ]
                )
>>>>>>> a870d008
                for point in route.gps_points
            )

        csv_content = "\n".join(csv_lines)

        return {
            "format": "csv",
            "content": csv_content,
            "filename": f"{dog_id}_routes_{dt_util.utcnow().strftime('%Y%m%d')}.csv",
            "routes_count": len(routes),
        }

    async def async_cleanup(self) -> None:
        """Cleanup GPS manager resources."""
        # Stop all tracking tasks
        for dog_id in list(self._tracking_tasks.keys()):
            await self._stop_tracking_task(dog_id)

        # Clear all data
        self._dog_configs.clear()
        self._active_routes.clear()
        self._geofence_zones.clear()
        self._zone_status.clear()
        self._last_locations.clear()
        self._route_history.clear()

        _LOGGER.debug("GPS and geofencing manager cleaned up")<|MERGE_RESOLUTION|>--- conflicted
+++ resolved
@@ -1174,7 +1174,7 @@
 
         for index, route in enumerate(routes, start=1):
             route_id = f"route_{index}"
-<<<<<<< HEAD
+
 for point in route.gps_points:
                 csv_lines.append(
                     ",".join(
@@ -1202,9 +1202,9 @@
                         str(route.duration_minutes),
                     ]
                 )
-=======
-            csv_lines.extend(
-                ",".join(
+
+              csv_lines.extend(
+                 ",".join(
                     [
                         point.timestamp.isoformat(),
                         str(point.latitude),
@@ -1216,7 +1216,7 @@
                         str(route.duration_minutes),
                     ]
                 )
->>>>>>> a870d008
+
                 for point in route.gps_points
             )
 
