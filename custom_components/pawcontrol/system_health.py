--- conflicted
+++ resolved
@@ -14,11 +14,6 @@
 def async_register(
     hass: HomeAssistant, register: system_health.SystemHealthRegistration
 ) -> None:
-<<<<<<< HEAD
-    """Register system health callbacks."""
-
-=======
->>>>>>> 16c917cd
     register.async_register_info(system_health_info)
 
 
