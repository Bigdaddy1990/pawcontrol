--- conflicted
+++ resolved
@@ -21,10 +21,7 @@
     CONF_EXTERNAL_INTEGRATIONS,
     UPDATE_INTERVALS,
 )
-<<<<<<< HEAD
-=======
 from .coordinator_accessors import CoordinatorDataAccessMixin
->>>>>>> a1c96849
 from .coordinator_observability import (
     EntityBudgetTracker,
     normalise_webhook_status,
@@ -342,7 +339,6 @@
 
         await self._refresh_subset(unique_ids)
 
-<<<<<<< HEAD
     def get_dog_config(self, dog_id: str) -> Any:
         return self.registry.get(dog_id)
 
@@ -382,8 +378,6 @@
     def get_statistics(self) -> dict[str, Any]:
         return build_runtime_statistics(self)
 
-=======
->>>>>>> a1c96849
     def get_performance_snapshot(self) -> dict[str, Any]:
         """Return a comprehensive performance snapshot for diagnostics surfaces."""
 
@@ -421,8 +415,6 @@
             webhook_status=webhook_status,
         )
 
-<<<<<<< HEAD
-=======
     @property
     def available(self) -> bool:
         return self.last_update_success and self._metrics.consecutive_errors < 5
@@ -433,7 +425,6 @@
     def get_statistics(self) -> dict[str, Any]:
         return build_runtime_statistics(self)
 
->>>>>>> a1c96849
     @callback
     def async_start_background_tasks(self) -> None:
         ensure_background_task(self, MAINTENANCE_INTERVAL)
