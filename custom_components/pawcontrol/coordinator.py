--- conflicted
+++ resolved
@@ -4,10 +4,9 @@
 
 import asyncio
 import logging
-<<<<<<< HEAD
+
 from collections.abc import Iterable, Sequence
-=======
->>>>>>> 1f7c0bc4
+
 from datetime import timedelta
 from typing import TYPE_CHECKING, Any
 
@@ -23,7 +22,6 @@
     UPDATE_INTERVALS,
 )
 from .coordinator_runtime import (
-<<<<<<< HEAD
     AdaptivePollingController,
     CoordinatorRuntime,
     EntityBudgetSnapshot,
@@ -41,14 +39,9 @@
     build_performance_snapshot,
     build_security_scorecard,
 )
-=======
-    API_TIMEOUT,
-    AdaptivePollingController,
-    EntityBudgetSnapshot,
-    summarize_entity_budgets,
-)
+
 from .coordinator_support import CoordinatorMetrics, DogConfigRegistry, UpdateResult
->>>>>>> 1f7c0bc4
+
 from .coordinator_tasks import (
     build_runtime_statistics,
     build_update_statistics,
@@ -219,26 +212,13 @@
         if not self._entity_budget_snapshots:
             return 0.0
 
-<<<<<<< HEAD
         summary = summarize_entity_budgets(self._entity_budget_snapshots.values())
         total_capacity = summary.get("total_capacity", 0)
         if total_capacity <= 0:
             return 0.0
         ratio = summary.get("total_allocated", 0) / total_capacity
         return max(0.0, min(1.0, float(ratio)))
-=======
-        total_capacity = sum(
-            snapshot.capacity for snapshot in self._entity_budget_snapshots.values()
-        )
-        if total_capacity <= 0:
-            return 0.0
-
-        total_allocated = sum(
-            snapshot.total_allocated
-            for snapshot in self._entity_budget_snapshots.values()
-        )
-        return max(0.0, min(1.0, total_allocated / total_capacity))
->>>>>>> 1f7c0bc4
+
 
     def attach_runtime_managers(
         self,
@@ -289,9 +269,6 @@
         if not dog_ids:
             raise CoordinatorUpdateFailed("No valid dogs configured")
 
-<<<<<<< HEAD
-        data, _cycle = await self._execute_cycle(dog_ids)
-=======
         data, cycle = await self._runtime.execute_cycle(
             dog_ids,
             self._data,
@@ -299,7 +276,6 @@
         )
         self._apply_adaptive_interval(cycle.new_interval)
 
->>>>>>> 1f7c0bc4
         self._data = data
         return self._data
 
@@ -325,7 +301,7 @@
         )
         self.update_interval = timedelta(seconds=new_interval)
 
-<<<<<<< HEAD
+
     async def _execute_cycle(
         self, dog_ids: Sequence[str]
     ) -> tuple[dict[str, dict[str, Any]], RuntimeCycleInfo]:
@@ -371,8 +347,6 @@
 
         await self._refresh_subset(unique_ids)
 
-=======
->>>>>>> 1f7c0bc4
     def get_dog_config(self, dog_id: str) -> Any:
         return self.registry.get(dog_id)
 
@@ -396,13 +370,12 @@
     def get_configured_dog_name(self, dog_id: str) -> str | None:
         return self.registry.get_name(dog_id)
 
-<<<<<<< HEAD
     def get_dog_info(self, dog_id: str) -> dict[str, Any]:
         dog_data = self.get_dog_data(dog_id)
         if dog_data and isinstance(dog_data.get("dog_info"), dict):
             return dog_data["dog_info"]
         return self.registry.get(dog_id) or {}
-=======
+
     def get_performance_snapshot(self) -> dict[str, Any]:
         """Return a lightweight snapshot of runtime performance metrics."""
 
@@ -489,7 +462,6 @@
         status = "pass" if all(check["pass"] for check in checks.values()) else "fail"
 
         return {"status": status, "checks": checks}
->>>>>>> 1f7c0bc4
 
     @property
     def available(self) -> bool:
