"""Coordinator for PawControl integration.

Simplified coordinator with session management and intelligent caching
for Platinum quality compliance without overengineering.

Quality Scale: Platinum
Home Assistant: 2025.9.3+
Python: 3.13+
"""

from __future__ import annotations

import asyncio
import logging
from datetime import timedelta
from typing import TYPE_CHECKING, Any

from aiohttp import ClientError, ClientSession
from homeassistant.core import HomeAssistant, callback
from homeassistant.exceptions import (
    ConfigEntryAuthFailed,
    HomeAssistantError,
)
from homeassistant.helpers.aiohttp_client import async_get_clientsession
from homeassistant.helpers.event import async_track_time_interval
from homeassistant.helpers.update_coordinator import (
    CoordinatorUpdateFailed,
    DataUpdateCoordinator,
)
from homeassistant.util import dt as dt_util

from .const import (
    CONF_API_ENDPOINT,
    CONF_API_TOKEN,
    CONF_DOG_ID,
    CONF_DOG_NAME,
    CONF_DOGS,
    CONF_EXTERNAL_INTEGRATIONS,
    CONF_GPS_UPDATE_INTERVAL,
    CONF_MODULES,
    MODULE_GPS,
    MODULE_WEATHER,
    UPDATE_INTERVALS,
)
from .device_api import PawControlDeviceClient
from .domain import DogDomainOrchestrator, DomainSnapshot
from .exceptions import ValidationError
from .module_adapters import CoordinatorModuleAdapters
from .resilience import (
    CircuitBreakerConfig,
    ResilienceManager,
    RetryConfig,
)
from .types import DogConfigData, PawControlConfigEntry

if TYPE_CHECKING:
    from .data_manager import PawControlDataManager
    from .feeding_manager import FeedingManager
    from .garden_manager import GardenManager
    from .geofencing import PawControlGeofencing
    from .gps_manager import GPSGeofenceManager
    from .notifications import PawControlNotificationManager
    from .walk_manager import WalkManager
    from .weather_manager import WeatherHealthManager

_LOGGER = logging.getLogger(__name__)

# PLATINUM: Optimized constants
API_TIMEOUT = 30.0
CACHE_TTL_SECONDS = 300  # 5 minutes
MAINTENANCE_INTERVAL = timedelta(hours=1)
MAX_RETRY_ATTEMPTS = 3
RETRY_BACKOFF_FACTOR = 1.5
COORDINATOR_SETUP_TIMEOUT = 15


class PawControlCoordinator(DataUpdateCoordinator[dict[str, Any]]):
    """Coordinator for PawControl integration.

    Enhanced coordinator focused on reliability, maintainability and performance
    while meeting all Platinum quality requirements with specific error handling.
    """

    def __init__(
        self,
        hass: HomeAssistant,
        entry: PawControlConfigEntry,
        session: ClientSession | None = None,
    ) -> None:
        """Initialize coordinator with session management and enhanced caching.

        Args:
            hass: Home Assistant instance
            entry: Config entry for this integration with typed runtime data
            session: Optional aiohttp session for external API calls

        Raises:
            ConfigEntryNotReady: If initialization prerequisites are not met
            ValidationError: If entry configuration is invalid
        """
        self.config_entry = entry
        self.session = session or async_get_clientsession(hass)

        # PLATINUM: Enhanced configuration validation
        try:
            self._dogs_config: list[DogConfigData] = entry.data.get(CONF_DOGS, [])
            if not isinstance(self._dogs_config, list):
                raise ValidationError(
                    "dogs_config",
                    type(self._dogs_config).__name__,
                    "Must be a list of dog configurations",
                )
        except (KeyError, TypeError) as err:
            raise ValidationError(
                "dogs_config", None, f"Invalid dogs configuration: {err}"
            ) from err

        self._dog_config_by_id: dict[str, DogConfigData] = {}
        self._configured_dog_ids: list[str] = []
        for config in self._dogs_config:
            dog_id = config.get(CONF_DOG_ID)
            if not isinstance(dog_id, str):
                continue
            normalized_id = dog_id.strip()
            if not normalized_id or normalized_id in self._dog_config_by_id:
                continue
            self._dog_config_by_id[normalized_id] = config
            self._configured_dog_ids.append(normalized_id)

        self._use_external_api = bool(
            entry.options.get(CONF_EXTERNAL_INTEGRATIONS, False)
        )
        api_endpoint_option = entry.options.get(CONF_API_ENDPOINT) or ""
        api_token_option = entry.options.get(CONF_API_TOKEN) or ""
        self._api_client: PawControlDeviceClient | None = None
        if api_endpoint_option:
            try:
                self._api_client = PawControlDeviceClient(
                    self.session,
                    endpoint=api_endpoint_option.strip(),
                    api_key=api_token_option.strip() or None,
                )
            except ValueError as err:
                _LOGGER.warning(
                    "Invalid Paw Control API endpoint '%s': %s",
                    api_endpoint_option,
                    err,
                )

        # Calculate update interval with validation
        try:
            update_interval = self._calculate_update_interval()
            if update_interval <= 0:
                raise ValueError("Update interval must be positive")
        except (ValueError, TypeError) as err:
            _LOGGER.warning("Invalid update interval calculation: %s", err)
            update_interval = UPDATE_INTERVALS.get("balanced", 120)

        # PLATINUM: Pass config_entry to coordinator for proper type safety
        super().__init__(
            hass,
            _LOGGER,
            name="PawControl Data",
            update_interval=timedelta(seconds=update_interval),
            config_entry=entry,
        )

        self._modules = CoordinatorModuleAdapters(
            session=self.session,
            config_entry=entry,
            use_external_api=self._use_external_api,
            cache_ttl=timedelta(seconds=CACHE_TTL_SECONDS),
            api_client=self._api_client,
        )
        self._domain_orchestrator = DogDomainOrchestrator(
            self._modules, logger=_LOGGER.getChild("domain")
        )

        # Runtime data and performance tracking
        self._data: dict[str, dict[str, Any]] = {}
        self._update_count = 0
        self._error_count = 0
        self._consecutive_errors = 0
        self._maintenance_unsub: callback | None = None
        self._setup_complete = False

        # Runtime manager references (TYPE_CHECKING imports)
        self.data_manager: PawControlDataManager | None = None
        self.feeding_manager: FeedingManager | None = None
        self.walk_manager: WalkManager | None = None
        self.notification_manager: PawControlNotificationManager | None = None
        self.gps_geofence_manager: GPSGeofenceManager | None = None
        self.weather_health_manager: WeatherHealthManager | None = None
        self.garden_manager: GardenManager | None = None
        self.geofencing_manager: PawControlGeofencing | None = None

        # RESILIENCE: Initialize resilience manager for fault tolerance
        self.resilience_manager = ResilienceManager(hass)
        self._circuit_breaker_config = CircuitBreakerConfig(
            failure_threshold=3,  # Open after 3 failures
            success_threshold=2,  # Close after 2 successes
            timeout_seconds=30.0,  # Try again after 30s
            half_open_max_calls=2,  # Max 2 concurrent test calls
        )
        self._retry_config = RetryConfig(
            max_attempts=2,  # Only 1 retry (2 total attempts)
            initial_delay=1.0,
            max_delay=5.0,
            exponential_base=2.0,
            jitter=True,
        )

        _LOGGER.info(
            "Coordinator initialized: %d dogs, %ds interval, external_api=%s",
            len(self._dogs_config),
            update_interval,
            self._use_external_api,
        )

    @property
    def use_external_api(self) -> bool:
        """Return whether external integrations are enabled."""
        return self._use_external_api

    @use_external_api.setter
    def use_external_api(self, value: bool) -> None:
        """Update the external API usage flag."""
        self._use_external_api = bool(value)

    @property
    def api_client(self) -> PawControlDeviceClient | None:
        """Return the configured device API client, if any."""

        return self._api_client

    def attach_runtime_managers(
        self,
        *,
        data_manager: PawControlDataManager,
        feeding_manager: FeedingManager,
        walk_manager: WalkManager,
        notification_manager: PawControlNotificationManager,
        geofencing_manager: PawControlGeofencing | None = None,
        gps_geofence_manager: GPSGeofenceManager | None = None,
        weather_health_manager: WeatherHealthManager | None = None,
        garden_manager: GardenManager | None = None,
    ) -> None:
        """Attach runtime managers for service integration.

        Args:
            data_manager: Data management service
            feeding_manager: Feeding tracking service
            walk_manager: Walk tracking service
            notification_manager: Notification service
            gps_geofence_manager: GPS and geofencing service (optional)
            weather_health_manager: Weather health service (optional)
        """
        self.data_manager = data_manager
        self.feeding_manager = feeding_manager
        self.walk_manager = walk_manager
        self.notification_manager = notification_manager
        self.gps_geofence_manager = gps_geofence_manager
        self.geofencing_manager = geofencing_manager
        self.weather_health_manager = weather_health_manager
        self.garden_manager = garden_manager
        if gps_geofence_manager:
            gps_geofence_manager.set_notification_manager(notification_manager)
        self._modules.attach_managers(
            data_manager=data_manager,
            feeding_manager=feeding_manager,
            walk_manager=walk_manager,
            gps_geofence_manager=gps_geofence_manager,
            weather_health_manager=weather_health_manager,
            garden_manager=garden_manager,
        )
        _LOGGER.debug(
            "Runtime managers attached (gps_geofence: %s, weather: %s)",
            bool(gps_geofence_manager),
            bool(weather_health_manager),
        )

    def clear_runtime_managers(self) -> None:
        """Clear runtime manager references during unload."""
        self.data_manager = None
        self.feeding_manager = None
        self.walk_manager = None
        self.notification_manager = None
        self.gps_geofence_manager = None
        self.geofencing_manager = None
        self.weather_health_manager = None
        self.garden_manager = None
        self._modules.detach_managers()

    async def _async_setup(self) -> None:
        """Perform coordinator preparation before the first refresh."""

        if self._setup_complete:
            return

        if not self._dogs_config:
            _LOGGER.debug("Skipping coordinator setup: no dogs configured")
            self._setup_complete = True
            return

        # Normalize module mappings to avoid key errors in later refreshes.
        for dog in self._dogs_config:
            modules = dog.get(CONF_MODULES)
            if modules is None:
                dog[CONF_MODULES] = {}
            elif not isinstance(modules, dict):
                _LOGGER.warning(
                    "Normalizing invalid module configuration for dog %s",
                    dog.get(CONF_DOG_ID, "<unknown>"),
                )
                dog[CONF_MODULES] = {}

        # Ensure runtime storage contains placeholders so entities do not read
        # from an empty mapping during the first coordinator refresh.
        for dog_id in self._configured_dog_ids:
            self._data.setdefault(
                dog_id, self._domain_orchestrator.empty_snapshot(dog_id).as_dict()
            )

        # Clear adapter caches to guarantee fresh data after reloads.
        self._modules.clear_caches()

        self._setup_complete = True
        _LOGGER.debug(
            "Coordinator pre-setup completed for %d dogs", len(self._configured_dog_ids)
        )

    async def _async_update_data(self) -> dict[str, Any]:
        """Fetch data for all dogs efficiently with enhanced error handling.

        Returns:
            Dictionary mapping dog_id to dog data

        Raises:
            CoordinatorUpdateFailed: If all dogs fail or critical errors occur
            ConfigEntryAuthFailed: If authentication fails
            ConfigEntryNotReady: If coordinator is not ready
        """
        if not self._dogs_config:
            return {}

        self._update_count += 1
        all_data: dict[str, dict[str, Any]] = {}
        errors = 0

        # PLATINUM: Enhanced dog ID validation
        dog_ids: list[str] = []
        for dog in self._dogs_config:
            dog_id = dog.get(CONF_DOG_ID)
            if isinstance(dog_id, str) and dog_id.strip():
                dog_ids.append(dog_id.strip())
            else:
                _LOGGER.warning("Skipping dog with invalid identifier: %s", dog_id)

        if not dog_ids:
            self._error_count += 1
            raise CoordinatorUpdateFailed("No valid dogs configured")

        # RESILIENCE: Enhanced concurrent fetch with resilience patterns
        async def fetch_and_store(dog_id: str) -> None:
            nonlocal errors

            try:
                # Use resilience manager with circuit breaker and retry
                snapshot = await self.resilience_manager.execute_with_resilience(
                    self._fetch_dog_snapshot_protected,
                    dog_id,
                    circuit_breaker_name=f"dog_data_{dog_id}",
                    retry_config=self._retry_config,
                )
                all_data[dog_id] = snapshot.as_dict()
                return  # Success

            except ConfigEntryAuthFailed:
                # Authentication errors should not be retried - re-raise
                errors += 1
                raise
            except ValidationError as err:
                # Data validation errors shouldn't be retried
                errors += 1
                _LOGGER.error("Invalid configuration for dog %s: %s", dog_id, err)
                all_data[dog_id] = self._domain_orchestrator.empty_snapshot(
                    dog_id
                ).as_dict()
            except Exception as err:
                # All other errors (including RetryExhaustedError, circuit breaker, etc.)
                errors += 1
                _LOGGER.error(
                    "Resilience patterns exhausted for dog %s: %s (%s)",
                    dog_id,
                    err,
                    err.__class__.__name__,
                )
                # Use cached data if available, otherwise empty
                all_data[dog_id] = self._data.get(
                    dog_id,
                    self._domain_orchestrator.empty_snapshot(dog_id).as_dict(),
                )

        # Execute with proper task group error handling
        try:
            async with asyncio.TaskGroup() as task_group:
                for dog_id in dog_ids:
                    task_group.create_task(fetch_and_store(dog_id))
        except* ConfigEntryAuthFailed as auth_error_group:
            # Re-raise authentication failures
            raise auth_error_group.exceptions[0]  # noqa: B904
        except* Exception as error_group:
            # Log other task group errors but continue
            for exc in error_group.exceptions:
                _LOGGER.error("Task group error: %s", exc)

        # PLATINUM: Enhanced failure analysis
        total_dogs = len(dog_ids)
        success_rate = ((total_dogs - errors) / total_dogs) if total_dogs > 0 else 0

        if errors == total_dogs:
            self._error_count += 1
            self._consecutive_errors += 1
            raise CoordinatorUpdateFailed(f"All {total_dogs} dogs failed to update")

        if success_rate < 0.5:  # More than 50% failed
            self._consecutive_errors += 1
            _LOGGER.warning(
                "Low success rate: %d/%d dogs updated successfully",
                total_dogs - errors,
                total_dogs,
            )
        else:
            self._consecutive_errors = 0  # Reset on good update

        self._data = all_data
        return self._data

    def get_update_statistics(self) -> dict[str, Any]:
        """Return coordinator update metrics for diagnostics and system health.

        Returns:
            Dictionary containing update statistics and performance metrics
        """
        successful_updates = max(self._update_count - self._error_count, 0)
        cache_metrics = self._modules.cache_metrics()
        cache_entries = cache_metrics.entries
        cache_hit_rate = cache_metrics.hit_rate

        return {
            "update_counts": {
                "total": self._update_count,
                "successful": successful_updates,
                "failed": self._error_count,
                "consecutive_errors": self._consecutive_errors,
            },
            "performance_metrics": {
                "api_calls": self._update_count if self._use_external_api else 0,
                "cache_entries": cache_entries,
                "cache_hit_rate": round(cache_hit_rate, 1),
                "cache_ttl": CACHE_TTL_SECONDS,
            },
            "health_indicators": {
                "success_rate": round(
                    (successful_updates / max(self._update_count, 1)) * 100, 1
                ),
                "is_healthy": self._consecutive_errors < 3,
                "external_api_enabled": self._use_external_api,
            },
        }

<<<<<<< HEAD
    async def _fetch_dog_snapshot_protected(self, dog_id: str) -> DomainSnapshot:
        """Fetch a dog snapshot with timeout handling."""
=======
    async def _fetch_dog_data_protected(self, dog_id: str) -> dict[str, Any]:
        """Protected fetch with timeout - called through resilience manager.

        This method is wrapped by resilience patterns (circuit breaker + retry).

        Args:
            dog_id: Dog identifier

        Returns:
            Dog data dictionary

        Raises:
            TimeoutError: If fetch takes too long
            ConfigEntryAuthFailed: If authentication fails
            NetworkError: If network-related errors occur
            ValidationError: If dog configuration is invalid
        """
        async with asyncio.timeout(API_TIMEOUT):
            return await self._fetch_dog_data(dog_id)

    async def _fetch_dog_data(self, dog_id: str) -> dict[str, Any]:
        """Fetch data for a single dog with enhanced error handling.
>>>>>>> 1921e667

        async with asyncio.timeout(API_TIMEOUT):
            return await self._fetch_dog_snapshot(dog_id)

    async def _fetch_dog_snapshot(self, dog_id: str) -> DomainSnapshot:
        """Fetch the runtime snapshot for a single dog."""

        dog_config = self.get_dog_config(dog_id)
        if not dog_config:
            raise ValidationError("dog_id", dog_id, "Dog configuration not found")

        return await self._domain_orchestrator.async_build_snapshot(
            dog_id, dog_config
        )

    def _calculate_update_interval(self) -> int:
        """Calculate optimized update interval with validation.

        Returns:
            Update interval in seconds

        Raises:
            ValueError: If configuration is invalid
        """
        if not self._dogs_config:
            return UPDATE_INTERVALS.get("minimal", 300)

        # Check for GPS requirements
        has_gps = any(
            dog.get("modules", {}).get(MODULE_GPS, False) for dog in self._dogs_config
        )

        if has_gps:
            gps_interval = self.config_entry.options.get(
                CONF_GPS_UPDATE_INTERVAL, UPDATE_INTERVALS.get("frequent", 60)
            )
            if not isinstance(gps_interval, int) or gps_interval <= 0:
                raise ValueError(f"Invalid GPS update interval: {gps_interval}")
            return gps_interval

        # Check for weather module - needs frequent updates for accurate health alerts
        has_weather = any(
            dog.get("modules", {}).get(MODULE_WEATHER, False)
            for dog in self._dogs_config
        )

        if has_weather:
            return UPDATE_INTERVALS.get("frequent", 60)

        # Calculate based on enabled modules
        total_modules = sum(
            sum(1 for enabled in dog.get("modules", {}).values() if enabled)
            for dog in self._dogs_config
        )

        if total_modules > 15:
            return UPDATE_INTERVALS.get("real_time", 30)
        elif total_modules > 8:
            return UPDATE_INTERVALS.get("balanced", 120)
        else:
            return UPDATE_INTERVALS.get("minimal", 300)

    # Public interface methods with enhanced documentation

    def get_dog_config(self, dog_id: str) -> DogConfigData | None:
        """Get dog configuration by ID.

        Args:
            dog_id: Dog identifier

        Returns:
            Dog configuration or None if not found
        """
        if not isinstance(dog_id, str):
            return None
        return self._dog_config_by_id.get(dog_id.strip())

    def get_enabled_modules(self, dog_id: str) -> frozenset[str]:
        """Get enabled modules for dog.

        Args:
            dog_id: Dog identifier

        Returns:
            Set of enabled module names
        """
        config = self.get_dog_config(dog_id)
        if not config:
            return frozenset()

        modules = config.get("modules", {})
        return frozenset(name for name, enabled in modules.items() if enabled)

    def is_module_enabled(self, dog_id: str, module: str) -> bool:
        """Check if module is enabled for dog.

        Args:
            dog_id: Dog identifier
            module: Module name

        Returns:
            True if module is enabled
        """
        return module in self.get_enabled_modules(dog_id)

    def get_dog_ids(self) -> list[str]:
        """Get all configured dog IDs.

        Returns:
            List of dog identifiers
        """
        return list(self._configured_dog_ids)

    def get_dog_data(self, dog_id: str) -> dict[str, Any] | None:
        """Get data for specific dog.

        Args:
            dog_id: Dog identifier

        Returns:
            Dog data or None if not found
        """
        return self._data.get(dog_id)

    def get_module_data(self, dog_id: str, module: str) -> dict[str, Any]:
        """Get data for specific module.

        Args:
            dog_id: Dog identifier
            module: Module name

        Returns:
            Module data dictionary
        """
        return self._data.get(dog_id, {}).get(module, {})

    def get_configured_dog_ids(self) -> list[str]:
        """Return a list of configured dog identifiers."""

        return [dog_id for dog_id in self._configured_dog_ids]

    def get_configured_dog_name(self, dog_id: str) -> str | None:
        """Return the configured display name for a dog if available."""

        config = self.get_dog_config(dog_id)
        if not config:
            return None

        dog_name = config.get(CONF_DOG_NAME)
        if isinstance(dog_name, str) and dog_name.strip():
            return dog_name
        return None

    @property
    def available(self) -> bool:
        """Check if coordinator is available.

        Returns:
            True if coordinator is available and healthy
        """
        return self.last_update_success and self._consecutive_errors < 5

    def get_statistics(self) -> dict[str, Any]:
        """Get coordinator statistics.

        Returns:
            Statistics dictionary
        """
        cache_metrics = self._modules.cache_metrics()

        return {
            "total_dogs": len(self._dogs_config),
            "update_count": self._update_count,
            "error_count": self._error_count,
            "consecutive_errors": self._consecutive_errors,
            "error_rate": self._error_count / max(self._update_count, 1),
            "last_update": self.last_update_time,
            "update_interval": self.update_interval.total_seconds(),
            "cache_performance": {
                "hits": cache_metrics.hits,
                "misses": cache_metrics.misses,
                "hit_rate": cache_metrics.hit_rate / 100,
            },
            "resilience": self.resilience_manager.get_all_circuit_breakers(),
        }

    @callback
    def async_start_background_tasks(self) -> None:
        """Start background maintenance tasks."""
        if self._maintenance_unsub is None:
            self._maintenance_unsub = async_track_time_interval(
                self.hass, self._async_maintenance, MAINTENANCE_INTERVAL
            )

    async def _async_maintenance(self, *_: Any) -> None:
        """Perform periodic maintenance with enhanced cache management.

        Args:
            *_: Unused arguments from time tracking
        """
        # PLATINUM: Enhanced cache cleanup
        now = dt_util.utcnow()
        expired = self._modules.cleanup_expired(now)

        if expired:
            _LOGGER.debug("Cleaned %d expired cache entries", expired)

        # Reset consecutive errors if we've been stable
        if self._consecutive_errors > 0 and self.last_update_success:
            hours_since_last_error = (
                now - (self.last_update_time or now)
            ).total_seconds() / 3600
            if hours_since_last_error > 1:  # 1 hour of stability
                old_errors = self._consecutive_errors
                self._consecutive_errors = 0
                _LOGGER.info(
                    "Reset consecutive error count (%d) after %d hours of stability",
                    old_errors,
                    int(hours_since_last_error),
                )

    async def async_shutdown(self) -> None:
        """Shutdown coordinator and cleanup resources.

        Raises:
            Exception: If shutdown encounters critical errors
        """
        _LOGGER.debug("Shutting down coordinator")

        try:
            # Cancel maintenance task
            if self._maintenance_unsub:
                self._maintenance_unsub()
                self._maintenance_unsub = None

            # Clear data and cache
            self._data.clear()
            self._modules.clear_caches()

            _LOGGER.info("Coordinator shutdown completed successfully")

        except Exception as err:
            _LOGGER.error("Error during coordinator shutdown: %s", err)
            raise<|MERGE_RESOLUTION|>--- conflicted
+++ resolved
@@ -469,10 +469,9 @@
             },
         }
 
-<<<<<<< HEAD
     async def _fetch_dog_snapshot_protected(self, dog_id: str) -> DomainSnapshot:
         """Fetch a dog snapshot with timeout handling."""
-=======
+        
     async def _fetch_dog_data_protected(self, dog_id: str) -> dict[str, Any]:
         """Protected fetch with timeout - called through resilience manager.
 
@@ -495,7 +494,6 @@
 
     async def _fetch_dog_data(self, dog_id: str) -> dict[str, Any]:
         """Fetch data for a single dog with enhanced error handling.
->>>>>>> 1921e667
 
         async with asyncio.timeout(API_TIMEOUT):
             return await self._fetch_dog_snapshot(dog_id)
