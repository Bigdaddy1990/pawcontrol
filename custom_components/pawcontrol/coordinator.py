"""Coordinator for the PawControl integration."""
"""Coordinator for the PawControl integration."""

from __future__ import annotations

import logging
<<<<<<< HEAD
import time
=======
>>>>>>> fdb49999
from datetime import timedelta
from typing import TYPE_CHECKING, Any

from aiohttp import ClientSession
from homeassistant.core import HomeAssistant, callback
from homeassistant.helpers.aiohttp_client import async_get_clientsession
<<<<<<< HEAD
from homeassistant.helpers.update_coordinator import (
    CoordinatorUpdateFailed,
    DataUpdateCoordinator,
)
=======
from homeassistant.helpers.event import async_track_time_interval
from homeassistant.helpers.update_coordinator import DataUpdateCoordinator
from homeassistant.util import dt as dt_util
>>>>>>> fdb49999

from .const import (
    CONF_API_ENDPOINT,
    CONF_API_TOKEN,
    CONF_EXTERNAL_INTEGRATIONS,
    UPDATE_INTERVALS,
)
<<<<<<< HEAD
from .coordinator_runtime import AdaptivePollingController, EntityBudgetSnapshot
from .coordinator_support import CoordinatorMetrics, DogConfigRegistry, UpdateResult
from .device_api import PawControlDeviceClient
from .exceptions import ValidationError
=======
from .coordinator_runtime import (
    AdaptivePollingController,
    CoordinatorRuntime,
    EntityBudgetSnapshot,
    RuntimeCycleInfo,
    summarize_entity_budgets,
)
from .coordinator_support import CoordinatorMetrics, DogConfigRegistry
from .device_api import PawControlDeviceClient
>>>>>>> fdb49999
from .module_adapters import CoordinatorModuleAdapters
from .resilience import ResilienceManager, RetryConfig
from .types import PawControlConfigEntry
from .coordinator_tasks import (
    build_runtime_statistics,
    build_update_statistics,
    ensure_background_task,
    fetch_all_dogs,
    fetch_single_dog,
    run_maintenance,
    shutdown as shutdown_tasks,
)

if TYPE_CHECKING:
    from .data_manager import PawControlDataManager
    from .feeding_manager import FeedingManager
    from .garden_manager import GardenManager
    from .geofencing import PawControlGeofencing
    from .gps_manager import GPSGeofenceManager
    from .notifications import PawControlNotificationManager
    from .walk_manager import WalkManager
    from .weather_manager import WeatherHealthManager


_LOGGER = logging.getLogger(__name__)

CACHE_TTL_SECONDS = 300
MAINTENANCE_INTERVAL = timedelta(hours=1)

__all__ = ["PawControlCoordinator", "EntityBudgetSnapshot"]

<<<<<<< HEAD

=======
>>>>>>> fdb49999
class PawControlCoordinator(DataUpdateCoordinator[dict[str, Any]]):
    """Central orchestrator that keeps runtime logic in dedicated helpers."""

    def __init__(
        self,
        hass: HomeAssistant,
        entry: PawControlConfigEntry,
        session: ClientSession | None = None,
    ) -> None:
        self.config_entry = entry
        self.session = session or async_get_clientsession(hass)
        self.registry = DogConfigRegistry.from_entry(entry)
<<<<<<< HEAD
        self._use_external_api = bool(entry.options.get(CONF_EXTERNAL_INTEGRATIONS, False))
        self._api_client = self._build_api_client(
            endpoint=entry.options.get(CONF_API_ENDPOINT, ""),
            token=entry.options.get(CONF_API_TOKEN, ""),
        )

        base_interval = self._initial_update_interval(entry)
=======

        base_interval = self.registry.calculate_update_interval(entry.options)
>>>>>>> fdb49999
        self._adaptive_polling = AdaptivePollingController(
            initial_interval_seconds=float(base_interval)
        )

        super().__init__(
            hass,
            _LOGGER,
            name="PawControl Data",
            update_interval=timedelta(seconds=base_interval),
            config_entry=entry,
        )

        use_external_api = bool(entry.options.get(CONF_EXTERNAL_INTEGRATIONS, False))
        self._api_client = self._build_api_client(
            endpoint=entry.options.get(CONF_API_ENDPOINT, ""),
            token=entry.options.get(CONF_API_TOKEN, ""),
        )

        self._modules = CoordinatorModuleAdapters(
            session=self.session,
            config_entry=entry,
            use_external_api=use_external_api,
            cache_ttl=timedelta(seconds=CACHE_TTL_SECONDS),
            api_client=self._api_client,
        )

        self._data: dict[str, dict[str, Any]] = {
            dog_id: self.registry.empty_payload() for dog_id in self.registry.ids()
        }
        self._metrics = CoordinatorMetrics()
        self._entity_budget_snapshots: dict[str, EntityBudgetSnapshot] = {}
<<<<<<< HEAD
        self._setup_complete = False
        self._maintenance_unsub: callback | None = None
=======
        self._entity_budget_summary = summarize_entity_budgets(())
        self._last_cycle: RuntimeCycleInfo | None = None
        self._maintenance_unsub: callback | None = None
        self._setup_complete = False
>>>>>>> fdb49999

        self.data_manager: PawControlDataManager | None
        self.feeding_manager: FeedingManager | None
        self.walk_manager: WalkManager | None
        self.notification_manager: PawControlNotificationManager | None
        self.gps_geofence_manager: GPSGeofenceManager | None
        self.geofencing_manager: PawControlGeofencing | None
        self.weather_health_manager: WeatherHealthManager | None
        self.garden_manager: GardenManager | None

        for attr in (
            "data_manager",
            "feeding_manager",
            "walk_manager",
            "notification_manager",
            "gps_geofence_manager",
            "geofencing_manager",
            "weather_health_manager",
            "garden_manager",
        ):
            setattr(self, attr, None)

        self.resilience_manager = ResilienceManager(hass)
        self._retry_config = RetryConfig(
            max_attempts=2,
            initial_delay=1.0,
            max_delay=5.0,
            exponential_base=2.0,
            jitter=True,
        )

        self._runtime = CoordinatorRuntime(
            registry=self.registry,
            modules=self._modules,
            resilience_manager=self.resilience_manager,
            retry_config=self._retry_config,
            metrics=self._metrics,
            adaptive_polling=self._adaptive_polling,
            logger=_LOGGER,
        )

        _LOGGER.info(
            "Coordinator initialised: %d dogs, %ds interval, external_api=%s",
            len(self.registry),
            base_interval,
<<<<<<< HEAD
            self._use_external_api,
=======
            use_external_api,
>>>>>>> fdb49999
        )

    def _initial_update_interval(self, entry: PawControlConfigEntry) -> int:
        try:
            return self.registry.calculate_update_interval(entry.options)
        except ValidationError as err:
            _LOGGER.warning("Invalid update interval configuration: %s", err)
            return UPDATE_INTERVALS.get("balanced", 120)

    def _build_api_client(
        self, *, endpoint: str, token: str
    ) -> PawControlDeviceClient | None:
        if not endpoint:
            return None

        try:
            return PawControlDeviceClient(
                session=self.session,
                endpoint=endpoint.strip(),
                api_key=token.strip() or None,
            )
        except ValueError as err:
            _LOGGER.warning("Invalid Paw Control API endpoint '%s': %s", endpoint, err)
            return None

<<<<<<< HEAD
    @property
    def use_external_api(self) -> bool:
        return self._use_external_api

    @use_external_api.setter
    def use_external_api(self, value: bool) -> None:
        self._use_external_api = bool(value)

    @property
    def api_client(self) -> PawControlDeviceClient | None:
        return self._api_client

    def logger(self) -> logging.Logger:
        return _LOGGER

=======
>>>>>>> fdb49999
    def report_entity_budget(self, snapshot: EntityBudgetSnapshot) -> None:
        """Receive entity budget metrics from the entity factory."""

        self._entity_budget_snapshots[snapshot.dog_id] = snapshot
<<<<<<< HEAD
        self._adaptive_polling.update_entity_saturation(self._entity_saturation())

    def _entity_saturation(self) -> float:
        if not self._entity_budget_snapshots:
            return 0.0
=======
        self._entity_budget_summary = summarize_entity_budgets(
            self._entity_budget_snapshots.values()
        )
        self._adaptive_polling.update_entity_saturation(
            self._entity_budget_summary["peak_utilization"] / 100
        )

    async def _async_setup(self) -> None:
        if self._setup_complete:
            return

        self._data = {
            dog_id: self.registry.empty_payload() for dog_id in self.registry.ids()
        }
        self._modules.clear_caches()
        self._setup_complete = True

    async def _async_update_data(self) -> dict[str, Any]:
        if len(self.registry) == 0:
            return {}

        await self._async_setup()
>>>>>>> fdb49999

        dog_ids = self.registry.ids()
        data, cycle = await self._runtime.execute_cycle(
            dog_ids,
            self._data,
            empty_payload_factory=self.registry.empty_payload,
        )
<<<<<<< HEAD
        if total_capacity <= 0:
            return 0.0
        total_allocated = sum(
            snapshot.total_allocated for snapshot in self._entity_budget_snapshots.values()
        )
        return max(0.0, min(1.0, total_allocated / total_capacity))
=======

        self._data = data
        self._last_cycle = cycle
        self.update_interval = timedelta(seconds=cycle.new_interval)
        return self._data
>>>>>>> fdb49999

    def attach_runtime_managers(
        self,
        *,
        data_manager: PawControlDataManager,
        feeding_manager: FeedingManager,
        walk_manager: WalkManager,
        notification_manager: PawControlNotificationManager,
        geofencing_manager: PawControlGeofencing | None = None,
        gps_geofence_manager: GPSGeofenceManager | None = None,
        weather_health_manager: WeatherHealthManager | None = None,
        garden_manager: GardenManager | None = None,
    ) -> None:
        managers = {
            "data_manager": data_manager,
            "feeding_manager": feeding_manager,
            "walk_manager": walk_manager,
            "notification_manager": notification_manager,
            "gps_geofence_manager": gps_geofence_manager,
            "geofencing_manager": geofencing_manager,
            "weather_health_manager": weather_health_manager,
            "garden_manager": garden_manager,
        }

        for attr, value in managers.items():
            setattr(self, attr, value)

        if managers["gps_geofence_manager"]:
            managers["gps_geofence_manager"].set_notification_manager(
                notification_manager
            )

        self._modules.attach_managers(
            data_manager=managers["data_manager"],
            feeding_manager=managers["feeding_manager"],
            walk_manager=managers["walk_manager"],
            gps_geofence_manager=managers["gps_geofence_manager"],
            weather_health_manager=managers["weather_health_manager"],
            garden_manager=managers["garden_manager"],
        )

    def clear_runtime_managers(self) -> None:
        for attr in (
            "data_manager",
            "feeding_manager",
            "walk_manager",
            "notification_manager",
            "gps_geofence_manager",
            "geofencing_manager",
            "weather_health_manager",
            "garden_manager",
        ):
            setattr(self, attr, None)
        self._modules.detach_managers()

<<<<<<< HEAD
    async def _async_setup(self) -> None:
        if self._setup_complete:
            return

        self._data = {
            dog_id: self.registry.empty_payload() for dog_id in self.registry.ids()
        }
        self._modules.clear_caches()
        self._setup_complete = True

    async def _async_update_data(self) -> dict[str, Any]:
        if len(self.registry) == 0:
            return {}

        await self._async_setup()
        dog_ids = self.registry.ids()
        if not dog_ids:
            raise CoordinatorUpdateFailed("No valid dogs configured")

        self._metrics.start_cycle()
        cycle_start = time.perf_counter()
        result = await self._fetch_all_dogs(dog_ids)

        duration = max(time.perf_counter() - cycle_start, 0.0)
        error_ratio = result.errors / len(dog_ids)
        new_interval = self._adaptive_polling.record_cycle(
            duration=duration,
            success=result.errors < len(dog_ids),
            error_ratio=error_ratio,
        )
        self._apply_adaptive_interval(new_interval)

        success_rate, all_failed = self._metrics.record_cycle(len(dog_ids), result.errors)
        if all_failed:
            raise CoordinatorUpdateFailed(f"All {len(dog_ids)} dogs failed to update")
        if success_rate < 0.5:
            _LOGGER.warning(
                "Low success rate: %d/%d dogs updated successfully",
                len(dog_ids) - result.errors,
                len(dog_ids),
            )

        self._data = result.payload
        return self._data

    def _apply_adaptive_interval(self, new_interval: float) -> None:
        current_seconds = self.update_interval.total_seconds()
        if abs(current_seconds - new_interval) < 0.01:
            return

        _LOGGER.debug(
            "Adaptive polling adjusted interval from %.3fs to %.3fs",
            current_seconds,
            new_interval,
        )
        self.update_interval = timedelta(seconds=new_interval)

    async def _fetch_all_dogs(self, dog_ids: list[str]) -> UpdateResult:
        return await fetch_all_dogs(self, dog_ids)

    async def _fetch_with_resilience(self, dog_id: str) -> dict[str, Any]:
        return await self.resilience_manager.execute_with_resilience(
            self._fetch_dog_data_protected,
            dog_id,
            circuit_breaker_name=f"dog_data_{dog_id}",
            retry_config=self._retry_config,
        )

    async def _fetch_dog_data_protected(self, dog_id: str) -> dict[str, Any]:
        async with asyncio.timeout(API_TIMEOUT):
            return await self._fetch_dog_data(dog_id)

    async def _fetch_dog_data(self, dog_id: str) -> dict[str, Any]:
        return await fetch_single_dog(self, dog_id)

=======
>>>>>>> fdb49999
    def get_dog_config(self, dog_id: str) -> Any:
        return self.registry.get(dog_id)

    def get_enabled_modules(self, dog_id: str) -> frozenset[str]:
        return self.registry.enabled_modules(dog_id)

    def is_module_enabled(self, dog_id: str, module: str) -> bool:
        return module in self.registry.enabled_modules(dog_id)

    def get_dog_ids(self) -> list[str]:
        return self.registry.ids()
<<<<<<< HEAD

    get_configured_dog_ids = get_dog_ids
=======
>>>>>>> fdb49999

    def get_dog_data(self, dog_id: str) -> dict[str, Any] | None:
        return self._data.get(dog_id)

    def get_module_data(self, dog_id: str, module: str) -> dict[str, Any]:
        return self._data.get(dog_id, {}).get(module, {})

<<<<<<< HEAD
=======
    def get_configured_dog_ids(self) -> list[str]:
        return self.registry.ids()

>>>>>>> fdb49999
    def get_configured_dog_name(self, dog_id: str) -> str | None:
        return self.registry.get_name(dog_id)

    @property
    def available(self) -> bool:
        return self.last_update_success and self._metrics.consecutive_errors < 5

    def get_update_statistics(self) -> dict[str, Any]:
        return build_update_statistics(self)

    def get_statistics(self) -> dict[str, Any]:
<<<<<<< HEAD
        return build_runtime_statistics(self)
=======
        cache_metrics = self._modules.cache_metrics()
        stats = self._metrics.runtime_statistics(
            cache_metrics=cache_metrics,
            total_dogs=len(self.registry),
            last_update=self.last_update_time,
            interval=self.update_interval,
        )

        stats["resilience"] = self.resilience_manager.get_all_circuit_breakers()
        stats["adaptive_polling"] = self._adaptive_polling.as_diagnostics()
        stats["entity_budget"] = self._entity_budget_summary
        if self._last_cycle:
            stats["last_cycle"] = self._last_cycle.to_dict()
        return stats
>>>>>>> fdb49999

    @callback
    def async_start_background_tasks(self) -> None:
        ensure_background_task(self, MAINTENANCE_INTERVAL)

    async def _async_maintenance(self, *_: Any) -> None:
        await run_maintenance(self)

    async def async_shutdown(self) -> None:
        await shutdown_tasks(self)<|MERGE_RESOLUTION|>--- conflicted
+++ resolved
@@ -4,26 +4,17 @@
 from __future__ import annotations
 
 import logging
-<<<<<<< HEAD
 import time
-=======
->>>>>>> fdb49999
 from datetime import timedelta
 from typing import TYPE_CHECKING, Any
 
 from aiohttp import ClientSession
 from homeassistant.core import HomeAssistant, callback
 from homeassistant.helpers.aiohttp_client import async_get_clientsession
-<<<<<<< HEAD
 from homeassistant.helpers.update_coordinator import (
     CoordinatorUpdateFailed,
     DataUpdateCoordinator,
 )
-=======
-from homeassistant.helpers.event import async_track_time_interval
-from homeassistant.helpers.update_coordinator import DataUpdateCoordinator
-from homeassistant.util import dt as dt_util
->>>>>>> fdb49999
 
 from .const import (
     CONF_API_ENDPOINT,
@@ -31,22 +22,10 @@
     CONF_EXTERNAL_INTEGRATIONS,
     UPDATE_INTERVALS,
 )
-<<<<<<< HEAD
 from .coordinator_runtime import AdaptivePollingController, EntityBudgetSnapshot
 from .coordinator_support import CoordinatorMetrics, DogConfigRegistry, UpdateResult
 from .device_api import PawControlDeviceClient
 from .exceptions import ValidationError
-=======
-from .coordinator_runtime import (
-    AdaptivePollingController,
-    CoordinatorRuntime,
-    EntityBudgetSnapshot,
-    RuntimeCycleInfo,
-    summarize_entity_budgets,
-)
-from .coordinator_support import CoordinatorMetrics, DogConfigRegistry
-from .device_api import PawControlDeviceClient
->>>>>>> fdb49999
 from .module_adapters import CoordinatorModuleAdapters
 from .resilience import ResilienceManager, RetryConfig
 from .types import PawControlConfigEntry
@@ -78,10 +57,7 @@
 
 __all__ = ["PawControlCoordinator", "EntityBudgetSnapshot"]
 
-<<<<<<< HEAD
-
-=======
->>>>>>> fdb49999
+
 class PawControlCoordinator(DataUpdateCoordinator[dict[str, Any]]):
     """Central orchestrator that keeps runtime logic in dedicated helpers."""
 
@@ -94,7 +70,6 @@
         self.config_entry = entry
         self.session = session or async_get_clientsession(hass)
         self.registry = DogConfigRegistry.from_entry(entry)
-<<<<<<< HEAD
         self._use_external_api = bool(entry.options.get(CONF_EXTERNAL_INTEGRATIONS, False))
         self._api_client = self._build_api_client(
             endpoint=entry.options.get(CONF_API_ENDPOINT, ""),
@@ -102,10 +77,6 @@
         )
 
         base_interval = self._initial_update_interval(entry)
-=======
-
-        base_interval = self.registry.calculate_update_interval(entry.options)
->>>>>>> fdb49999
         self._adaptive_polling = AdaptivePollingController(
             initial_interval_seconds=float(base_interval)
         )
@@ -137,15 +108,8 @@
         }
         self._metrics = CoordinatorMetrics()
         self._entity_budget_snapshots: dict[str, EntityBudgetSnapshot] = {}
-<<<<<<< HEAD
         self._setup_complete = False
         self._maintenance_unsub: callback | None = None
-=======
-        self._entity_budget_summary = summarize_entity_budgets(())
-        self._last_cycle: RuntimeCycleInfo | None = None
-        self._maintenance_unsub: callback | None = None
-        self._setup_complete = False
->>>>>>> fdb49999
 
         self.data_manager: PawControlDataManager | None
         self.feeding_manager: FeedingManager | None
@@ -191,11 +155,7 @@
             "Coordinator initialised: %d dogs, %ds interval, external_api=%s",
             len(self.registry),
             base_interval,
-<<<<<<< HEAD
             self._use_external_api,
-=======
-            use_external_api,
->>>>>>> fdb49999
         )
 
     def _initial_update_interval(self, entry: PawControlConfigEntry) -> int:
@@ -221,7 +181,6 @@
             _LOGGER.warning("Invalid Paw Control API endpoint '%s': %s", endpoint, err)
             return None
 
-<<<<<<< HEAD
     @property
     def use_external_api(self) -> bool:
         return self._use_external_api
@@ -237,42 +196,15 @@
     def logger(self) -> logging.Logger:
         return _LOGGER
 
-=======
->>>>>>> fdb49999
     def report_entity_budget(self, snapshot: EntityBudgetSnapshot) -> None:
         """Receive entity budget metrics from the entity factory."""
 
         self._entity_budget_snapshots[snapshot.dog_id] = snapshot
-<<<<<<< HEAD
         self._adaptive_polling.update_entity_saturation(self._entity_saturation())
 
     def _entity_saturation(self) -> float:
         if not self._entity_budget_snapshots:
             return 0.0
-=======
-        self._entity_budget_summary = summarize_entity_budgets(
-            self._entity_budget_snapshots.values()
-        )
-        self._adaptive_polling.update_entity_saturation(
-            self._entity_budget_summary["peak_utilization"] / 100
-        )
-
-    async def _async_setup(self) -> None:
-        if self._setup_complete:
-            return
-
-        self._data = {
-            dog_id: self.registry.empty_payload() for dog_id in self.registry.ids()
-        }
-        self._modules.clear_caches()
-        self._setup_complete = True
-
-    async def _async_update_data(self) -> dict[str, Any]:
-        if len(self.registry) == 0:
-            return {}
-
-        await self._async_setup()
->>>>>>> fdb49999
 
         dog_ids = self.registry.ids()
         data, cycle = await self._runtime.execute_cycle(
@@ -280,20 +212,12 @@
             self._data,
             empty_payload_factory=self.registry.empty_payload,
         )
-<<<<<<< HEAD
         if total_capacity <= 0:
             return 0.0
         total_allocated = sum(
             snapshot.total_allocated for snapshot in self._entity_budget_snapshots.values()
         )
         return max(0.0, min(1.0, total_allocated / total_capacity))
-=======
-
-        self._data = data
-        self._last_cycle = cycle
-        self.update_interval = timedelta(seconds=cycle.new_interval)
-        return self._data
->>>>>>> fdb49999
 
     def attach_runtime_managers(
         self,
@@ -349,7 +273,6 @@
             setattr(self, attr, None)
         self._modules.detach_managers()
 
-<<<<<<< HEAD
     async def _async_setup(self) -> None:
         if self._setup_complete:
             return
@@ -425,8 +348,6 @@
     async def _fetch_dog_data(self, dog_id: str) -> dict[str, Any]:
         return await fetch_single_dog(self, dog_id)
 
-=======
->>>>>>> fdb49999
     def get_dog_config(self, dog_id: str) -> Any:
         return self.registry.get(dog_id)
 
@@ -438,11 +359,8 @@
 
     def get_dog_ids(self) -> list[str]:
         return self.registry.ids()
-<<<<<<< HEAD
 
     get_configured_dog_ids = get_dog_ids
-=======
->>>>>>> fdb49999
 
     def get_dog_data(self, dog_id: str) -> dict[str, Any] | None:
         return self._data.get(dog_id)
@@ -450,12 +368,6 @@
     def get_module_data(self, dog_id: str, module: str) -> dict[str, Any]:
         return self._data.get(dog_id, {}).get(module, {})
 
-<<<<<<< HEAD
-=======
-    def get_configured_dog_ids(self) -> list[str]:
-        return self.registry.ids()
-
->>>>>>> fdb49999
     def get_configured_dog_name(self, dog_id: str) -> str | None:
         return self.registry.get_name(dog_id)
 
@@ -467,24 +379,7 @@
         return build_update_statistics(self)
 
     def get_statistics(self) -> dict[str, Any]:
-<<<<<<< HEAD
         return build_runtime_statistics(self)
-=======
-        cache_metrics = self._modules.cache_metrics()
-        stats = self._metrics.runtime_statistics(
-            cache_metrics=cache_metrics,
-            total_dogs=len(self.registry),
-            last_update=self.last_update_time,
-            interval=self.update_interval,
-        )
-
-        stats["resilience"] = self.resilience_manager.get_all_circuit_breakers()
-        stats["adaptive_polling"] = self._adaptive_polling.as_diagnostics()
-        stats["entity_budget"] = self._entity_budget_summary
-        if self._last_cycle:
-            stats["last_cycle"] = self._last_cycle.to_dict()
-        return stats
->>>>>>> fdb49999
 
     @callback
     def async_start_background_tasks(self) -> None:
