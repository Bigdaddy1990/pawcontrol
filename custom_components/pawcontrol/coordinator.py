--- conflicted
+++ resolved
@@ -19,20 +19,12 @@
     UPDATE_INTERVALS,
 )
 from .coordinator_runtime import (
-<<<<<<< HEAD
     API_TIMEOUT,
     AdaptivePollingController,
     EntityBudgetSnapshot,
     summarize_entity_budgets,
 )
 from .coordinator_support import CoordinatorMetrics, DogConfigRegistry, UpdateResult
-=======
-    AdaptivePollingController,
-    CoordinatorRuntime,
-    EntityBudgetSnapshot,
-)
-from .coordinator_support import CoordinatorMetrics, DogConfigRegistry
->>>>>>> 8db08d76
 from .coordinator_tasks import (
     build_runtime_statistics,
     build_update_statistics,
