--- conflicted
+++ resolved
@@ -280,29 +280,17 @@
             return {}
 
         await self._async_setup()
-<<<<<<< HEAD
-
         dog_ids = self.registry.ids()
+        if not dog_ids:
+            raise CoordinatorUpdateFailed("No valid dogs configured")
+
         data, cycle = await self._runtime.execute_cycle(
             dog_ids,
             self._data,
             empty_payload_factory=self.registry.empty_payload,
         )
-
         self._apply_adaptive_interval(cycle.new_interval)
-=======
-        dog_ids = self.registry.ids()
-        if not dog_ids:
-            raise CoordinatorUpdateFailed("No valid dogs configured")
-
-        data, cycle = await self._runtime.execute_cycle(
-            dog_ids,
-            self._data,
-            empty_payload_factory=self.registry.empty_payload,
-        )
-        self._apply_adaptive_interval(cycle.new_interval)
-
->>>>>>> 9f6fc999
+
         self._data = data
         return self._data
 
