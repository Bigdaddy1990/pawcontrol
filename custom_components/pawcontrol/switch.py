--- conflicted
+++ resolved
@@ -12,13 +12,8 @@
 
 import asyncio
 import logging
-<<<<<<< HEAD
 from collections.abc import Sequence
 from typing import Any, cast
-=======
-from collections.abc import Mapping
-from typing import Any
->>>>>>> 2f83dc2d
 
 from homeassistant.components.switch import SwitchDeviceClass, SwitchEntity
 from homeassistant.core import HomeAssistant
@@ -31,10 +26,7 @@
 from .const import (
     ATTR_DOG_ID,
     ATTR_DOG_NAME,
-<<<<<<< HEAD
     CONF_DOGS,
-=======
->>>>>>> 2f83dc2d
     DOMAIN,
     MODULE_FEEDING,
     MODULE_GPS,
@@ -51,18 +43,11 @@
 from .runtime_data import get_runtime_data
 from .types import (
     DOG_ID_FIELD,
-<<<<<<< HEAD
     DOG_MODULES_FIELD,
     DOG_NAME_FIELD,
     DogConfigData,
     DogModulesConfig,
     coerce_dog_modules_config,
-=======
-    DOG_NAME_FIELD,
-    DogConfigData,
-    PawControlConfigEntry,
-    ensure_dog_modules_mapping,
->>>>>>> 2f83dc2d
 )
 from .utils import async_call_add_entities
 
@@ -154,11 +139,7 @@
         coordinator: PawControlCoordinator,
         dog_id: str,
         dog_name: str,
-<<<<<<< HEAD
         modules: DogModulesConfig,
-=======
-        modules: Mapping[str, bool],
->>>>>>> 2f83dc2d
     ) -> list[OptimizedSwitchBase]:
         """Create profile-optimized switches for a dog.
 
@@ -237,12 +218,8 @@
 
 async def _async_add_entities_in_batches(
     async_add_entities_func: AddEntitiesCallback,
-<<<<<<< HEAD
     entities: Sequence[OptimizedSwitchBase],
     *,
-=======
-    entities: list[OptimizedSwitchBase],
->>>>>>> 2f83dc2d
     batch_size: int = BATCH_SIZE,
     delay_between_batches: float = BATCH_DELAY,
 ) -> None:
@@ -311,11 +288,7 @@
     for dog in dogs:
         dog_id = dog[DOG_ID_FIELD]
         dog_name = dog[DOG_NAME_FIELD]
-<<<<<<< HEAD
         modules = coerce_dog_modules_config(dog.get(DOG_MODULES_FIELD))
-=======
-        modules = ensure_dog_modules_mapping(dog)
->>>>>>> 2f83dc2d
 
         # Count enabled modules for statistics
         enabled_count = sum(1 for enabled in modules.values() if enabled)
