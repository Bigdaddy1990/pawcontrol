--- conflicted
+++ resolved
@@ -567,20 +567,6 @@
                 }
             )
 
-<<<<<<< HEAD
-        # Add performance metrics for debugging
-        if (
-            performance_summary
-            := self._performance_tracker.get_performance_summary()
-        ) and performance_summary.get("status") != "no_data":
-            attributes["performance_metrics"] = {
-                "avg_operation_ms": round(
-                    performance_summary["avg_operation_time"] * 1000, 2
-                ),
-                "cache_hit_rate": round(performance_summary["cache_hit_rate"], 1),
-                "error_rate": round(performance_summary["error_rate"] * 100, 1),
-            }
-=======
             # Add performance metrics for debugging
             if (
                 performance_summary
@@ -593,7 +579,6 @@
                     "cache_hit_rate": round(performance_summary["cache_hit_rate"], 1),
                     "error_rate": round(performance_summary["error_rate"] * 100, 1),
                 }
->>>>>>> d9350ccc
 
         return attributes
 
@@ -755,7 +740,6 @@
         pass
 
     @callback
-<<<<<<< HEAD
     def async_invalidate_cache(self) -> asyncio.Task[None]:
         """Public method to invalidate entity caches manually.
 
@@ -766,11 +750,6 @@
             self._async_invalidate_caches()
         )
         return cache_invalidation_task
-=======
-    def async_invalidate_cache(self) -> None:
-        """Public method to invalidate entity caches manually."""
-        asyncio.create_task(self._async_invalidate_caches())  # noqa: RUF006
->>>>>>> d9350ccc
 
 
 class OptimizedSensorBase(OptimizedEntityBase):
@@ -1087,7 +1066,6 @@
         "availability_cache_size": len(_AVAILABILITY_CACHE),
     }
 
-<<<<<<< HEAD
     performance_summaries = [
         summary
         for tracker in OptimizedEntityBase._performance_registry.values()
@@ -1096,13 +1074,6 @@
         )
         and summary.get("status") != "no_data"
     ]
-=======
-    performance_summaries = []
-    for tracker in OptimizedEntityBase._performance_registry.values():
-        if summary := tracker.get_performance_summary():  # noqa: SIM102
-            if summary.get("status") != "no_data":
-                performance_summaries.append(summary)
->>>>>>> d9350ccc
 
     if performance_summaries:
         avg_operation_time = sum(
