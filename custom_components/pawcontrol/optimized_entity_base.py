--- conflicted
+++ resolved
@@ -74,7 +74,6 @@
 
 # Performance tracking with weak references to prevent memory leaks
 _PERFORMANCE_METRICS: dict[str, list[float]] = {}
-<<<<<<< HEAD
 class EntityRegistryEntry:
     """Wrapper around a weak reference providing reference introspection."""
 
@@ -107,7 +106,6 @@
 
     _ENTITY_REGISTRY.clear()
     _ENTITY_DEBUG_HISTORY.clear()
-=======
 
 
 def _utcnow_timestamp() -> float:
@@ -143,7 +141,6 @@
         "Detected future cache timestamp %.3f (now=%.3f); normalising", cache_time, now
     )
     return now, True
->>>>>>> 48fab94f
 
 
 def _coordinator_is_available(coordinator: Any) -> bool:
@@ -337,16 +334,12 @@
 
     # Clean up dead weak references without resetting the registry entirely
     if _ENTITY_REGISTRY:
-<<<<<<< HEAD
         dead_count = 0
-=======
         dead_refs: set[weakref.ReferenceType[Any]] = set()
->>>>>>> 48fab94f
 
         current_snapshot: list[tuple[str, int]] = []
 
         for entity_ref in tuple(_ENTITY_REGISTRY):
-<<<<<<< HEAD
             entity = entity_ref()
             if entity is None:
                 _ENTITY_REGISTRY.discard(entity_ref)
@@ -370,14 +363,12 @@
 
         if dead_count:
             _LOGGER.debug("Removed %d dead entity weakrefs", dead_count)
-=======
             if entity_ref() is None:
                 dead_refs.add(entity_ref)
 
         if dead_refs:
             _ENTITY_REGISTRY.difference_update(dead_refs)
             _LOGGER.debug("Removed %d dead entity weakrefs", len(dead_refs))
->>>>>>> 48fab94f
 
     if cleanup_stats["cleaned"] > 0:
         _LOGGER.info(
@@ -494,15 +485,12 @@
         )
 
         # Register entity for cleanup tracking
-<<<<<<< HEAD
         entity_ref = EntityRegistryEntry(self)
         _ENTITY_REGISTRY.add(entity_ref)
         self._registry_finalizer = weakref.finalize(
             self, _ENTITY_REGISTRY.discard, entity_ref
         )
-=======
         _register_entity(self)
->>>>>>> 48fab94f
 
         # Periodic cache cleanup
         self._maybe_cleanup_caches()
