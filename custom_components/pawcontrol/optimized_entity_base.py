--- conflicted
+++ resolved
@@ -239,7 +239,6 @@
         }
 
 
-<<<<<<< HEAD
 @callback
 def _cleanup_global_caches() -> None:
     """Clean up global caches to prevent memory leaks.
@@ -323,8 +322,6 @@
         )
 
 
-=======
->>>>>>> 99f0a321
 class OptimizedEntityBase(
     PawControlDeviceLinkMixin, CoordinatorEntity[PawControlCoordinator], RestoreEntity
 ):
