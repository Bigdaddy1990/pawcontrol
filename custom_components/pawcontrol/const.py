--- conflicted
+++ resolved
@@ -18,16 +18,8 @@
     Platform.SENSOR,
     Platform.BINARY_SENSOR,
     Platform.BUTTON,
-<<<<<<< HEAD
-    Platform.SWITCH,
     Platform.NUMBER,
     Platform.SELECT,
-    Platform.TEXT,
-    Platform.DEVICE_TRACKER,
-=======
-    Platform.NUMBER,
-    Platform.SELECT,
->>>>>>> 8bdb59dd
     Platform.DATE,
     Platform.DATETIME,
 ]
