--- conflicted
+++ resolved
@@ -471,15 +471,12 @@
     "real_time": 30,  # 30 seconds - high performance
 }
 
-<<<<<<< HEAD
 # PLATINUM: Cap idle polling to stay within the <15 minute guideline
 MAX_IDLE_POLL_INTERVAL: Final[int] = 900
-=======
 # The Platinum appropriate-polling quality rule requires the integration to keep
 # its polling interval below 15 minutes, even when users try to configure higher
 # values.  The coordinator support module enforces this hard ceiling.
 MAX_POLLING_INTERVAL_SECONDS: Final[int] = 15 * 60
->>>>>>> ca0fd84b
 
 # OPTIMIZED: Data file names as constants
 DATA_FILE_WALKS: Final[str] = "walks.json"
