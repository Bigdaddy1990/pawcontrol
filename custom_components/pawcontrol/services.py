"""Ultra-optimized service handlers for PawControl.

Quality Scale: Platinum
Home Assistant: 2025.9.1+
Python: 3.13+
"""

from __future__ import annotations

import asyncio
import functools
import logging
from typing import Any, Callable, Final

import voluptuous as vol
from homeassistant.core import HomeAssistant, ServiceCall, callback
from homeassistant.exceptions import ServiceValidationError
from homeassistant.helpers import config_validation as cv
from homeassistant.helpers.event import async_track_time_change
from homeassistant.util import dt as dt_util

from .const import (
    ACTIVITY_LEVELS,
    ATTR_DOG_ID,
    ATTR_MEAL_TYPE,
    ATTR_PORTION_SIZE,
    CONF_DOG_ID,
    CONF_DOGS,
    CONF_RESET_TIME,
    DEFAULT_RESET_TIME,
    DOMAIN,
    EVENT_FEEDING_LOGGED,
    EVENT_HEALTH_LOGGED,
    EVENT_WALK_ENDED,
    EVENT_WALK_STARTED,
    FOOD_TYPES,
    HEALTH_STATUS_OPTIONS,
    MEAL_TYPES,
    MOOD_OPTIONS,
    SERVICE_DAILY_RESET,
    SERVICE_END_WALK,
    SERVICE_FEED_DOG,
    SERVICE_LOG_HEALTH,
    SERVICE_LOG_MEDICATION,
    SERVICE_NOTIFY_TEST,
    SERVICE_START_GROOMING,
    SERVICE_START_WALK,
)
from .exceptions import DogNotFoundError, PawControlError
from .types import PawControlRuntimeData
from .utils import performance_monitor

_LOGGER = logging.getLogger(__name__)

# OPTIMIZATION: Schema cache for faster validation
_SCHEMA_CACHE: dict[str, vol.Schema] = {}


def _get_cached_schema(schema_id: str, builder: Callable[[], vol.Schema]) -> vol.Schema:
    """Get cached schema or build new one.

    Args:
        schema_id: Schema identifier
        builder: Function to build schema

    Returns:
        Cached or newly built schema
    """
    if schema_id not in _SCHEMA_CACHE:
        _SCHEMA_CACHE[schema_id] = builder()
    return _SCHEMA_CACHE[schema_id]


# OPTIMIZATION: Schema builders with caching
def _build_dog_service_schema(
    additional_fields: dict[vol.Marker, Any] | None = None,
) -> vol.Schema:
    """Build service schema with dog_id and optional fields."""
    base = {vol.Required(ATTR_DOG_ID): vol.All(cv.string, vol.Length(min=1, max=50))}
    if additional_fields:
        base.update(additional_fields)
    return vol.Schema(base)


# Service schemas with lazy loading
SERVICE_FEED_DOG_SCHEMA: Final = _build_dog_service_schema(
    {
        vol.Optional(ATTR_MEAL_TYPE, default="snack"): vol.In(MEAL_TYPES),
        vol.Optional(ATTR_PORTION_SIZE, default=0.0): vol.All(
            vol.Coerce(float), vol.Range(min=0.0, max=10000.0)
        ),
        vol.Optional("food_type", default="dry_food"): vol.In(FOOD_TYPES),
        vol.Optional("notes", default=""): vol.All(cv.string, vol.Length(max=500)),
        vol.Optional("calories"): vol.All(
            vol.Coerce(float), vol.Range(min=0.0, max=5000.0)
        ),
    }
)

SERVICE_WALK_SCHEMA: Final = _build_dog_service_schema(
    {
        vol.Optional("label", default=""): vol.All(cv.string, vol.Length(max=100)),
        vol.Optional("location", default=""): vol.All(cv.string, vol.Length(max=200)),
        vol.Optional("walk_type", default="regular"): vol.In(
            [
                "regular",
                "training",
                "exercise",
                "socialization",
                "bathroom",
                "adventure",
            ]
        ),
    }
)

SERVICE_END_WALK_SCHEMA: Final = _build_dog_service_schema(
    {
        vol.Optional("distance", default=0.0): vol.All(
            vol.Coerce(float), vol.Range(min=0.0, max=50000.0)
        ),
        vol.Optional("duration", default=0): vol.All(
            vol.Coerce(int), vol.Range(min=0, max=28800)
        ),
        vol.Optional("notes", default=""): vol.All(cv.string, vol.Length(max=500)),
    }
)

SERVICE_HEALTH_SCHEMA: Final = _build_dog_service_schema(
    {
        vol.Optional("weight"): vol.All(
            vol.Coerce(float), vol.Range(min=0.1, max=200.0)
        ),
        vol.Optional("temperature"): vol.All(
            vol.Coerce(float), vol.Range(min=35.0, max=42.0)
        ),
        vol.Optional("mood", default=""): vol.In([""] + list(MOOD_OPTIONS)),
        vol.Optional("activity_level", default=""): vol.In(
            [""] + list(ACTIVITY_LEVELS)
        ),
        vol.Optional("health_status", default=""): vol.In(
            [""] + list(HEALTH_STATUS_OPTIONS)
        ),
        vol.Optional("note", default=""): vol.All(cv.string, vol.Length(max=1000)),
    }
)

SERVICE_MEDICATION_SCHEMA: Final = _build_dog_service_schema(
    {
        vol.Required("medication_name"): vol.All(cv.string, vol.Length(min=1, max=100)),
        vol.Required("dosage"): vol.All(cv.string, vol.Length(min=1, max=50)),
        vol.Optional("notes", default=""): vol.All(cv.string, vol.Length(max=500)),
    }
)

SERVICE_GROOMING_SCHEMA: Final = _build_dog_service_schema(
    {
        vol.Optional("type", default="general"): vol.In(
            [
                "bath",
                "brush",
                "nails",
                "teeth",
                "ears",
                "trim",
                "full_grooming",
                "general",
            ]
        ),
        vol.Optional("notes", default=""): vol.All(cv.string, vol.Length(max=500)),
    }
)

SERVICE_NOTIFY_TEST_SCHEMA: Final = _build_dog_service_schema(
    {
        vol.Optional("message", default="Test notification"): vol.All(
            cv.string, vol.Length(min=1, max=200)
        ),
        vol.Optional("priority", default="normal"): vol.In(
            ["low", "normal", "high", "urgent"]
        ),
    }
)

SERVICE_DAILY_RESET_SCHEMA: Final = vol.Schema(
    {
        vol.Optional("force", default=False): cv.boolean,
        vol.Optional("dog_ids"): vol.All(cv.ensure_list, [cv.string]),
    }
)

# Health-Aware Feeding Service Schemas
SERVICE_RECALCULATE_HEALTH_PORTIONS_SCHEMA: Final = vol.Schema(
    {
        vol.Required(ATTR_DOG_ID): cv.string,
        vol.Optional("trigger_reason", default="manual"): cv.string,
        vol.Optional("force_update", default=False): cv.boolean,
    }
)

SERVICE_FEED_HEALTH_AWARE_SCHEMA: Final = vol.Schema(
    {
        vol.Required(ATTR_DOG_ID): cv.string,
        vol.Required("meal_type"): vol.In(["breakfast", "lunch", "dinner", "snack"]),
        vol.Optional("use_health_calculation", default=True): cv.boolean,
        vol.Optional("override_portion"): vol.All(
            vol.Coerce(float), vol.Range(min=0, max=2000)
        ),
        vol.Optional("notes", default=""): cv.string,
    }
)

SERVICE_UPDATE_HEALTH_DATA_SCHEMA: Final = vol.Schema(
    {
        vol.Required(ATTR_DOG_ID): cv.string,
        vol.Optional("weight"): vol.All(vol.Coerce(float), vol.Range(min=0.1, max=200)),
        vol.Optional("ideal_weight"): vol.All(
            vol.Coerce(float), vol.Range(min=0.1, max=200)
        ),
        vol.Optional("body_condition_score"): vol.All(
            vol.Coerce(int), vol.Range(min=1, max=9)
        ),
        vol.Optional("age_months"): vol.All(vol.Coerce(int), vol.Range(min=1, max=300)),
        vol.Optional("activity_level"): vol.In(
            ["very_low", "low", "moderate", "high", "very_high"]
        ),
        vol.Optional("health_conditions"): [cv.string],
        vol.Optional("weight_goal"): vol.In(["maintain", "lose", "gain"]),
        vol.Optional("spayed_neutered"): cv.boolean,
    }
)

SERVICE_FEED_WITH_MEDICATION_SCHEMA: Final = vol.Schema(
    {
        vol.Required(ATTR_DOG_ID): cv.string,
        vol.Optional("medication_name"): cv.string,
        vol.Optional("dosage"): cv.string,
        vol.Optional("auto_calculate_portion", default=True): cv.boolean,
        vol.Optional("medication_timing", default="optimal"): vol.In(
            ["optimal", "immediate", "delayed"]
        ),
        vol.Optional("notes", default=""): cv.string,
    }
)


# OPTIMIZATION: Enhanced service handler with priority caching
def service_handler(
    require_dog: bool = True, cache_priority: int = 5, timeout: float = 10.0
):
    """Decorator for service handlers with caching and error handling.

    Args:
        require_dog: Whether dog_id is required
        cache_priority: Cache priority (1-10, higher = longer TTL)
        timeout: Service timeout in seconds
    """

    def decorator(func: Callable) -> Callable:
        @functools.wraps(func)
        @performance_monitor(timeout=timeout)
        async def wrapper(self, call: ServiceCall) -> None:
            dog_id = call.data.get(ATTR_DOG_ID) if require_dog else None

            try:
                if require_dog:
                    if not dog_id:
                        raise ServiceValidationError("dog_id is required")

                    # Get runtime data with dynamic cache
                    runtime_data = self._get_runtime_data_cached(
                        dog_id, priority=cache_priority
                    )
                    if not runtime_data:
                        raise DogNotFoundError(dog_id, self._get_available_dog_ids())

                    await func(self, call, dog_id, runtime_data)
                else:
                    await func(self, call)

            except PawControlError as err:
                _LOGGER.error("Service error in %s: %s", func.__name__, err.to_dict())
                raise ServiceValidationError(err.user_message) from err
            except ServiceValidationError:
                raise
            except asyncio.TimeoutError:
                _LOGGER.error("Service %s timed out after %ss", func.__name__, timeout)
                raise ServiceValidationError(f"Service timed out after {timeout}s")
            except Exception as err:
                _LOGGER.error("Unexpected error in %s: %s", func.__name__, err)
                raise ServiceValidationError(f"Service failed: {err}") from err

        return wrapper

    return decorator


class PawControlServiceManager:
    """Ultra-optimized service manager with dynamic caching."""

    # OPTIMIZATION: Calorie lookup table
    _CALORIE_TABLE = {
        "dry_food": 350,
        "wet_food": 85,
        "barf": 150,
        "treat": 400,
        "home_cooked": 120,
    }

    def __init__(self, hass: HomeAssistant) -> None:
        """Initialize service manager.

        Args:
            hass: Home Assistant instance
        """
        self.hass = hass
        self._registered_services: set[str] = set()

        # OPTIMIZATION: Dynamic cache with priority-based TTL
        self._runtime_cache: dict[str, tuple[PawControlRuntimeData, float, int]] = {}
        self._base_ttl = 30.0  # Base TTL in seconds
        self._cache_hits = 0
        self._cache_misses = 0

        # OPTIMIZATION: Service registry for batch registration
        self._service_registry = {
            SERVICE_FEED_DOG: (
                self._handle_feed_dog_service,
                SERVICE_FEED_DOG_SCHEMA,
                {"priority": 8, "timeout": 5.0},
            ),
            SERVICE_START_WALK: (
                self._handle_start_walk_service,
                SERVICE_WALK_SCHEMA,
                {"priority": 7, "timeout": 5.0},
            ),
            SERVICE_END_WALK: (
                self._handle_end_walk_service,
                SERVICE_END_WALK_SCHEMA,
                {"priority": 7, "timeout": 5.0},
            ),
            SERVICE_LOG_HEALTH: (
                self._handle_log_health_service,
                SERVICE_HEALTH_SCHEMA,
                {"priority": 5, "timeout": 5.0},
            ),
            SERVICE_LOG_MEDICATION: (
                self._handle_log_medication_service,
                SERVICE_MEDICATION_SCHEMA,
                {"priority": 6, "timeout": 5.0},
            ),
            SERVICE_START_GROOMING: (
                self._handle_start_grooming_service,
                SERVICE_GROOMING_SCHEMA,
                {"priority": 4, "timeout": 5.0},
            ),
            SERVICE_DAILY_RESET: (
                self._handle_daily_reset_service,
                SERVICE_DAILY_RESET_SCHEMA,
                {"priority": 3, "timeout": 10.0},
            ),
            SERVICE_NOTIFY_TEST: (
                self._handle_notify_test_service,
                SERVICE_NOTIFY_TEST_SCHEMA,
                {"priority": 2, "timeout": 3.0},
            ),
            # Health-Aware Feeding Services
            "recalculate_health_portions": (
                self._handle_recalculate_health_portions,
                SERVICE_RECALCULATE_HEALTH_PORTIONS_SCHEMA,
                {"priority": 7, "timeout": 10.0},
            ),
            "feed_health_aware": (
                self._handle_feed_health_aware,
                SERVICE_FEED_HEALTH_AWARE_SCHEMA,
                {"priority": 8, "timeout": 8.0},
            ),
            "update_health_data": (
                self._handle_update_health_data,
                SERVICE_UPDATE_HEALTH_DATA_SCHEMA,
                {"priority": 6, "timeout": 5.0},
            ),
            "feed_with_medication": (
                self._handle_feed_with_medication,
                SERVICE_FEED_WITH_MEDICATION_SCHEMA,
                {"priority": 9, "timeout": 8.0},
            ),
        }

    async def async_register_services(self) -> None:
        """Register all services with batch optimization."""

        if self._registered_services:
            _LOGGER.debug("Services already registered")
            return

        _LOGGER.debug("Registering PawControl services")

        # OPTIMIZATION: Batch registration
        try:
            for service_name, (handler, schema, _) in self._service_registry.items():
                # Register service without blocking
                self.hass.services.async_register(
                    DOMAIN,
                    service_name,
                    handler,
                    schema=schema,
                )
                self._registered_services.add(service_name)

            _LOGGER.info("Registered %d services", len(self._registered_services))

        except Exception as err:
            _LOGGER.error("Service registration failed: %s", err)
            await self.async_unregister_services()
            raise

    async def async_unregister_services(self) -> None:
        """Unregister all services."""
        for service_name in self._registered_services.copy():
            try:
                self.hass.services.async_remove(DOMAIN, service_name)
                self._registered_services.discard(service_name)
            except Exception as err:
                _LOGGER.warning("Failed to unregister %s: %s", service_name, err)

        # Clear caches
        self._runtime_cache.clear()
        _LOGGER.debug("Unregistered all services")

    def _get_runtime_data_cached(
        self, dog_id: str, priority: int = 5
    ) -> PawControlRuntimeData | None:
        """Get runtime data with priority-based caching.

        Args:
            dog_id: Dog identifier
            priority: Cache priority (1-10, higher = longer TTL)

        Returns:
            Runtime data or None
        """
        now = dt_util.utcnow().timestamp()

        # Check cache
        if dog_id in self._runtime_cache:
            cached_data, cache_time, cache_priority = self._runtime_cache[dog_id]

            # Dynamic TTL based on priority
            ttl = self._base_ttl * (1 + cache_priority / 10)

            if now - cache_time < ttl:
                self._cache_hits += 1
                return cached_data

        # Cache miss
        self._cache_misses += 1
        runtime_data = self._get_runtime_data_for_dog(dog_id)

        if runtime_data:
            self._runtime_cache[dog_id] = (runtime_data, now, priority)

            # OPTIMIZATION: Clean old cache entries periodically
            if len(self._runtime_cache) > 20:
                self._cleanup_cache(now)

        return runtime_data

    def _cleanup_cache(self, now: float) -> None:
        """Clean expired cache entries."""
        expired_keys = []

        for key, (_, cache_time, priority) in self._runtime_cache.items():
            ttl = self._base_ttl * (1 + priority / 10)
            if now - cache_time > ttl:
                expired_keys.append(key)

        for key in expired_keys:
            del self._runtime_cache[key]

    def _get_runtime_data_for_dog(self, dog_id: str) -> PawControlRuntimeData | None:
        """Get runtime data for a specific dog.

        Args:
            dog_id: Dog identifier

        Returns:
            Runtime data or None
        """
        # Find the correct entry for this dog
        for entry_id, entry_data in self.hass.data.get(DOMAIN, {}).items():
            if isinstance(entry_data, dict):
                # Check modern runtime_data first
                if coordinator := entry_data.get("coordinator"):
                    if hasattr(coordinator, "config_entry"):
                        entry = coordinator.config_entry

                        # Check runtime_data
                        if runtime_data := getattr(entry, "runtime_data", None):
                            dogs = runtime_data.get("dogs", [])
                            if any(d.get(CONF_DOG_ID) == dog_id for d in dogs):
                                return runtime_data

                        # Check entry data
                        dogs = entry.data.get(CONF_DOGS, [])
                        if any(d.get(CONF_DOG_ID) == dog_id for d in dogs):
                            # Build runtime data from components
                            return {
                                "coordinator": coordinator,
                                "data_manager": entry_data.get("data"),
                                "notification_manager": entry_data.get("notifications"),
                                "config_entry": entry,
                                "dogs": dogs,
                            }

        return None

    def _get_available_dog_ids(self) -> list[str]:
        """Get all available dog IDs.

        Returns:
            List of dog IDs
        """
        dog_ids = []

        for entry_id, entry_data in self.hass.data.get(DOMAIN, {}).items():
            if isinstance(entry_data, dict):
                if coordinator := entry_data.get("coordinator"):
                    if hasattr(coordinator, "get_dog_ids"):
                        dog_ids.extend(coordinator.get_dog_ids())

        return list(set(dog_ids))

    @staticmethod
    def _estimate_calories(portion_size: float, food_type: str) -> float:
        """Estimate calories with lookup table.

        Args:
            portion_size: Portion in grams
            food_type: Type of food

        Returns:
            Estimated calories
        """
        calories_per_100g = PawControlServiceManager._CALORIE_TABLE.get(food_type, 200)
        return round((portion_size / 100) * calories_per_100g, 1)

    # Service handlers with optimized decorators
    @service_handler(require_dog=True, cache_priority=8, timeout=5.0)
    async def _handle_feed_dog_service(
        self, call: ServiceCall, dog_id: str, runtime_data: PawControlRuntimeData
    ) -> None:
        """Handle feed_dog service."""
        meal_type = call.data.get(ATTR_MEAL_TYPE, "snack")
        portion_size = float(call.data.get(ATTR_PORTION_SIZE, 0.0))
        food_type = call.data.get("food_type", "dry_food")
        calories = float(call.data.get("calories", 0.0))

        data_manager = runtime_data["data_manager"]
        await data_manager.async_feed_dog(dog_id, portion_size)

        # Prepare feeding data
        feeding_data = {
            "meal_type": meal_type,
            "portion_size": portion_size,
            "food_type": food_type,
            "calories": calories
            or (
                self._estimate_calories(portion_size, food_type)
                if portion_size > 0
                else 0
            ),
            "logged_by": "service_call",
            "timestamp": dt_util.utcnow(),
        }

        await data_manager.async_log_feeding(dog_id, feeding_data)

        # Fire event asynchronously
        self.hass.bus.async_fire(
            EVENT_FEEDING_LOGGED,
            {
                ATTR_DOG_ID: dog_id,
                ATTR_MEAL_TYPE: meal_type,
                ATTR_PORTION_SIZE: portion_size,
                "calories": feeding_data["calories"],
            },
        )

        # Invalidate cache for this dog with priority
        coordinator = runtime_data["coordinator"]
        await coordinator.async_request_selective_refresh([dog_id], priority=8)

    @service_handler(require_dog=True, cache_priority=7, timeout=5.0)
    async def _handle_start_walk_service(
        self, call: ServiceCall, dog_id: str, runtime_data: PawControlRuntimeData
    ) -> None:
        """Handle start_walk service."""
        data_manager = runtime_data["data_manager"]
        coordinator = runtime_data["coordinator"]

        # Check for active walk
        current_walk = await data_manager.async_get_current_walk(dog_id)
        if current_walk:
            raise ServiceValidationError(
                f"Walk already in progress for {dog_id} (ID: {current_walk.get('walk_id')})"
            )

        walk_data = {
            "label": call.data.get("label", ""),
            "location": call.data.get("location", ""),
            "walk_type": call.data.get("walk_type", "regular"),
        }

        walk_id = await data_manager.async_start_walk(dog_id, walk_data)

        self.hass.bus.async_fire(
            EVENT_WALK_STARTED,
            {
                ATTR_DOG_ID: dog_id,
                "walk_id": walk_id,
                "start_time": dt_util.utcnow().isoformat(),
            },
        )

        await coordinator.async_request_selective_refresh([dog_id], priority=9)

    @service_handler(require_dog=True, cache_priority=7, timeout=5.0)
    async def _handle_end_walk_service(
        self, call: ServiceCall, dog_id: str, runtime_data: PawControlRuntimeData
    ) -> None:
        """Handle end_walk service."""
        data_manager = runtime_data["data_manager"]
        coordinator = runtime_data["coordinator"]

        # Check for active walk
        current_walk = await data_manager.async_get_current_walk(dog_id)
        if not current_walk:
            raise ServiceValidationError(f"No active walk for {dog_id}")

        walk_data = {
            "distance": call.data.get("distance", 0.0),
            "duration": call.data.get("duration", 0),
            "notes": call.data.get("notes", ""),
        }

        await data_manager.async_end_walk(dog_id, walk_data)

        self.hass.bus.async_fire(
            EVENT_WALK_ENDED,
            {
                ATTR_DOG_ID: dog_id,
                "walk_id": current_walk.get("walk_id"),
                "end_time": dt_util.utcnow().isoformat(),
                "distance": walk_data["distance"],
                "duration": walk_data["duration"],
            },
        )

        await coordinator.async_request_selective_refresh([dog_id], priority=9)

    @service_handler(require_dog=True, cache_priority=5, timeout=5.0)
    async def _handle_log_health_service(
        self, call: ServiceCall, dog_id: str, runtime_data: PawControlRuntimeData
    ) -> None:
        """Handle log_health service."""
        health_data = {
            key: value
            for key, value in {
                "weight": call.data.get("weight"),
                "temperature": call.data.get("temperature"),
                "mood": call.data.get("mood"),
                "activity_level": call.data.get("activity_level"),
                "health_status": call.data.get("health_status"),
                "note": call.data.get("note"),
            }.items()
            if value
        }

        data_manager = runtime_data["data_manager"]
        await data_manager.async_log_health(dog_id, health_data)

        self.hass.bus.async_fire(
            EVENT_HEALTH_LOGGED,
            {
                ATTR_DOG_ID: dog_id,
                "timestamp": dt_util.utcnow().isoformat(),
                **health_data,
            },
        )

        coordinator = runtime_data["coordinator"]
        await coordinator.async_request_selective_refresh([dog_id], priority=6)

    @service_handler(require_dog=True, cache_priority=6, timeout=5.0)
    async def _handle_log_medication_service(
        self, call: ServiceCall, dog_id: str, runtime_data: PawControlRuntimeData
    ) -> None:
        """Handle log_medication service."""
        medication_data = {
            "medication_name": call.data["medication_name"],
            "dosage": call.data["dosage"],
            "notes": call.data.get("notes", ""),
            "timestamp": dt_util.utcnow().isoformat(),
        }

        data_manager = runtime_data["data_manager"]
        await data_manager.async_log_health(
            dog_id,
            {
                "type": "medication",
                **medication_data,
            },
        )

    @service_handler(require_dog=True, cache_priority=4, timeout=5.0)
    async def _handle_start_grooming_service(
        self, call: ServiceCall, dog_id: str, runtime_data: PawControlRuntimeData
    ) -> None:
        """Handle start_grooming service."""
        grooming_data = {
            "type": call.data.get("type", "general"),
            "notes": call.data.get("notes", ""),
        }

        data_manager = runtime_data["data_manager"]
        grooming_id = await data_manager.async_start_grooming(dog_id, grooming_data)

        _LOGGER.info("Started grooming session %s for %s", grooming_id, dog_id)

    @service_handler(require_dog=False, cache_priority=3, timeout=10.0)
    async def _handle_daily_reset_service(self, call: ServiceCall) -> None:
        """Handle daily_reset service."""
        call.data.get("force", False)
        dog_ids = call.data.get("dog_ids", [])

        # Get all entries if no specific dogs
        if not dog_ids:
            dog_ids = self._get_available_dog_ids()

        # Reset each dog's stats
        reset_count = 0
        for dog_id in dog_ids:
            runtime_data = self._get_runtime_data_cached(dog_id, priority=1)
            if runtime_data:
                data_manager = runtime_data["data_manager"]
                await data_manager.async_reset_dog_daily_stats(dog_id)
                reset_count += 1

        _LOGGER.info("Reset daily stats for %d dogs", reset_count)

    @service_handler(require_dog=True, cache_priority=2, timeout=3.0)
    async def _handle_notify_test_service(
        self, call: ServiceCall, dog_id: str, runtime_data: PawControlRuntimeData
    ) -> None:
        """Handle notify_test service."""
        message = call.data.get("message", f"Test notification for {dog_id}")
        priority = call.data.get("priority", "normal")

        notification_manager = runtime_data.get("notification_manager")
        if notification_manager:
            await notification_manager.async_send_notification(
                dog_id,
                message,
                priority=priority,
                test_mode=True,
            )

        _LOGGER.info("Sent test notification for %s", dog_id)

    # Health-Aware Feeding Service Handlers
    @service_handler(require_dog=True, cache_priority=7, timeout=10.0)
    async def _handle_recalculate_health_portions(
        self, call: ServiceCall, dog_id: str, runtime_data: PawControlRuntimeData
    ) -> None:
        """Handle recalculate_health_portions service."""
        trigger_reason = call.data.get("trigger_reason", "manual")
        call.data.get("force_update", False)

        # Get feeding manager
        feeding_manager = runtime_data.get("feeding_manager")
        if not feeding_manager:
            raise ServiceValidationError("Feeding manager not available")

        try:
            # Update config with health-aware recalculation
            config = feeding_manager._configs.get(dog_id)
            if not config:
                raise ServiceValidationError("No feeding configuration found")

            # Trigger portion recalculation
            old_portion = config.calculate_portion_size()

            # Force recalculation by clearing cache
            feeding_manager._invalidate_cache(dog_id)

            # Get new portion
            new_portion = config.calculate_portion_size()

            # Fire event for successful recalculation
            self.hass.bus.async_fire(
                f"{DOMAIN}_health_portions_recalculated",
                {
                    ATTR_DOG_ID: dog_id,
                    "trigger_reason": trigger_reason,
                    "old_portion": old_portion,
                    "new_portion": new_portion,
                    "timestamp": dt_util.utcnow().isoformat(),
                },
            )

            _LOGGER.info(
                "Recalculated health portions for %s: %sg -> %sg (reason: %s)",
                dog_id,
                old_portion,
                new_portion,
                trigger_reason,
            )

        except Exception as err:
            _LOGGER.error("Health portion recalculation failed for %s: %s", dog_id, err)
            raise ServiceValidationError(f"Recalculation failed: {err}") from err

        # Update coordinator with high priority
        coordinator = runtime_data["coordinator"]
        await coordinator.async_request_selective_refresh([dog_id], priority=9)

    @service_handler(require_dog=True, cache_priority=8, timeout=8.0)
    async def _handle_feed_health_aware(
        self, call: ServiceCall, dog_id: str, runtime_data: PawControlRuntimeData
    ) -> None:
        """Handle feed_health_aware service."""
        meal_type = call.data["meal_type"]
        use_health_calc = call.data.get("use_health_calculation", True)
        override_portion = call.data.get("override_portion")
        notes = call.data.get("notes", "")

        feeding_manager = runtime_data.get("feeding_manager")
        if not feeding_manager:
            raise ServiceValidationError("Feeding manager not available")

        try:
            # Calculate portion size
            if override_portion is not None:
                portion_size = override_portion
                calculation_method = "manual_override"
            elif use_health_calc:
                # Use health-aware calculation
                config = feeding_manager._configs.get(dog_id)
                if config and config.health_aware_portions:
                    from .feeding_manager import MealType

                    try:
                        meal_enum = MealType(meal_type)
                        portion_size = config.calculate_portion_size(meal_enum)
                        calculation_method = "health_aware"
                    except ValueError:
                        portion_size = config.calculate_portion_size()
                        calculation_method = "health_aware_fallback"
                else:
                    raise ServiceValidationError("Health-aware feeding not configured")
            else:
                # Use standard calculation
                config = feeding_manager._configs.get(dog_id)
                if config:
                    portion_size = config.calculate_portion_size()
                    calculation_method = "standard"
                else:
                    raise ServiceValidationError("No feeding configuration found")

            # Add feeding event with health calculation info
            combined_notes = f"Health-aware feeding ({calculation_method})"
            if notes:
                combined_notes += f" - {notes}"

            feeding_event = await feeding_manager.async_add_feeding(
                dog_id=dog_id,
                amount=portion_size,
                meal_type=meal_type,
                notes=combined_notes,
                feeder="health_aware_service",
                scheduled=True,
            )

            # Fire enhanced event
            self.hass.bus.async_fire(
                f"{DOMAIN}_health_aware_feeding_logged",
                {
                    ATTR_DOG_ID: dog_id,
                    "meal_type": meal_type,
                    "portion_size": portion_size,
                    "calculation_method": calculation_method,
                    "health_calculation_used": use_health_calc,
                    "timestamp": feeding_event.time.isoformat(),
                },
            )

            _LOGGER.info(
                "Health-aware feeding logged for %s: %s (%sg, %s)",
                dog_id,
                meal_type,
                portion_size,
                calculation_method,
            )

        except Exception as err:
            _LOGGER.error("Health-aware feeding failed for %s: %s", dog_id, err)
            raise ServiceValidationError(f"Health-aware feeding failed: {err}") from err

        # Update coordinator
        coordinator = runtime_data["coordinator"]
        await coordinator.async_request_selective_refresh([dog_id], priority=8)

    @service_handler(require_dog=True, cache_priority=6, timeout=5.0)
    async def _handle_update_health_data(
        self, call: ServiceCall, dog_id: str, runtime_data: PawControlRuntimeData
    ) -> None:
        """Handle update_health_data service."""
        health_data = {
            key: value
            for key, value in call.data.items()
            if key != ATTR_DOG_ID and value is not None
        }

        if not health_data:
            raise ServiceValidationError("No health data provided")

        # Update data manager if available
        data_manager = runtime_data.get("data_manager")
        if data_manager:
            await data_manager.async_log_health(
                dog_id,
                {
                    "type": "health_data_update",
                    "updated_fields": list(health_data.keys()),
                    **health_data,
                },
            )

        # Update feeding manager config if available
        feeding_manager = runtime_data.get("feeding_manager")
        if feeding_manager:
<<<<<<< HEAD
            config = feeding_manager._configs.get(dog_id)
            if config:
                field_map = {
                    "weight": "dog_weight",
                    "ideal_weight": "ideal_weight",
                    "body_condition_score": "body_condition_score",
                    "age_months": "age_months",
                    "activity_level": "activity_level",
                    "health_conditions": "health_conditions",
                    "weight_goal": "weight_goal",
                    "spayed_neutered": "spayed_neutered",
                }

                for field, attr in field_map.items():
                    if field in health_data:
                        setattr(config, attr, health_data[field])

                feeding_manager._invalidate_cache(dog_id)
=======
            self._update_feeding_config(feeding_manager, dog_id, health_data)
>>>>>>> 61c4c6fa

        # Fire event
        self._fire_health_update_event(dog_id, list(health_data.keys()))

        _LOGGER.info(
            "Updated health data for %s: %s", dog_id, ", ".join(health_data.keys())
        )

        # Update coordinator
        coordinator = runtime_data["coordinator"]
        await coordinator.async_request_selective_refresh([dog_id], priority=7)

    def _update_feeding_config(
        self,
        feeding_manager: Any,
        dog_id: str,
        health_data: dict[str, Any],
    ) -> None:
        """Update feeding manager configuration with health data."""
        config = feeding_manager._configs.get(dog_id)
        if not config:
            return

        field_map = {
            "weight": "dog_weight",
            "ideal_weight": "ideal_weight",
            "body_condition_score": "body_condition_score",
            "age_months": "age_months",
            "activity_level": "activity_level",
            "health_conditions": "health_conditions",
            "weight_goal": "weight_goal",
            "spayed_neutered": "spayed_neutered",
        }

        for key, attr in field_map.items():
            if key in health_data:
                setattr(config, attr, health_data[key])

        feeding_manager._invalidate_cache(dog_id)

    def _fire_health_update_event(self, dog_id: str, updated: list[str]) -> None:
        """Fire health data updated event."""
        self.hass.bus.async_fire(
            f"{DOMAIN}_health_data_updated",
            {
                ATTR_DOG_ID: dog_id,
                "updated_fields": updated,
                "timestamp": dt_util.utcnow().isoformat(),
            },
        )

    @service_handler(require_dog=True, cache_priority=9, timeout=8.0)
    async def _handle_feed_with_medication(
        self, call: ServiceCall, dog_id: str, runtime_data: PawControlRuntimeData
    ) -> None:
        """Handle feed_with_medication service."""
        medication_name = call.data.get("medication_name", "Scheduled Medication")
        dosage = call.data.get("dosage", "As prescribed")
        auto_calculate = call.data.get("auto_calculate_portion", True)
        timing = call.data.get("medication_timing", "optimal")
        notes = call.data.get("notes", "")

        feeding_manager = runtime_data.get("feeding_manager")
        if not feeding_manager:
            raise ServiceValidationError("Feeding manager not available")

        try:
            # Calculate appropriate portion for medication
            config = feeding_manager._configs.get(dog_id)
            if not config:
                raise ServiceValidationError("No feeding configuration found")

            if auto_calculate:
                # Use smaller portion for medication timing
                portion_size = (
                    config.calculate_portion_size() * 0.3
                )  # 30% of normal portion
            else:
                portion_size = (
                    config.calculate_portion_size() * 0.5
                )  # 50% of normal portion

            # Prepare medication data
            medication_data = {
                "name": medication_name,
                "dose": dosage,
                "time": timing,
                "administered_at": dt_util.utcnow().isoformat(),
            }

            # Create combined notes
            med_notes = f"Medication: {medication_name} ({dosage}) - {timing} timing"
            if notes:
                med_notes += f" - {notes}"

            # Add feeding event
            feeding_event = await feeding_manager.async_add_feeding(
                dog_id=dog_id,
                amount=portion_size,
                meal_type="snack",  # Medication meals are typically small
                notes=med_notes,
                feeder="medication_service",
                scheduled=True,
            )

            # Log medication in health data
            data_manager = runtime_data.get("data_manager")
            if data_manager:
                await data_manager.async_log_health(
                    dog_id,
                    {
                        "type": "medication",
                        "medication_name": medication_name,
                        "dosage": dosage,
                        "given_with_food": True,
                        "food_amount": portion_size,
                        **medication_data,
                    },
                )

            # Fire medication feeding event
            self.hass.bus.async_fire(
                f"{DOMAIN}_medication_feeding_logged",
                {
                    ATTR_DOG_ID: dog_id,
                    "medication_name": medication_name,
                    "dosage": dosage,
                    "portion_size": portion_size,
                    "timing": timing,
                    "timestamp": feeding_event.time.isoformat(),
                },
            )

            _LOGGER.info(
                "Medication feeding logged for %s: %s (%s)",
                dog_id,
                medication_name,
                dosage,
            )

        except Exception as err:
            _LOGGER.error("Medication feeding failed for %s: %s", dog_id, err)
            raise ServiceValidationError(f"Medication feeding failed: {err}") from err

        # Update coordinator with high priority
        coordinator = runtime_data["coordinator"]
        await coordinator.async_request_selective_refresh([dog_id], priority=9)

    def get_cache_stats(self) -> dict[str, Any]:
        """Get cache statistics.

        Returns:
            Cache statistics
        """
        total_requests = self._cache_hits + self._cache_misses
        hit_rate = (
            (self._cache_hits / total_requests * 100) if total_requests > 0 else 0
        )

        return {
            "cache_entries": len(self._runtime_cache),
            "cache_hits": self._cache_hits,
            "cache_misses": self._cache_misses,
            "hit_rate": round(hit_rate, 1),
            "registered_services": len(self._registered_services),
        }


async def async_setup_daily_reset_scheduler(
    hass: HomeAssistant,
    entry: ConfigEntry,  # noqa: F821
) -> None:
    """Setup daily reset scheduler with optimized timing.

    Args:
        hass: Home Assistant instance
        entry: Config entry
    """
    reset_time_str = entry.options.get(CONF_RESET_TIME, DEFAULT_RESET_TIME)

    try:
        # Parse reset time
        hour, minute, second = map(int, reset_time_str.split(":"))

        # Schedule daily reset
        @callback
        def daily_reset(_) -> None:
            """Perform daily reset."""
            hass.async_create_task(
                hass.services.async_call(
                    DOMAIN,
                    SERVICE_DAILY_RESET,
                    {"force": False},
                    blocking=False,
                )
            )

        # Register time trigger with correct import
        async_track_time_change(
            hass,
            daily_reset,
            hour=hour,
            minute=minute,
            second=second,
        )

        _LOGGER.info("Daily reset scheduled at %s", reset_time_str)

    except Exception as err:
        _LOGGER.error("Failed to setup daily reset: %s", err)<|MERGE_RESOLUTION|>--- conflicted
+++ resolved
@@ -940,7 +940,6 @@
         # Update feeding manager config if available
         feeding_manager = runtime_data.get("feeding_manager")
         if feeding_manager:
-<<<<<<< HEAD
             config = feeding_manager._configs.get(dog_id)
             if config:
                 field_map = {
@@ -959,9 +958,8 @@
                         setattr(config, attr, health_data[field])
 
                 feeding_manager._invalidate_cache(dog_id)
-=======
+
             self._update_feeding_config(feeding_manager, dog_id, health_data)
->>>>>>> 61c4c6fa
 
         # Fire event
         self._fire_health_update_event(dog_id, list(health_data.keys()))
