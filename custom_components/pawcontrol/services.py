"""Home Assistant services for PawControl integration.

Comprehensive service definitions for all PawControl functionality including
feeding management, walk tracking, health monitoring, GPS tracking, medication
logging, visitor mode, and notifications.

Quality Scale: Platinum
Home Assistant: 2025.9.3+
Python: 3.13+
"""

from __future__ import annotations

import asyncio
import logging
from collections.abc import Callable
from contextlib import suppress
from datetime import datetime, timedelta
from typing import TypeVar, cast

import voluptuous as vol
from homeassistant.config_entries import ConfigEntry
from homeassistant.core import HomeAssistant, ServiceCall, callback
from homeassistant.exceptions import HomeAssistantError, ServiceValidationError
from homeassistant.helpers import config_validation as cv
from homeassistant.helpers.event import async_track_time_change
from homeassistant.util import dt as dt_util

from .const import (
    CONF_DOG_NAME,
    CONF_RESET_TIME,
    DEFAULT_RESET_TIME,
    DOMAIN,
    MAX_GEOFENCE_RADIUS,
    MIN_GEOFENCE_RADIUS,
    SERVICE_ACTIVATE_DIABETIC_FEEDING_MODE,
    SERVICE_ACTIVATE_EMERGENCY_FEEDING_MODE,
    SERVICE_ADD_HEALTH_SNACK,
    SERVICE_ADJUST_CALORIES_FOR_ACTIVITY,
    SERVICE_ADJUST_DAILY_PORTIONS,
    SERVICE_CHECK_FEEDING_COMPLIANCE,
    SERVICE_DAILY_RESET,
    SERVICE_FEED_DOG,
    SERVICE_FEED_WITH_MEDICATION,
    SERVICE_GENERATE_WEEKLY_HEALTH_REPORT,
    SERVICE_GET_WEATHER_ALERTS,
    SERVICE_GET_WEATHER_RECOMMENDATIONS,
    SERVICE_GPS_END_WALK,
    SERVICE_GPS_EXPORT_ROUTE,
    SERVICE_GPS_POST_LOCATION,
    SERVICE_GPS_START_WALK,
    SERVICE_LOG_HEALTH,
    SERVICE_LOG_MEDICATION,
    SERVICE_LOG_POOP,
    SERVICE_RECALCULATE_HEALTH_PORTIONS,
    SERVICE_START_DIET_TRANSITION,
    SERVICE_START_GROOMING,
    SERVICE_TOGGLE_VISITOR_MODE,
    SERVICE_UPDATE_WEATHER,
)
from .coordinator import PawControlCoordinator
from .types import DogConfigData
from .walk_manager import WeatherCondition

_LOGGER = logging.getLogger(__name__)

# Service names - maintain backward compatibility
SERVICE_ADD_FEEDING = "add_feeding"
SERVICE_START_WALK = "start_walk"
SERVICE_END_WALK = "end_walk"
SERVICE_ADD_GPS_POINT = "add_gps_point"
SERVICE_UPDATE_HEALTH = "update_health"
SERVICE_SEND_NOTIFICATION = "send_notification"
SERVICE_ACKNOWLEDGE_NOTIFICATION = "acknowledge_notification"
SERVICE_CALCULATE_PORTION = "calculate_portion"
SERVICE_EXPORT_DATA = "export_data"
SERVICE_ANALYZE_PATTERNS = "analyze_patterns"
SERVICE_GENERATE_REPORT = "generate_report"
SERVICE_SETUP_AUTOMATIC_GPS = "setup_automatic_gps"  # NEW: Missing service from info.md

# NEW: Garden tracking services
SERVICE_START_GARDEN = "start_garden_session"
SERVICE_END_GARDEN = "end_garden_session"
SERVICE_ADD_GARDEN_ACTIVITY = "add_garden_activity"
SERVICE_CONFIRM_POOP = "confirm_garden_poop"

_ManagerT = TypeVar("_ManagerT")

# Service schemas
SERVICE_ADD_FEEDING_SCHEMA = vol.Schema(
    {
        vol.Required("dog_id"): cv.string,
        vol.Required("amount"): vol.Coerce(float),
        vol.Optional("meal_type"): cv.string,
        vol.Optional("notes"): cv.string,
        vol.Optional("feeder"): cv.string,
        vol.Optional("scheduled", default=False): cv.boolean,
        vol.Optional("with_medication", default=False): cv.boolean,
        vol.Optional("medication_data"): vol.Schema(
            {
                vol.Optional("name"): cv.string,
                vol.Optional("dose"): cv.string,
                vol.Optional("time"): cv.string,
            }
        ),
    }
)

# Alternative feed_dog schema for backward compatibility
SERVICE_FEED_DOG_SCHEMA = vol.Schema(
    {
        vol.Required("dog_id"): cv.string,
        vol.Required("amount"): vol.Coerce(float),
        vol.Optional("meal_type"): cv.string,
        vol.Optional("notes"): cv.string,
        vol.Optional("feeder"): cv.string,
    }
)

SERVICE_START_WALK_SCHEMA = vol.Schema(
    {
        vol.Required("dog_id"): cv.string,
        vol.Optional("walker"): cv.string,
        vol.Optional("weather"): vol.In(
            ["sunny", "cloudy", "rainy", "snowy", "windy", "hot", "cold"]
        ),
        vol.Optional("leash_used", default=True): cv.boolean,
    }
)

SERVICE_END_WALK_SCHEMA = vol.Schema(
    {
        vol.Required("dog_id"): cv.string,
        vol.Optional("notes"): cv.string,
        vol.Optional("dog_weight_kg"): vol.Coerce(float),
    }
)

SERVICE_ADD_GPS_POINT_SCHEMA = vol.Schema(
    {
        vol.Required("dog_id"): cv.string,
        vol.Required("latitude"): vol.Coerce(float),
        vol.Required("longitude"): vol.Coerce(float),
        vol.Optional("altitude"): vol.Coerce(float),
        vol.Optional("accuracy"): vol.Coerce(float),
    }
)

SERVICE_UPDATE_HEALTH_SCHEMA = vol.Schema(
    {
        vol.Required("dog_id"): cv.string,
        vol.Optional("weight"): vol.Coerce(float),
        vol.Optional("ideal_weight"): vol.Coerce(float),
        vol.Optional("age_months"): vol.Coerce(int),
        vol.Optional("activity_level"): vol.In(
            ["very_low", "low", "moderate", "high", "very_high"]
        ),
        vol.Optional("body_condition_score"): vol.Range(min=1, max=9),
        vol.Optional("health_conditions"): [cv.string],
        vol.Optional("weight_goal"): vol.In(["maintain", "lose", "gain"]),
    }
)

SERVICE_LOG_HEALTH_SCHEMA = vol.Schema(
    {
        vol.Required("dog_id"): cv.string,
        vol.Optional("weight"): vol.Coerce(float),
        vol.Optional("temperature"): vol.Coerce(float),
        vol.Optional("activity_level"): vol.In(
            ["very_low", "low", "moderate", "high", "very_high"]
        ),
        vol.Optional("mood"): vol.In(
            ["happy", "neutral", "sad", "angry", "anxious", "tired"]
        ),
        vol.Optional("symptoms"): [cv.string],
        vol.Optional("notes"): cv.string,
        vol.Optional("vet_visit", default=False): cv.boolean,
    }
)

SERVICE_LOG_MEDICATION_SCHEMA = vol.Schema(
    {
        vol.Required("dog_id"): cv.string,
        vol.Required("medication_name"): cv.string,
        vol.Required("dose"): cv.string,
        vol.Optional("administration_time"): cv.datetime,
        vol.Optional("with_meal", default=False): cv.boolean,
        vol.Optional("notes"): cv.string,
        vol.Optional("side_effects"): [cv.string],
    }
)

SERVICE_TOGGLE_VISITOR_MODE_SCHEMA = vol.Schema(
    {
        vol.Required("dog_id"): cv.string,
        vol.Optional("enabled"): cv.boolean,
        vol.Optional("visitor_name"): cv.string,
        vol.Optional("duration_hours"): vol.Coerce(int),
    }
)

SERVICE_GPS_START_WALK_SCHEMA = vol.Schema(
    {
        vol.Required("dog_id"): cv.string,
        vol.Optional("walker"): cv.string,
        vol.Optional("track_route", default=True): cv.boolean,
        vol.Optional("safety_alerts", default=True): cv.boolean,
    }
)

SERVICE_GPS_END_WALK_SCHEMA = vol.Schema(
    {
        vol.Required("dog_id"): cv.string,
        vol.Optional("save_route", default=True): cv.boolean,
        vol.Optional("notes"): cv.string,
    }
)

SERVICE_GPS_POST_LOCATION_SCHEMA = vol.Schema(
    {
        vol.Required("dog_id"): cv.string,
        vol.Required("latitude"): vol.Coerce(float),
        vol.Required("longitude"): vol.Coerce(float),
        vol.Optional("altitude"): vol.Coerce(float),
        vol.Optional("accuracy"): vol.Coerce(float),
        vol.Optional("timestamp"): cv.datetime,
    }
)

SERVICE_GPS_EXPORT_ROUTE_SCHEMA = vol.Schema(
    {
        vol.Required("dog_id"): cv.string,
        vol.Optional("format", default="gpx"): vol.In(["gpx", "json", "csv"]),
        vol.Optional("last_n_walks", default=1): vol.Coerce(int),
    }
)

# NEW: Setup automatic GPS service schema - mentioned in info.md but missing
SERVICE_SETUP_AUTOMATIC_GPS_SCHEMA = vol.Schema(
    {
        vol.Required("dog_id"): cv.string,
        vol.Optional("auto_start_walk", default=True): cv.boolean,
        vol.Optional("safe_zone_radius", default=50): vol.Range(
            min=MIN_GEOFENCE_RADIUS, max=MAX_GEOFENCE_RADIUS
        ),
        vol.Optional("track_route", default=True): cv.boolean,
        vol.Optional("safety_alerts", default=True): cv.boolean,
        vol.Optional("geofence_notifications", default=True): cv.boolean,
        vol.Optional("auto_detect_home", default=True): cv.boolean,
        vol.Optional("gps_accuracy_threshold", default=50): vol.Range(min=5, max=500),
        vol.Optional("update_interval_seconds", default=60): vol.Range(min=30, max=600),
    }
)

SERVICE_SEND_NOTIFICATION_SCHEMA = vol.Schema(
    {
        vol.Required("title"): cv.string,
        vol.Required("message"): cv.string,
        vol.Optional("dog_id"): cv.string,
        vol.Optional("notification_type"): vol.In(
            [
                "feeding_reminder",
                "feeding_overdue",
                "walk_reminder",
                "walk_overdue",
                "health_alert",
                "medication_reminder",
                "veterinary_appointment",
                "weight_check",
                "system_info",
                "system_warning",
                "system_error",
            ]
        ),
        vol.Optional("priority"): vol.In(["low", "normal", "high", "urgent"]),
        vol.Optional("channels"): [
            vol.In(
                [
                    "persistent",
                    "mobile",
                    "email",
                    "sms",
                    "webhook",
                    "tts",
                    "media_player",
                    "slack",
                    "discord",
                ]
            )
        ],
        vol.Optional("expires_in_hours"): vol.Coerce(int),
    }
)

SERVICE_ACKNOWLEDGE_NOTIFICATION_SCHEMA = vol.Schema(
    {
        vol.Required("notification_id"): cv.string,
    }
)

SERVICE_CALCULATE_PORTION_SCHEMA = vol.Schema(
    {
        vol.Required("dog_id"): cv.string,
        vol.Required("meal_type"): cv.string,
        vol.Optional("override_health_data"): vol.Schema(
            {
                vol.Optional("weight"): vol.Coerce(float),
                vol.Optional("activity_level"): cv.string,
                vol.Optional("health_conditions"): [cv.string],
            }
        ),
    }
)

SERVICE_EXPORT_DATA_SCHEMA = vol.Schema(
    {
        vol.Required("dog_id"): cv.string,
        vol.Required("data_type"): vol.In(
            ["feeding", "walks", "health", "medication", "routes", "all"]
        ),
        vol.Optional("format", default="json"): vol.In(["json", "csv", "gpx", "pdf"]),
        vol.Optional("days"): vol.Coerce(int),
        vol.Optional(
            "date_from"
        ): cv.date,  # NEW: Missing parameter from comprehensive_readme.md
        vol.Optional(
            "date_to"
        ): cv.date,  # NEW: Missing parameter from comprehensive_readme.md
        vol.Optional("include_summary", default=True): cv.boolean,
        vol.Optional("compress", default=False): cv.boolean,
    }
)

SERVICE_ANALYZE_PATTERNS_SCHEMA = vol.Schema(
    {
        vol.Required("dog_id"): cv.string,
        vol.Required("analysis_type"): vol.In(
            ["feeding", "walking", "health", "comprehensive"]
        ),
        vol.Optional("days", default=30): vol.Coerce(int),
    }
)

SERVICE_GENERATE_REPORT_SCHEMA = vol.Schema(
    {
        vol.Required("dog_id"): cv.string,
        vol.Required("report_type"): vol.In(
            ["health", "activity", "nutrition", "comprehensive"]
        ),
        vol.Optional("include_recommendations", default=True): cv.boolean,
        vol.Optional("days", default=30): vol.Coerce(int),
    }
)

SERVICE_DAILY_RESET_SCHEMA = vol.Schema({vol.Optional("entry_id"): cv.string})

# Automation service schemas
SERVICE_RECALCULATE_HEALTH_PORTIONS_SCHEMA = vol.Schema(
    {
        vol.Required("dog_id"): cv.string,
        vol.Optional("force_recalculation", default=False): cv.boolean,
        vol.Optional("update_feeding_schedule", default=True): cv.boolean,
    }
)

SERVICE_ADJUST_CALORIES_FOR_ACTIVITY_SCHEMA = vol.Schema(
    {
        vol.Required("dog_id"): cv.string,
        vol.Required("activity_level"): vol.In(
            ["very_low", "low", "moderate", "high", "very_high"]
        ),
        vol.Optional("duration_hours"): vol.Coerce(int),
        vol.Optional("temporary", default=True): cv.boolean,
    }
)

SERVICE_ACTIVATE_DIABETIC_FEEDING_MODE_SCHEMA = vol.Schema(
    {
        vol.Required("dog_id"): cv.string,
        vol.Optional("meal_frequency", default=4): vol.Range(min=3, max=6),
        vol.Optional("carb_limit_percent", default=20): vol.Range(min=5, max=30),
        vol.Optional("monitor_blood_glucose", default=True): cv.boolean,
    }
)

SERVICE_FEED_WITH_MEDICATION_SCHEMA = vol.Schema(
    {
        vol.Required("dog_id"): cv.string,
        vol.Required("amount"): vol.Coerce(float),
        vol.Required("medication_name"): cv.string,
        vol.Required("dose"): cv.string,
        vol.Optional("meal_type", default="medication"): cv.string,
        vol.Optional("notes"): cv.string,
        vol.Optional("administration_time"): cv.datetime,
    }
)

SERVICE_GENERATE_WEEKLY_HEALTH_REPORT_SCHEMA = vol.Schema(
    {
        vol.Required("dog_id"): cv.string,
        vol.Optional("include_recommendations", default=True): cv.boolean,
        vol.Optional("include_charts", default=True): cv.boolean,
        vol.Optional("format", default="pdf"): vol.In(["pdf", "json", "markdown"]),
    }
)

SERVICE_ACTIVATE_EMERGENCY_FEEDING_MODE_SCHEMA = vol.Schema(
    {
        vol.Required("dog_id"): cv.string,
        vol.Required("emergency_type"): vol.In(
            ["illness", "surgery_recovery", "digestive_upset", "medication_reaction"]
        ),
        vol.Optional("duration_days", default=3): vol.Range(min=1, max=14),
        vol.Optional("portion_adjustment", default=0.8): vol.Range(min=0.5, max=1.2),
    }
)

SERVICE_START_DIET_TRANSITION_SCHEMA = vol.Schema(
    {
        vol.Required("dog_id"): cv.string,
        vol.Required("new_food_type"): cv.string,
        vol.Optional("transition_days", default=7): vol.Range(min=3, max=14),
        vol.Optional("gradual_increase_percent", default=25): vol.Range(min=10, max=50),
    }
)

SERVICE_CHECK_FEEDING_COMPLIANCE_SCHEMA = vol.Schema(
    {
        vol.Required("dog_id"): cv.string,
        vol.Optional("days_to_check", default=7): vol.Range(min=1, max=30),
        vol.Optional("notify_on_issues", default=True): cv.boolean,
    }
)

SERVICE_ADJUST_DAILY_PORTIONS_SCHEMA = vol.Schema(
    {
        vol.Required("dog_id"): cv.string,
        vol.Required("adjustment_percent"): vol.Range(min=-50, max=50),
        vol.Optional("reason"): cv.string,
        vol.Optional("temporary", default=False): cv.boolean,
        vol.Optional("duration_days"): vol.Range(min=1, max=30),
    }
)

SERVICE_ADD_HEALTH_SNACK_SCHEMA = vol.Schema(
    {
        vol.Required("dog_id"): cv.string,
        vol.Required("snack_type"): cv.string,
        vol.Required("amount"): vol.Coerce(float),
        vol.Optional("health_benefit"): vol.In(
            ["digestive", "dental", "joint", "skin_coat", "immune", "calming"]
        ),
        vol.Optional("notes"): cv.string,
    }
)

SERVICE_LOG_POOP_SCHEMA = vol.Schema(
    {
        vol.Required("dog_id"): cv.string,
        vol.Optional("quality"): vol.In(
            ["excellent", "good", "normal", "soft", "loose", "watery"]
        ),
        vol.Optional("color"): vol.In(
            ["brown", "dark_brown", "light_brown", "yellow", "green", "black", "red"]
        ),
        vol.Optional("size"): vol.In(["small", "normal", "large"]),
        vol.Optional("location"): cv.string,
        vol.Optional("notes"): cv.string,
        vol.Optional("timestamp"): cv.datetime,
    }
)

SERVICE_START_GROOMING_SCHEMA = vol.Schema(
    {
        vol.Required("dog_id"): cv.string,
        vol.Required("grooming_type"): vol.In(
            ["full_groom", "bath", "nail_trim", "brush", "ear_clean", "teeth_clean"]
        ),
        vol.Optional("groomer"): cv.string,
        vol.Optional("location"): cv.string,
        vol.Optional("estimated_duration_minutes"): vol.Coerce(int),
        vol.Optional("notes"): cv.string,
    }
)

# NEW: Garden tracking service schemas
SERVICE_START_GARDEN_SCHEMA = vol.Schema(
    {
        vol.Required("dog_id"): cv.string,
        vol.Optional("detection_method", default="manual"): vol.In(
            ["manual", "door_sensor", "auto"]
        ),
        vol.Optional("weather_conditions"): cv.string,
        vol.Optional("temperature"): vol.Coerce(float),
    }
)

SERVICE_END_GARDEN_SCHEMA = vol.Schema(
    {
        vol.Required("dog_id"): cv.string,
        vol.Optional("notes"): cv.string,
        vol.Optional("activities"): [
            vol.Schema(
                {
                    vol.Required("type"): vol.In(
                        ["general", "poop", "play", "sniffing", "digging", "resting"]
                    ),
                    vol.Optional("duration_seconds"): vol.Coerce(int),
                    vol.Optional("location"): cv.string,
                    vol.Optional("notes"): cv.string,
                    vol.Optional("confirmed", default=True): cv.boolean,
                }
            )
        ],
    }
)

SERVICE_ADD_GARDEN_ACTIVITY_SCHEMA = vol.Schema(
    {
        vol.Required("dog_id"): cv.string,
        vol.Required("activity_type"): vol.In(
            ["general", "poop", "play", "sniffing", "digging", "resting"]
        ),
        vol.Optional("duration_seconds"): vol.Coerce(int),
        vol.Optional("location"): cv.string,
        vol.Optional("notes"): cv.string,
        vol.Optional("confirmed", default=True): cv.boolean,
    }
)

SERVICE_CONFIRM_POOP_SCHEMA = vol.Schema(
    {
        vol.Required("dog_id"): cv.string,
        vol.Required("confirmed"): cv.boolean,
        vol.Optional("quality"): vol.In(
            ["excellent", "good", "normal", "soft", "loose", "watery"]
        ),
        vol.Optional("size"): vol.In(["small", "normal", "large"]),
        vol.Optional("location"): cv.string,
    }
)

# NEW: Weather service schemas
SERVICE_UPDATE_WEATHER_SCHEMA = vol.Schema(
    {
        vol.Optional("weather_entity_id"): cv.string,
        vol.Optional("force_update", default=False): cv.boolean,
    }
)

SERVICE_GET_WEATHER_ALERTS_SCHEMA = vol.Schema(
    {
        vol.Optional("dog_id"): cv.string,
        vol.Optional("severity_filter"): vol.In(["low", "moderate", "high", "extreme"]),
        vol.Optional("impact_filter"): vol.In(
            [
                "heat_stress",
                "cold_stress",
                "uv_exposure",
                "air_quality",
                "exercise_limitation",
                "hydration_risk",
                "paw_protection",
                "respiratory_risk",
            ]
        ),
    }
)

SERVICE_GET_WEATHER_RECOMMENDATIONS_SCHEMA = vol.Schema(
    {
        vol.Required("dog_id"): cv.string,
        vol.Optional("include_breed_specific", default=True): cv.boolean,
        vol.Optional("include_health_conditions", default=True): cv.boolean,
        vol.Optional("max_recommendations", default=5): vol.Range(min=1, max=10),
    }
)


async def async_setup_services(hass: HomeAssistant) -> None:
    """Set up PawControl services.

    Args:
        hass: Home Assistant instance
    """

    def _get_coordinator() -> PawControlCoordinator:
        """Return the active coordinator or raise a descriptive error."""

        domain_data = hass.data.get(DOMAIN)
        if not domain_data:
            raise HomeAssistantError(
                "PawControl is not set up. Add the integration before calling its services.",
            )

        coordinator = domain_data.get("coordinator")
        if coordinator is None:
            raise HomeAssistantError(
                "PawControl is still initializing. Try again once setup has finished.",
            )

        return cast(PawControlCoordinator, coordinator)

    def _require_manager(manager: _ManagerT | None, description: str) -> _ManagerT:
        """Ensure a runtime manager is available before using it."""

        if manager is None:
            raise HomeAssistantError(
                f"The PawControl {description} is not ready yet. "
                "Wait for the integration to finish setting up or reload it.",
            )

        return manager

    def _resolve_dog(
        coordinator: PawControlCoordinator, raw_dog_id: str
    ) -> tuple[str, DogConfigData]:
        """Validate and normalize a dog identifier for service handling."""

        if not isinstance(raw_dog_id, str):
            raise ServiceValidationError("dog_id must be provided as a string")

        dog_id = raw_dog_id.strip()
        if not dog_id:
            raise ServiceValidationError("dog_id must be a non-empty string")

        dog_config = coordinator.get_dog_config(dog_id)
        if dog_config is None:
            known_ids = coordinator.get_configured_dog_ids()
            if known_ids:
                hint = ", ".join(sorted(known_ids))
                raise ServiceValidationError(
                    f"Unknown dog_id '{dog_id}'. Known dog_ids: {hint}"
                )
            raise ServiceValidationError(
                "No dogs are configured for PawControl. Add a dog before calling services."
            )

        return dog_id, dog_config

    async def add_feeding_service(call: ServiceCall) -> None:
        """Handle add feeding service call."""
        coordinator = _get_coordinator()
        feeding_manager = _require_manager(
            coordinator.feeding_manager, "feeding manager"
        )

        raw_dog_id = call.data["dog_id"]
        dog_id, _ = _resolve_dog(coordinator, raw_dog_id)
        amount = call.data["amount"]
        meal_type = call.data.get("meal_type")
        notes = call.data.get("notes")
        feeder = call.data.get("feeder")
        scheduled = call.data.get("scheduled", False)
        with_medication = call.data.get("with_medication", False)
        medication_data = call.data.get("medication_data")

        try:
            if with_medication and medication_data:
                await feeding_manager.async_add_feeding_with_medication(
                    dog_id=dog_id,
                    amount=amount,
                    meal_type=meal_type,
                    medication_data=medication_data,
                    notes=notes,
                    feeder=feeder,
                )
            else:
                await feeding_manager.async_add_feeding(
                    dog_id=dog_id,
                    amount=amount,
                    meal_type=meal_type,
                    notes=notes,
                    feeder=feeder,
                    scheduled=scheduled,
                )

            await coordinator.async_request_refresh()

            _LOGGER.info(
                "Added feeding for %s: %.1fg %s", dog_id, amount, meal_type or "unknown"
            )

        except HomeAssistantError:
            raise
        except Exception as err:
            _LOGGER.error("Failed to add feeding for %s: %s", dog_id, err)
            raise HomeAssistantError(
                f"Failed to add feeding for {dog_id}. Check the logs for details."
            ) from err

    async def feed_dog_service(call: ServiceCall) -> None:
        """Handle feed_dog service call (alias for add_feeding)."""
        # Transform call data to match add_feeding format
        transformed_call = ServiceCall(
            domain=call.domain,
            service=SERVICE_ADD_FEEDING,
            data={
                **call.data,
                "scheduled": False,
                "with_medication": False,
            },
        )
        await add_feeding_service(transformed_call)

    async def start_walk_service(call: ServiceCall) -> None:
        """Handle start walk service call."""
        coordinator = _get_coordinator()
        walk_manager = _require_manager(coordinator.walk_manager, "walk manager")

        raw_dog_id = call.data["dog_id"]
        dog_id, _ = _resolve_dog(coordinator, raw_dog_id)
        walker = call.data.get("walker")
        weather = call.data.get("weather")
        leash_used = call.data.get("leash_used", True)

        try:
            weather_enum: WeatherCondition | None = None
            if weather:
                try:
                    weather_enum = WeatherCondition(weather)
                except ValueError:
                    _LOGGER.warning(
                        "Ignoring unknown weather condition '%s' for %s",
                        weather,
                        dog_id,
                    )

            session_id = await walk_manager.async_start_walk(
                dog_id=dog_id,
                walk_type="manual",
                walker=walker,
                weather=weather_enum,
                leash_used=leash_used,
            )

            _LOGGER.info(
                "Started walk for %s (session: %s, walker: %s, weather: %s, leash_used: %s)",
                dog_id,
                session_id,
                walker or "unknown",
                weather_enum.value if weather_enum else "unspecified",
                "yes" if leash_used else "no",
            )

        except HomeAssistantError:
            raise
        except Exception as err:
            _LOGGER.error("Failed to start walk for %s: %s", dog_id, err)
            raise HomeAssistantError(
                f"Failed to start the walk for {dog_id}. Check the logs for details."
            ) from err

    async def end_walk_service(call: ServiceCall) -> None:
        """Handle end walk service call."""
        coordinator = _get_coordinator()
        walk_manager = _require_manager(coordinator.walk_manager, "walk manager")

        raw_dog_id = call.data["dog_id"]
        dog_id, _ = _resolve_dog(coordinator, raw_dog_id)
        notes = call.data.get("notes")
        dog_weight_kg = call.data.get("dog_weight_kg")

        try:
            walk_event = await walk_manager.async_end_walk(
                dog_id=dog_id,
                notes=notes,
                dog_weight_kg=dog_weight_kg,
            )

            if walk_event:
                await coordinator.async_request_refresh()

                distance_km = float(walk_event.get("distance") or 0.0) / 1000
                duration_minutes = float(walk_event.get("duration") or 0.0) / 60

                _LOGGER.info(
                    "Ended walk for %s: %.2f km in %.0f minutes",
                    dog_id,
                    distance_km,
                    duration_minutes,
                )
            else:
                _LOGGER.warning("No active walk found for %s", dog_id)

        except HomeAssistantError:
            raise
        except Exception as err:
            _LOGGER.error("Failed to end walk for %s: %s", dog_id, err)
            raise HomeAssistantError(
                f"Failed to end the walk for {dog_id}. Check the logs for details."
            ) from err

    async def add_gps_point_service(call: ServiceCall) -> None:
        """Handle add GPS point service call."""
        coordinator = _get_coordinator()
        walk_manager = _require_manager(coordinator.walk_manager, "walk manager")

        raw_dog_id = call.data["dog_id"]
        dog_id, _ = _resolve_dog(coordinator, raw_dog_id)
        latitude = call.data["latitude"]
        longitude = call.data["longitude"]
        altitude = call.data.get("altitude")
        accuracy = call.data.get("accuracy")

        try:
            success = await walk_manager.async_add_gps_point(
                dog_id=dog_id,
                latitude=latitude,
                longitude=longitude,
                altitude=altitude,
                accuracy=accuracy,
            )

            if not success:
                _LOGGER.warning("Failed to add GPS point for %s", dog_id)

        except HomeAssistantError:
            raise
        except Exception as err:
            _LOGGER.error("Failed to add GPS point for %s: %s", dog_id, err)
            raise HomeAssistantError(
                f"Failed to add GPS point for {dog_id}. Check the logs for details."
            ) from err

    async def update_health_service(call: ServiceCall) -> None:
        """Handle update health service call."""
        coordinator = _get_coordinator()
        feeding_manager = _require_manager(
            coordinator.feeding_manager, "feeding manager"
        )

        raw_dog_id = call.data["dog_id"]
        dog_id, _ = _resolve_dog(coordinator, raw_dog_id)
        health_data = {
            k: v for k, v in call.data.items() if k != "dog_id" and v is not None
        }

        try:
            success = await feeding_manager.async_update_health_data(
                dog_id=dog_id,
                health_data=health_data,
            )

            if success:
                await coordinator.async_request_refresh()

                _LOGGER.info("Updated health data for %s: %s", dog_id, health_data)
            else:
                _LOGGER.warning("Failed to update health data for %s", dog_id)

        except HomeAssistantError:
            raise
        except Exception as err:
            _LOGGER.error("Failed to update health data for %s: %s", dog_id, err)
            raise HomeAssistantError(
                f"Failed to update health data for {dog_id}. Check the logs for details."
            ) from err

    async def log_health_service(call: ServiceCall) -> None:
        """Handle log health service call."""
        coordinator = _get_coordinator()
        data_manager = _require_manager(coordinator.data_manager, "data manager")

        raw_dog_id = call.data["dog_id"]
        dog_id, _ = _resolve_dog(coordinator, raw_dog_id)
        health_data = {
            k: v for k, v in call.data.items() if k != "dog_id" and v is not None
        }
        health_data["timestamp"] = dt_util.utcnow()

        try:
            await data_manager.async_log_health_data(
                dog_id=dog_id, health_data=health_data
            )
            await coordinator.async_request_refresh()

            _LOGGER.info("Logged health data for %s: %s", dog_id, health_data)

        except HomeAssistantError:
            raise
        except Exception as err:
            _LOGGER.error("Failed to log health data for %s: %s", dog_id, err)
            raise HomeAssistantError(
                f"Failed to log health data for {dog_id}. Check the logs for details."
            ) from err

    async def log_medication_service(call: ServiceCall) -> None:
        """Handle log medication service call."""
        coordinator = _get_coordinator()
        data_manager = _require_manager(coordinator.data_manager, "data manager")

        raw_dog_id = call.data["dog_id"]
        dog_id, _ = _resolve_dog(coordinator, raw_dog_id)
        medication_data = {
            k: v for k, v in call.data.items() if k != "dog_id" and v is not None
        }

        if "administration_time" not in medication_data:
            medication_data["administration_time"] = dt_util.utcnow()

        try:
            await data_manager.async_log_medication(
                dog_id=dog_id, medication_data=medication_data
            )
            await coordinator.async_request_refresh()

            _LOGGER.info(
                "Logged medication for %s: %s %s",
                dog_id,
                medication_data.get("medication_name"),
                medication_data.get("dose"),
            )

        except HomeAssistantError:
            raise
        except Exception as err:
            _LOGGER.error("Failed to log medication for %s: %s", dog_id, err)
            raise HomeAssistantError(
                f"Failed to log medication for {dog_id}. Check the logs for details."
            ) from err

    async def toggle_visitor_mode_service(call: ServiceCall) -> None:
        """Handle toggle visitor mode service call."""
        coordinator = _get_coordinator()
        data_manager = _require_manager(coordinator.data_manager, "data manager")

        raw_dog_id = call.data["dog_id"]
        dog_id, _ = _resolve_dog(coordinator, raw_dog_id)
        enabled = call.data.get("enabled")
        visitor_name = call.data.get("visitor_name")
        duration_hours = call.data.get("duration_hours")

        try:
            # Get current visitor mode state if not explicitly set
            if enabled is None:
                current_state = await data_manager.async_get_visitor_mode_status(dog_id)
                enabled = not current_state.get("enabled", False)

            visitor_data = {
                "enabled": enabled,
                "visitor_name": visitor_name,
                "duration_hours": duration_hours,
                "timestamp": dt_util.utcnow(),
            }

            await data_manager.async_set_visitor_mode(
                dog_id=dog_id, visitor_data=visitor_data
            )
            await coordinator.async_request_refresh()

            _LOGGER.info(
                "Visitor mode for %s: %s (visitor: %s, duration: %sh)",
                dog_id,
                "enabled" if enabled else "disabled",
                visitor_name or "unknown",
                duration_hours or "unlimited",
            )

        except HomeAssistantError:
            raise
        except Exception as err:
            _LOGGER.error("Failed to toggle visitor mode for %s: %s", dog_id, err)
            raise HomeAssistantError(
                f"Failed to toggle visitor mode for {dog_id}. Check the logs for details."
            ) from err

    async def gps_start_walk_service(call: ServiceCall) -> None:
        """Handle GPS start walk service call."""
        coordinator = _get_coordinator()
        gps_manager = _require_manager(
            coordinator.gps_geofence_manager, "GPS geofence manager"
        )

        raw_dog_id = call.data["dog_id"]
        dog_id, _ = _resolve_dog(coordinator, raw_dog_id)
        walker = call.data.get("walker")
        track_route = call.data.get("track_route", True)
        safety_alerts = call.data.get("safety_alerts", True)

        try:
            session_id = await gps_manager.async_start_gps_tracking(
                dog_id=dog_id,
                walker=walker,
                track_route=track_route,
                safety_alerts=safety_alerts,
            )

            await coordinator.async_request_refresh()

            _LOGGER.info(
                "Started GPS walk for %s (session: %s, tracking: %s, alerts: %s)",
                dog_id,
                session_id,
                "enabled" if track_route else "disabled",
                "enabled" if safety_alerts else "disabled",
            )

        except HomeAssistantError:
            raise
        except Exception as err:
            _LOGGER.error("Failed to start GPS walk for %s: %s", dog_id, err)
            raise HomeAssistantError(
                f"Failed to start GPS walk for {dog_id}. Check the logs for details."
            ) from err

    async def gps_end_walk_service(call: ServiceCall) -> None:
        """Handle GPS end walk service call."""
        coordinator = _get_coordinator()
        gps_manager = _require_manager(
            coordinator.gps_geofence_manager, "GPS geofence manager"
        )

        raw_dog_id = call.data["dog_id"]
        dog_id, _ = _resolve_dog(coordinator, raw_dog_id)
        save_route = call.data.get("save_route", True)
        notes = call.data.get("notes")

        try:
            walk_route = await gps_manager.async_end_gps_tracking(
                dog_id=dog_id,
                save_route=save_route,
                notes=notes,
            )

            if walk_route:
                await coordinator.async_request_refresh()

                _LOGGER.info(
                    "Ended GPS walk for %s: %.2f km in %.0f minutes (route %s)",
                    dog_id,
                    walk_route.distance_km,
                    walk_route.duration_minutes,
                    "saved" if save_route else "discarded",
                )
            else:
                _LOGGER.warning("No active GPS walk found for %s", dog_id)

        except HomeAssistantError:
            raise
        except Exception as err:
            _LOGGER.error("Failed to end GPS walk for %s: %s", dog_id, err)
            raise HomeAssistantError(
                f"Failed to end GPS walk for {dog_id}. Check the logs for details."
            ) from err

    async def gps_post_location_service(call: ServiceCall) -> None:
        """Handle GPS post location service call."""
        coordinator = _get_coordinator()
        gps_manager = _require_manager(
            coordinator.gps_geofence_manager, "GPS geofence manager"
        )

        raw_dog_id = call.data["dog_id"]
        dog_id, _ = _resolve_dog(coordinator, raw_dog_id)
        latitude = call.data["latitude"]
        longitude = call.data["longitude"]
        altitude = call.data.get("altitude")
        accuracy = call.data.get("accuracy")
        timestamp = call.data.get("timestamp", dt_util.utcnow())

        try:
            from .gps_manager import LocationSource

            success = await gps_manager.async_add_gps_point(
                dog_id=dog_id,
                latitude=latitude,
                longitude=longitude,
                altitude=altitude,
                accuracy=accuracy,
                timestamp=timestamp,
                source=LocationSource.EXTERNAL_API,
            )

            if success:
                _LOGGER.debug(
                    "Posted GPS location for %s: %.6f,%.6f", dog_id, latitude, longitude
                )
            else:
                _LOGGER.warning("Failed to post GPS location for %s", dog_id)

        except HomeAssistantError:
            raise
        except Exception as err:
            _LOGGER.error("Failed to post GPS location for %s: %s", dog_id, err)
            raise HomeAssistantError(
                f"Failed to post GPS location for {dog_id}. Check the logs for details."
            ) from err

    async def gps_export_route_service(call: ServiceCall) -> None:
        """Handle GPS export route service call."""
        coordinator = _get_coordinator()
        gps_manager = _require_manager(
            coordinator.gps_geofence_manager, "GPS geofence manager"
        )

        raw_dog_id = call.data["dog_id"]
        dog_id, _ = _resolve_dog(coordinator, raw_dog_id)
        export_format = call.data.get("format", "gpx")
        last_n_walks = call.data.get("last_n_walks", 1)

        try:
            export_data = await gps_manager.async_export_routes(
                dog_id=dog_id,
                export_format=export_format,
                last_n_routes=last_n_walks,
            )

            if export_data:
                _LOGGER.info(
                    "Exported %d route(s) for %s in %s format",
                    export_data.get("routes_count", 0),
                    dog_id,
                    export_format,
                )

                # Send notification with export result
                notification_manager = coordinator.notification_manager
                if notification_manager:
                    await notification_manager.async_send_notification(
                        notification_type="system_info",
                        title="Route Export Complete",
                        message=f"Exported {export_data.get('routes_count', 0)} route(s) for {dog_id} in {export_format} format",
                        dog_id=dog_id,
                    )
            else:
                _LOGGER.warning("No routes found for export for %s", dog_id)

        except HomeAssistantError:
            raise
        except Exception as err:
            _LOGGER.error("Failed to export routes for %s: %s", dog_id, err)
            raise HomeAssistantError(
                f"Failed to export routes for {dog_id}. Check the logs for details."
            ) from err

    # NEW: Setup automatic GPS service - mentioned in info.md but was missing
    async def setup_automatic_gps_service(call: ServiceCall) -> None:
        """Handle setup automatic GPS service call.

        NEW: Implements the setup_automatic_gps service mentioned in info.md
        with parameters like auto_start_walk, safe_zone_radius, and track_route.
        """
        coordinator = _get_coordinator()
        gps_manager = _require_manager(
            coordinator.gps_geofence_manager, "GPS geofence manager"
        )

        raw_dog_id = call.data["dog_id"]
        dog_id, _ = _resolve_dog(coordinator, raw_dog_id)
        auto_start_walk = call.data.get("auto_start_walk", True)
        safe_zone_radius = call.data.get("safe_zone_radius", 50)
        track_route = call.data.get("track_route", True)
        safety_alerts = call.data.get("safety_alerts", True)
        geofence_notifications = call.data.get("geofence_notifications", True)
        auto_detect_home = call.data.get("auto_detect_home", True)
        gps_accuracy_threshold = call.data.get("gps_accuracy_threshold", 50)
        update_interval_seconds = call.data.get("update_interval_seconds", 60)

        try:
            # Configure automatic GPS settings for the dog
            gps_config = {
                "enabled": True,
                "auto_start_walk": auto_start_walk,
                "track_route": track_route,
                "safety_alerts": safety_alerts,
                "geofence_notifications": geofence_notifications,
                "auto_detect_home": auto_detect_home,
                "gps_accuracy_threshold": gps_accuracy_threshold,
                "update_interval_seconds": update_interval_seconds,
                "configured_at": dt_util.utcnow(),
            }

            # Configure GPS tracking for the dog
            await gps_manager.async_configure_dog_gps(dog_id=dog_id, config=gps_config)

            # Setup geofencing safe zone
            if auto_detect_home:
                # Use Home Assistant's home location
                home_lat = hass.config.latitude
                home_lon = hass.config.longitude

                await gps_manager.async_setup_safe_zone(
                    dog_id=dog_id,
                    center_lat=home_lat,
                    center_lon=home_lon,
                    radius_meters=safe_zone_radius,
                    notifications_enabled=geofence_notifications,
                )

                _LOGGER.info(
                    "Setup geofencing safe zone for %s: center=%.6f,%.6f radius=%dm",
                    dog_id,
                    home_lat,
                    home_lon,
                    safe_zone_radius,
                )

            await coordinator.async_request_refresh()

            _LOGGER.info(
                "Setup automatic GPS for %s: auto_walk=%s, safe_zone=%dm, tracking=%s",
                dog_id,
                auto_start_walk,
                safe_zone_radius,
                track_route,
            )

            # Send notification about GPS setup
            notification_manager = coordinator.notification_manager
            if notification_manager:
                await notification_manager.async_send_notification(
                    notification_type="system_info",
                    title=f"🛰️ GPS Setup Complete: {dog_id}",
                    message=f"Automatic GPS tracking configured for {dog_id}. "
                    f"Safe zone: {safe_zone_radius}m radius. "
                    f"Auto-walk detection: {'enabled' if auto_start_walk else 'disabled'}.",
                    dog_id=dog_id,
                )

        except HomeAssistantError:
            raise
        except Exception as err:
            _LOGGER.error("Failed to setup automatic GPS for %s: %s", dog_id, err)
            raise HomeAssistantError(
                f"Failed to setup automatic GPS for {dog_id}. Check the logs for details."
            ) from err

    async def send_notification_service(call: ServiceCall) -> None:
        """Handle send notification service call."""
        coordinator = _get_coordinator()
        notification_manager = _require_manager(
            coordinator.notification_manager, "notification manager"
        )

        title = call.data["title"]
        message = call.data["message"]
        dog_id = call.data.get("dog_id")
        notification_type = call.data.get("notification_type", "system_info")
        priority = call.data.get("priority", "normal")
        channels = call.data.get("channels")
        expires_in_hours = call.data.get("expires_in_hours")

        try:
            from .notifications import (  # Local import keeps startup fast
                NotificationChannel,
                NotificationPriority,
                NotificationType,
            )

            notification_type_enum = NotificationType(notification_type)
            priority_enum = NotificationPriority(priority)

            channel_enums = None
            if channels:
                channel_enums = [NotificationChannel(channel) for channel in channels]

            expires_in = None
            if expires_in_hours:
                expires_in = timedelta(hours=expires_in_hours)

            notification_id = await notification_manager.async_send_notification(
                notification_type=notification_type_enum,
                title=title,
                message=message,
                dog_id=dog_id,
                priority=priority_enum,
                expires_in=expires_in,
                force_channels=channel_enums,
            )

            _LOGGER.info("Sent notification %s: %s", notification_id, title)

        except HomeAssistantError:
            raise
        except Exception as err:
            _LOGGER.error("Failed to send notification: %s", err)
            raise HomeAssistantError(
                "Failed to send the PawControl notification. Check the logs for details."
            ) from err

    async def acknowledge_notification_service(call: ServiceCall) -> None:
        """Handle acknowledge notification service call."""
        coordinator = _get_coordinator()
        notification_manager = _require_manager(
            coordinator.notification_manager, "notification manager"
        )

        notification_id = call.data["notification_id"]

        try:
            acknowledged = await notification_manager.async_acknowledge_notification(
                notification_id
            )
        except HomeAssistantError:
            raise
        except Exception as err:  # pragma: no cover - defensive guard
            _LOGGER.error(
                "Failed to acknowledge notification %s: %s", notification_id, err
            )
            raise HomeAssistantError(
                "Failed to acknowledge the PawControl notification. Check the logs for details."
            ) from err

        if not acknowledged:
            raise HomeAssistantError(
                f"No PawControl notification with ID {notification_id} exists."
            )

        await coordinator.async_request_refresh()
        _LOGGER.debug("Acknowledged PawControl notification %s", notification_id)

    async def calculate_portion_service(call: ServiceCall) -> None:
        """Handle calculate portion service call."""
        coordinator = _get_coordinator()
        feeding_manager = _require_manager(
            coordinator.feeding_manager, "feeding manager"
        )

        raw_dog_id = call.data["dog_id"]
        dog_id, _ = _resolve_dog(coordinator, raw_dog_id)
        meal_type = call.data["meal_type"]
        override_health_data = call.data.get("override_health_data")

        try:
            portion_data = await feeding_manager.async_calculate_portion(
                dog_id=dog_id,
                meal_type=meal_type,
                override_health_data=override_health_data,
            )

            _LOGGER.info(
                "Calculated portion for %s %s: %s", dog_id, meal_type, portion_data
            )

        except HomeAssistantError:
            raise
        except Exception as err:
            _LOGGER.error("Failed to calculate portion for %s: %s", dog_id, err)
            raise HomeAssistantError(
                f"Failed to calculate portion for {dog_id}. Check the logs for details."
            ) from err

    async def export_data_service(call: ServiceCall) -> None:
        """Handle export data service call."""
        coordinator = _get_coordinator()
        data_manager = _require_manager(coordinator.data_manager, "data manager")

        raw_dog_id = call.data["dog_id"]
        dog_id, _ = _resolve_dog(coordinator, raw_dog_id)
        data_type = call.data["data_type"]
        export_format = call.data.get("format", "json")
        days = call.data.get("days")
        date_from = call.data.get("date_from")
        date_to = call.data.get("date_to")

        try:
            await data_manager.async_export_data(
                dog_id=dog_id,
                data_type=data_type,
                format=export_format,
                days=days,
                date_from=date_from,
                date_to=date_to,
            )

            _LOGGER.info(
                "Exported %s data for %s in %s format", data_type, dog_id, export_format
            )

        except HomeAssistantError:
            raise
        except Exception as err:
            _LOGGER.error("Failed to export data for %s: %s", dog_id, err)
            raise HomeAssistantError(
                f"Failed to export data for {dog_id}. Check the logs for details."
            ) from err

    async def analyze_patterns_service(call: ServiceCall) -> None:
        """Handle analyze patterns service call."""
        coordinator = _get_coordinator()
        data_manager = _require_manager(coordinator.data_manager, "data manager")

        raw_dog_id = call.data["dog_id"]
        dog_id, _ = _resolve_dog(coordinator, raw_dog_id)
        analysis_type = call.data["analysis_type"]
        days = call.data.get("days", 30)

        try:
            await data_manager.async_analyze_patterns(
                dog_id=dog_id,
                analysis_type=analysis_type,
                days=days,
            )

            _LOGGER.info(
                "Analyzed %s patterns for %s over %d days", analysis_type, dog_id, days
            )

        except HomeAssistantError:
            raise
        except Exception as err:
            _LOGGER.error("Failed to analyze patterns for %s: %s", dog_id, err)
            raise HomeAssistantError(
                f"Failed to analyze patterns for {dog_id}. Check the logs for details."
            ) from err

    async def generate_report_service(call: ServiceCall) -> None:
        """Handle generate report service call."""
        coordinator = _get_coordinator()
        data_manager = _require_manager(coordinator.data_manager, "data manager")

        raw_dog_id = call.data["dog_id"]
        dog_id, _ = _resolve_dog(coordinator, raw_dog_id)
        report_type = call.data["report_type"]
        include_recommendations = call.data.get("include_recommendations", True)
        days = call.data.get("days", 30)

        try:
            await data_manager.async_generate_report(
                dog_id=dog_id,
                report_type=report_type,
                include_recommendations=include_recommendations,
                days=days,
            )

            _LOGGER.info(
                "Generated %s report for %s over %d days", report_type, dog_id, days
            )

        except HomeAssistantError:
            raise
        except Exception as err:
            _LOGGER.error("Failed to generate report for %s: %s", dog_id, err)
            raise HomeAssistantError(
                f"Failed to generate report for {dog_id}. Check the logs for details."
            ) from err

    async def daily_reset_service(call: ServiceCall) -> None:
        """Trigger a manual daily reset."""

        entry_id = call.data.get("entry_id")
        target_entry: ConfigEntry | None = None
        if entry_id:
            target_entry = hass.config_entries.async_get_entry(entry_id)

        if target_entry is None:
            entries = hass.config_entries.async_entries(DOMAIN)
            target_entry = entries[0] if entries else None

        if target_entry is None:
            _LOGGER.warning(
                "Daily reset requested but no PawControl entries are loaded"
            )
            return

        await _perform_daily_reset(hass, target_entry)

    # Automation service handlers
    async def recalculate_health_portions_service(call: ServiceCall) -> None:
        """Handle recalculate health portions service call."""
        coordinator = _get_coordinator()
        feeding_manager = _require_manager(
            coordinator.feeding_manager, "feeding manager"
        )

        raw_dog_id = call.data["dog_id"]
        dog_id, _ = _resolve_dog(coordinator, raw_dog_id)
        force_recalculation = call.data.get("force_recalculation", False)
        update_feeding_schedule = call.data.get("update_feeding_schedule", True)

        try:
            result = await feeding_manager.async_recalculate_health_portions(
                dog_id=dog_id,
                force_recalculation=force_recalculation,
                update_feeding_schedule=update_feeding_schedule,
            )

            await coordinator.async_request_refresh()

            _LOGGER.info("Recalculated health portions for %s: %s", dog_id, result)

        except HomeAssistantError:
            raise
        except Exception as err:
            _LOGGER.error(
                "Failed to recalculate health portions for %s: %s", dog_id, err
            )
            raise HomeAssistantError(
                f"Failed to recalculate health portions for {dog_id}. Check the logs for details."
            ) from err

    async def adjust_calories_for_activity_service(call: ServiceCall) -> None:
        """Handle adjust calories for activity service call."""
        coordinator = _get_coordinator()
        feeding_manager = _require_manager(
            coordinator.feeding_manager, "feeding manager"
        )

        raw_dog_id = call.data["dog_id"]
        dog_id, _ = _resolve_dog(coordinator, raw_dog_id)
        activity_level = call.data["activity_level"]
        duration_hours = call.data.get("duration_hours")
        temporary = call.data.get("temporary", True)

        try:
            await feeding_manager.async_adjust_calories_for_activity(
                dog_id=dog_id,
                activity_level=activity_level,
                duration_hours=duration_hours,
                temporary=temporary,
            )

            await coordinator.async_request_refresh()

            _LOGGER.info(
                "Adjusted calories for activity for %s: %s level for %sh (temporary: %s)",
                dog_id,
                activity_level,
                duration_hours or "unlimited",
                temporary,
            )

        except HomeAssistantError:
            raise
        except Exception as err:
            _LOGGER.error(
                "Failed to adjust calories for activity for %s: %s", dog_id, err
            )
            raise HomeAssistantError(
                f"Failed to adjust calories for activity for {dog_id}. Check the logs for details."
            ) from err

    async def activate_diabetic_feeding_mode_service(call: ServiceCall) -> None:
        """Handle activate diabetic feeding mode service call."""
        coordinator = _get_coordinator()
        feeding_manager = _require_manager(
            coordinator.feeding_manager, "feeding manager"
        )

        raw_dog_id = call.data["dog_id"]
        dog_id, _ = _resolve_dog(coordinator, raw_dog_id)
        meal_frequency = call.data.get("meal_frequency", 4)
        carb_limit_percent = call.data.get("carb_limit_percent", 20)
        monitor_blood_glucose = call.data.get("monitor_blood_glucose", True)

        try:
            await feeding_manager.async_activate_diabetic_feeding_mode(
                dog_id=dog_id,
                meal_frequency=meal_frequency,
                carb_limit_percent=carb_limit_percent,
                monitor_blood_glucose=monitor_blood_glucose,
            )

            await coordinator.async_request_refresh()

            _LOGGER.info(
                "Activated diabetic feeding mode for %s: %d meals/day, %d%% carb limit",
                dog_id,
                meal_frequency,
                carb_limit_percent,
            )

        except HomeAssistantError:
            raise
        except Exception as err:
            _LOGGER.error(
                "Failed to activate diabetic feeding mode for %s: %s", dog_id, err
            )
            raise HomeAssistantError(
                f"Failed to activate diabetic feeding mode for {dog_id}. Check the logs for details."
            ) from err

    async def feed_with_medication_service(call: ServiceCall) -> None:
        """Handle feed with medication service call."""
        coordinator = _get_coordinator()
        feeding_manager = _require_manager(
            coordinator.feeding_manager, "feeding manager"
        )

        raw_dog_id = call.data["dog_id"]
        dog_id, _ = _resolve_dog(coordinator, raw_dog_id)
        amount = call.data["amount"]
        medication_name = call.data["medication_name"]
        dose = call.data["dose"]
        meal_type = call.data.get("meal_type", "medication")
        notes = call.data.get("notes")
        administration_time = call.data.get("administration_time", dt_util.utcnow())

        try:
            medication_data = {
                "name": medication_name,
                "dose": dose,
                "time": administration_time.isoformat(),
            }

            await feeding_manager.async_add_feeding_with_medication(
                dog_id=dog_id,
                amount=amount,
                meal_type=meal_type,
                medication_data=medication_data,
                notes=notes,
            )

            await coordinator.async_request_refresh()

            _LOGGER.info(
                "Fed %s with medication: %.1fg %s + %s %s",
                dog_id,
                amount,
                meal_type,
                medication_name,
                dose,
            )

        except HomeAssistantError:
            raise
        except Exception as err:
            _LOGGER.error("Failed to feed with medication for %s: %s", dog_id, err)
            raise HomeAssistantError(
                f"Failed to feed with medication for {dog_id}. Check the logs for details."
            ) from err

    async def generate_weekly_health_report_service(call: ServiceCall) -> None:
        """Handle generate weekly health report service call."""
        coordinator = _get_coordinator()
        data_manager = _require_manager(coordinator.data_manager, "data manager")

        raw_dog_id = call.data["dog_id"]
        dog_id, _ = _resolve_dog(coordinator, raw_dog_id)
        include_recommendations = call.data.get("include_recommendations", True)
        include_charts = call.data.get("include_charts", True)
        report_format = call.data.get("format", "pdf")

        try:
            await data_manager.async_generate_weekly_health_report(
                dog_id=dog_id,
                include_recommendations=include_recommendations,
                include_charts=include_charts,
                format=report_format,
            )

            _LOGGER.info(
                "Generated weekly health report for %s in %s format",
                dog_id,
                report_format,
            )

        except HomeAssistantError:
            raise
        except Exception as err:
            _LOGGER.error(
                "Failed to generate weekly health report for %s: %s", dog_id, err
            )
            raise HomeAssistantError(
                f"Failed to generate weekly health report for {dog_id}. Check the logs for details."
            ) from err

    async def activate_emergency_feeding_mode_service(call: ServiceCall) -> None:
        """Handle activate emergency feeding mode service call."""
        coordinator = _get_coordinator()
        feeding_manager = _require_manager(
            coordinator.feeding_manager, "feeding manager"
        )

        raw_dog_id = call.data["dog_id"]
        dog_id, _ = _resolve_dog(coordinator, raw_dog_id)
        emergency_type = call.data["emergency_type"]
        duration_days = call.data.get("duration_days", 3)
        portion_adjustment = call.data.get("portion_adjustment", 0.8)

        try:
            await feeding_manager.async_activate_emergency_feeding_mode(
                dog_id=dog_id,
                emergency_type=emergency_type,
                duration_days=duration_days,
                portion_adjustment=portion_adjustment,
            )

            await coordinator.async_request_refresh()

            _LOGGER.info(
                "Activated emergency feeding mode for %s: %s for %d days (%.1f%% portions)",
                dog_id,
                emergency_type,
                duration_days,
                portion_adjustment * 100,
            )

        except HomeAssistantError:
            raise
        except Exception as err:
            _LOGGER.error(
                "Failed to activate emergency feeding mode for %s: %s", dog_id, err
            )
            raise HomeAssistantError(
                f"Failed to activate emergency feeding mode for {dog_id}. Check the logs for details."
            ) from err

    async def start_diet_transition_service(call: ServiceCall) -> None:
        """Handle start diet transition service call."""
        coordinator = _get_coordinator()
        feeding_manager = _require_manager(
            coordinator.feeding_manager, "feeding manager"
        )

        raw_dog_id = call.data["dog_id"]
        dog_id, _ = _resolve_dog(coordinator, raw_dog_id)
        new_food_type = call.data["new_food_type"]
        transition_days = call.data.get("transition_days", 7)
        gradual_increase_percent = call.data.get("gradual_increase_percent", 25)

        try:
            await feeding_manager.async_start_diet_transition(
                dog_id=dog_id,
                new_food_type=new_food_type,
                transition_days=transition_days,
                gradual_increase_percent=gradual_increase_percent,
            )

            await coordinator.async_request_refresh()

            _LOGGER.info(
                "Started diet transition for %s to %s over %d days",
                dog_id,
                new_food_type,
                transition_days,
            )

        except HomeAssistantError:
            raise
        except Exception as err:
            _LOGGER.error("Failed to start diet transition for %s: %s", dog_id, err)
            raise HomeAssistantError(
                f"Failed to start diet transition for {dog_id}. Check the logs for details."
            ) from err

    async def check_feeding_compliance_service(call: ServiceCall) -> None:
        """Handle check feeding compliance service call."""
        coordinator = _get_coordinator()
        feeding_manager = _require_manager(
            coordinator.feeding_manager, "feeding manager"
        )

        raw_dog_id = call.data["dog_id"]
        dog_id, _ = _resolve_dog(coordinator, raw_dog_id)
        days_to_check = call.data.get("days_to_check", 7)
        notify_on_issues = call.data.get("notify_on_issues", True)

        try:
            compliance_result = await feeding_manager.async_check_feeding_compliance(
                dog_id=dog_id,
                days_to_check=days_to_check,
                notify_on_issues=notify_on_issues,
            )

            _LOGGER.info(
                "Checked feeding compliance for %s over %d days: %s",
                dog_id,
                days_to_check,
                compliance_result,
            )

        except HomeAssistantError:
            raise
        except Exception as err:
            _LOGGER.error("Failed to check feeding compliance for %s: %s", dog_id, err)
            raise HomeAssistantError(
                f"Failed to check feeding compliance for {dog_id}. Check the logs for details."
            ) from err

    async def adjust_daily_portions_service(call: ServiceCall) -> None:
        """Handle adjust daily portions service call."""
        coordinator = _get_coordinator()
        feeding_manager = _require_manager(
            coordinator.feeding_manager, "feeding manager"
        )

        raw_dog_id = call.data["dog_id"]
        dog_id, _ = _resolve_dog(coordinator, raw_dog_id)
        adjustment_percent = call.data["adjustment_percent"]
        reason = call.data.get("reason")
        temporary = call.data.get("temporary", False)
        duration_days = call.data.get("duration_days")

        try:
            await feeding_manager.async_adjust_daily_portions(
                dog_id=dog_id,
                adjustment_percent=adjustment_percent,
                reason=reason,
                temporary=temporary,
                duration_days=duration_days,
            )

            await coordinator.async_request_refresh()

            _LOGGER.info(
                "Adjusted daily portions for %s by %+d%% (temporary: %s, reason: %s)",
                dog_id,
                adjustment_percent,
                temporary,
                reason or "unspecified",
            )

        except HomeAssistantError:
            raise
        except Exception as err:
            _LOGGER.error("Failed to adjust daily portions for %s: %s", dog_id, err)
            raise HomeAssistantError(
                f"Failed to adjust daily portions for {dog_id}. Check the logs for details."
            ) from err

    async def add_health_snack_service(call: ServiceCall) -> None:
        """Handle add health snack service call."""
        coordinator = _get_coordinator()
        feeding_manager = _require_manager(
            coordinator.feeding_manager, "feeding manager"
        )

        raw_dog_id = call.data["dog_id"]
        dog_id, _ = _resolve_dog(coordinator, raw_dog_id)
        snack_type = call.data["snack_type"]
        amount = call.data["amount"]
        health_benefit = call.data.get("health_benefit")
        notes = call.data.get("notes")

        try:
            await feeding_manager.async_add_health_snack(
                dog_id=dog_id,
                snack_type=snack_type,
                amount=amount,
                health_benefit=health_benefit,
                notes=notes,
            )

            await coordinator.async_request_refresh()

            _LOGGER.info(
                "Added health snack for %s: %.1fg %s (benefit: %s)",
                dog_id,
                amount,
                snack_type,
                health_benefit or "general",
            )

        except HomeAssistantError:
            raise
        except Exception as err:
            _LOGGER.error("Failed to add health snack for %s: %s", dog_id, err)
            raise HomeAssistantError(
                f"Failed to add health snack for {dog_id}. Check the logs for details."
            ) from err

    async def log_poop_service(call: ServiceCall) -> None:
        """Handle log poop service call."""
        coordinator = _get_coordinator()
        data_manager = _require_manager(coordinator.data_manager, "data manager")

        raw_dog_id = call.data["dog_id"]
        dog_id, _ = _resolve_dog(coordinator, raw_dog_id)
        poop_data = {
            k: v for k, v in call.data.items() if k != "dog_id" and v is not None
        }

        if "timestamp" not in poop_data:
            poop_data["timestamp"] = dt_util.utcnow()

        try:
            await data_manager.async_log_poop_data(dog_id=dog_id, poop_data=poop_data)
            await coordinator.async_request_refresh()

            _LOGGER.info(
                "Logged poop data for %s: quality=%s, color=%s, size=%s",
                dog_id,
                poop_data.get("quality", "not_specified"),
                poop_data.get("color", "not_specified"),
                poop_data.get("size", "not_specified"),
            )

        except HomeAssistantError:
            raise
        except Exception as err:
            _LOGGER.error("Failed to log poop data for %s: %s", dog_id, err)
            raise HomeAssistantError(
                f"Failed to log poop data for {dog_id}. Check the logs for details."
            ) from err

    async def start_grooming_service(call: ServiceCall) -> None:
        """Handle start grooming service call."""
        coordinator = _get_coordinator()
        data_manager = _require_manager(coordinator.data_manager, "data manager")

        raw_dog_id = call.data["dog_id"]
        dog_id, _ = _resolve_dog(coordinator, raw_dog_id)
        grooming_type = call.data["grooming_type"]
        groomer = call.data.get("groomer")
        location = call.data.get("location")
        estimated_duration = call.data.get("estimated_duration_minutes")
        notes = call.data.get("notes")

        try:
            grooming_data = {
                "grooming_type": grooming_type,
                "groomer": groomer,
                "location": location,
                "estimated_duration_minutes": estimated_duration,
                "notes": notes,
                "start_time": dt_util.utcnow(),
                "status": "in_progress",
            }

            session_id = await data_manager.async_start_grooming_session(
                dog_id=dog_id,
                grooming_data=grooming_data,
            )

            await coordinator.async_request_refresh()

            _LOGGER.info(
                "Started grooming session for %s: %s (session: %s, groomer: %s)",
                dog_id,
                grooming_type,
                session_id,
                groomer or "unknown",
            )

            # Send notification about grooming start
            notification_manager = coordinator.notification_manager
            if notification_manager:
                await notification_manager.async_send_notification(
                    notification_type="system_info",
                    title=f"🛁 Grooming started: {dog_id}",
                    message=f"Started {grooming_type} for {dog_id}"
                    + (f" with {groomer}" if groomer else "")
                    + (
                        f" (est. {estimated_duration} min)"
                        if estimated_duration
                        else ""
                    ),
                    dog_id=dog_id,
                )

        except HomeAssistantError:
            raise
        except Exception as err:
            _LOGGER.error("Failed to start grooming for %s: %s", dog_id, err)
            raise HomeAssistantError(
                f"Failed to start grooming for {dog_id}. Check the logs for details."
            ) from err

    # NEW: Garden tracking service handlers
    async def start_garden_session_service(call: ServiceCall) -> None:
        """Handle start garden session service call."""
        coordinator = _get_coordinator()
        garden_manager = _require_manager(
            getattr(coordinator, "garden_manager", None), "garden manager"
        )

        raw_dog_id = call.data["dog_id"]
        dog_id, dog_config = _resolve_dog(coordinator, raw_dog_id)
        detection_method = call.data.get("detection_method", "manual")
        weather_conditions = call.data.get("weather_conditions")
        temperature = call.data.get("temperature")

<<<<<<< HEAD
        dog_name = dog_config.get(CONF_DOG_NAME) or dog_id
=======
        dog_name = coordinator.get_configured_dog_name(dog_id) or dog_id
>>>>>>> b4bacf4a

        try:
            session_id = await garden_manager.async_start_garden_session(
                dog_id=dog_id,
                dog_name=dog_name,
                detection_method=detection_method,
                weather_conditions=weather_conditions,
                temperature=temperature,
            )

            await coordinator.async_request_refresh()

            _LOGGER.info(
                "Started garden session for %s (session: %s, method: %s)",
                dog_name,
                session_id,
                detection_method,
            )

        except HomeAssistantError:
            raise
        except Exception as err:
            _LOGGER.error("Failed to start garden session for %s: %s", dog_id, err)
            raise HomeAssistantError(
                f"Failed to start garden session for {dog_id}. Check the logs for details."
            ) from err

    async def end_garden_session_service(call: ServiceCall) -> None:
        """Handle end garden session service call."""
        coordinator = _get_coordinator()
        garden_manager = _require_manager(
            getattr(coordinator, "garden_manager", None), "garden manager"
        )

        raw_dog_id = call.data["dog_id"]
        dog_id, _ = _resolve_dog(coordinator, raw_dog_id)
        notes = call.data.get("notes")
        activities = call.data.get("activities")

        try:
            session = await garden_manager.async_end_garden_session(
                dog_id=dog_id,
                notes=notes,
                activities=activities,
            )

            if session:
                await coordinator.async_request_refresh()

                _LOGGER.info(
                    "Ended garden session for %s: %.1f minutes, %d activities, %d poop events",
                    session.dog_name,
                    session.duration_minutes,
                    len(session.activities),
                    session.poop_count,
                )
            else:
                raise ServiceValidationError(
                    f"No active garden session is currently running for {dog_id}."
                )

        except HomeAssistantError:
            raise
        except Exception as err:
            _LOGGER.error("Failed to end garden session for %s: %s", dog_id, err)
            raise HomeAssistantError(
                f"Failed to end garden session for {dog_id}. Check the logs for details."
            ) from err

    async def add_garden_activity_service(call: ServiceCall) -> None:
        """Handle add garden activity service call."""
        coordinator = _get_coordinator()
        garden_manager = _require_manager(
            getattr(coordinator, "garden_manager", None), "garden manager"
        )

        raw_dog_id = call.data["dog_id"]
        dog_id, _ = _resolve_dog(coordinator, raw_dog_id)
        activity_type = call.data["activity_type"]
        duration_seconds = call.data.get("duration_seconds")
        location = call.data.get("location")
        notes = call.data.get("notes")
        confirmed = call.data.get("confirmed", True)

        try:
            success = await garden_manager.async_add_activity(
                dog_id=dog_id,
                activity_type=activity_type,
                duration_seconds=duration_seconds,
                location=location,
                notes=notes,
                confirmed=confirmed,
            )

            if success:
                _LOGGER.info(
                    "Added garden activity for %s: %s (location: %s)",
                    dog_id,
                    activity_type,
                    location or "unspecified",
                )
            else:
                raise ServiceValidationError(
                    f"No active garden session is currently running for {dog_id}. "
                    "Start a garden session before adding activities."
                )

        except HomeAssistantError:
            raise
        except Exception as err:
            _LOGGER.error("Failed to add garden activity for %s: %s", dog_id, err)
            raise HomeAssistantError(
                f"Failed to add garden activity for {dog_id}. Check the logs for details."
            ) from err

    async def confirm_garden_poop_service(call: ServiceCall) -> None:
        """Handle confirm garden poop service call."""
        coordinator = _get_coordinator()
        garden_manager = _require_manager(
            getattr(coordinator, "garden_manager", None), "garden manager"
        )

        raw_dog_id = call.data["dog_id"]
        dog_id, _ = _resolve_dog(coordinator, raw_dog_id)
        confirmed = call.data["confirmed"]
        quality = call.data.get("quality")
        size = call.data.get("size")
        location = call.data.get("location")

        if not garden_manager.has_pending_confirmation(dog_id):
            raise ServiceValidationError(
                f"No pending garden poop confirmation found for {dog_id}. "
                "Start a garden session and wait for detection first."
            )

        try:
            await garden_manager.async_handle_poop_confirmation(
                dog_id=dog_id,
                confirmed=confirmed,
                quality=quality,
                size=size,
                location=location,
            )

            _LOGGER.info(
                "Processed poop confirmation for %s: %s (quality: %s, size: %s)",
                dog_id,
                "confirmed" if confirmed else "denied",
                quality or "not_specified",
                size or "not_specified",
            )

        except HomeAssistantError:
            raise
        except Exception as err:
            _LOGGER.error("Failed to confirm garden poop for %s: %s", dog_id, err)
            raise HomeAssistantError(
                f"Failed to confirm garden poop for {dog_id}. Check the logs for details."
            ) from err

    # NEW: Weather service handlers
    async def update_weather_service(call: ServiceCall) -> None:
        """Handle update weather service call."""
        coordinator = _get_coordinator()
        weather_manager = _require_manager(
            coordinator.weather_health_manager, "weather health manager"
        )

        weather_entity_id = call.data.get("weather_entity_id")
        call.data.get("force_update", False)

        try:
            # Update weather data
            weather_conditions = await weather_manager.async_update_weather_data(
                weather_entity_id
            )

            if weather_conditions and weather_conditions.is_valid:
                await coordinator.async_request_refresh()

                _LOGGER.info(
                    "Updated weather data: %.1f°C, %s, health score: %d",
                    weather_conditions.temperature_c or 0,
                    weather_conditions.condition or "unknown",
                    weather_manager.get_weather_health_score(),
                )

                # Send notification about weather update if there are alerts
                active_alerts = weather_manager.get_active_alerts()
                if active_alerts and coordinator.notification_manager:
                    high_severity_alerts = [
                        alert
                        for alert in active_alerts
                        if alert.severity.value in ["high", "extreme"]
                    ]

                    if high_severity_alerts:
                        alert = high_severity_alerts[0]  # Most severe
                        await coordinator.notification_manager.async_send_notification(
                            notification_type="health_alert",
                            title=f"🌡️ Weather Alert: {alert.title}",
                            message=alert.message,
                            priority="high"
                            if alert.severity.value == "extreme"
                            else "normal",
                        )
            else:
                _LOGGER.warning("Weather update failed or returned invalid data")

        except HomeAssistantError:
            raise
        except Exception as err:
            _LOGGER.error("Failed to update weather data: %s", err)
            raise HomeAssistantError(
                "Failed to update weather data. Check the logs for details."
            ) from err

    async def get_weather_alerts_service(call: ServiceCall) -> None:
        """Handle get weather alerts service call."""
        coordinator = _get_coordinator()
        weather_manager = _require_manager(
            coordinator.weather_health_manager, "weather health manager"
        )

        dog_id = call.data.get("dog_id")
        severity_filter = call.data.get("severity_filter")
        impact_filter = call.data.get("impact_filter")

        try:
            from .weather_manager import WeatherHealthImpact, WeatherSeverity

            # Convert string filters to enums
            severity_enum = None
            if severity_filter:
                severity_enum = WeatherSeverity(severity_filter)

            impact_enum = None
            if impact_filter:
                impact_enum = WeatherHealthImpact(impact_filter)

            # Get filtered alerts
            alerts = weather_manager.get_active_alerts(
                severity_filter=severity_enum,
                impact_filter=impact_enum,
            )

            _LOGGER.info(
                "Retrieved %d weather alerts (severity: %s, impact: %s)",
                len(alerts),
                severity_filter or "all",
                impact_filter or "all",
            )

            # Send notification with alert summary if requested for specific dog
            if dog_id and alerts and coordinator.notification_manager:
                alert_summary = f"Found {len(alerts)} weather alerts:\n"
                for alert in alerts[:3]:  # Limit to 3 for notification
                    alert_summary += f"• {alert.title}\n"

                await coordinator.notification_manager.async_send_notification(
                    notification_type="system_info",
                    title=f"🌤️ Weather Alerts for {dog_id}",
                    message=alert_summary.strip(),
                    dog_id=dog_id,
                )

        except HomeAssistantError:
            raise
        except Exception as err:
            _LOGGER.error("Failed to get weather alerts: %s", err)
            raise HomeAssistantError(
                "Failed to get weather alerts. Check the logs for details."
            ) from err

    async def get_weather_recommendations_service(call: ServiceCall) -> None:
        """Handle get weather recommendations service call."""
        coordinator = _get_coordinator()
        weather_manager = _require_manager(
            coordinator.weather_health_manager, "weather health manager"
        )

        raw_dog_id = call.data["dog_id"]
        dog_id, dog_config = _resolve_dog(coordinator, raw_dog_id)
        include_breed_specific = call.data.get("include_breed_specific", True)
        include_health_conditions = call.data.get("include_health_conditions", True)
        max_recommendations = call.data.get("max_recommendations", 5)

        try:
            # Get recommendations
            dog_breed = dog_config.get("breed") if include_breed_specific else None
            dog_age_months = dog_config.get("age_months")
            health_conditions = (
                dog_config.get("health_conditions", [])
                if include_health_conditions
                else None
            )

            recommendations = weather_manager.get_recommendations_for_dog(
                dog_breed=dog_breed,
                dog_age_months=dog_age_months,
                health_conditions=health_conditions,
            )

            # Limit recommendations
            recommendations = recommendations[:max_recommendations]

            _LOGGER.info(
                "Generated %d weather recommendations for %s",
                len(recommendations),
                dog_id,
            )

            # Send notification with recommendations
            if recommendations and coordinator.notification_manager:
                rec_message = f"Weather recommendations for {dog_id}:\n"
                for i, rec in enumerate(
                    recommendations[:3], 1
                ):  # Limit to 3 for notification
                    rec_message += f"{i}. {rec}\n"

                await coordinator.notification_manager.async_send_notification(
                    notification_type="system_info",
                    title=f"🐕 Weather Tips: {dog_id}",
                    message=rec_message.strip(),
                    dog_id=dog_id,
                )

        except HomeAssistantError:
            raise
        except Exception as err:
            _LOGGER.error(
                "Failed to get weather recommendations for %s: %s", dog_id, err
            )
            raise HomeAssistantError(
                f"Failed to get weather recommendations for {dog_id}. Check the logs for details."
            ) from err

    # Register all services
    hass.services.async_register(
        DOMAIN,
        SERVICE_ADD_FEEDING,
        add_feeding_service,
        schema=SERVICE_ADD_FEEDING_SCHEMA,
    )

    # Register feed_dog as alias for backward compatibility
    hass.services.async_register(
        DOMAIN,
        SERVICE_FEED_DOG,
        feed_dog_service,
        schema=SERVICE_FEED_DOG_SCHEMA,
    )

    hass.services.async_register(
        DOMAIN,
        SERVICE_START_WALK,
        start_walk_service,
        schema=SERVICE_START_WALK_SCHEMA,
    )

    hass.services.async_register(
        DOMAIN,
        SERVICE_END_WALK,
        end_walk_service,
        schema=SERVICE_END_WALK_SCHEMA,
    )

    hass.services.async_register(
        DOMAIN,
        SERVICE_ADD_GPS_POINT,
        add_gps_point_service,
        schema=SERVICE_ADD_GPS_POINT_SCHEMA,
    )

    hass.services.async_register(
        DOMAIN,
        SERVICE_UPDATE_HEALTH,
        update_health_service,
        schema=SERVICE_UPDATE_HEALTH_SCHEMA,
    )

    # Register new health and medication services
    hass.services.async_register(
        DOMAIN,
        SERVICE_LOG_HEALTH,
        log_health_service,
        schema=SERVICE_LOG_HEALTH_SCHEMA,
    )

    hass.services.async_register(
        DOMAIN,
        SERVICE_LOG_MEDICATION,
        log_medication_service,
        schema=SERVICE_LOG_MEDICATION_SCHEMA,
    )

    hass.services.async_register(
        DOMAIN,
        SERVICE_TOGGLE_VISITOR_MODE,
        toggle_visitor_mode_service,
        schema=SERVICE_TOGGLE_VISITOR_MODE_SCHEMA,
    )

    # Register GPS services
    hass.services.async_register(
        DOMAIN,
        SERVICE_GPS_START_WALK,
        gps_start_walk_service,
        schema=SERVICE_GPS_START_WALK_SCHEMA,
    )

    hass.services.async_register(
        DOMAIN,
        SERVICE_GPS_END_WALK,
        gps_end_walk_service,
        schema=SERVICE_GPS_END_WALK_SCHEMA,
    )

    hass.services.async_register(
        DOMAIN,
        SERVICE_GPS_POST_LOCATION,
        gps_post_location_service,
        schema=SERVICE_GPS_POST_LOCATION_SCHEMA,
    )

    hass.services.async_register(
        DOMAIN,
        SERVICE_GPS_EXPORT_ROUTE,
        gps_export_route_service,
        schema=SERVICE_GPS_EXPORT_ROUTE_SCHEMA,
    )

    # NEW: Register the missing setup_automatic_gps service
    hass.services.async_register(
        DOMAIN,
        SERVICE_SETUP_AUTOMATIC_GPS,
        setup_automatic_gps_service,
        schema=SERVICE_SETUP_AUTOMATIC_GPS_SCHEMA,
    )

    hass.services.async_register(
        DOMAIN,
        SERVICE_SEND_NOTIFICATION,
        send_notification_service,
        schema=SERVICE_SEND_NOTIFICATION_SCHEMA,
    )

    hass.services.async_register(
        DOMAIN,
        SERVICE_ACKNOWLEDGE_NOTIFICATION,
        acknowledge_notification_service,
        schema=SERVICE_ACKNOWLEDGE_NOTIFICATION_SCHEMA,
    )

    hass.services.async_register(
        DOMAIN,
        SERVICE_CALCULATE_PORTION,
        calculate_portion_service,
        schema=SERVICE_CALCULATE_PORTION_SCHEMA,
    )

    hass.services.async_register(
        DOMAIN,
        SERVICE_EXPORT_DATA,
        export_data_service,
        schema=SERVICE_EXPORT_DATA_SCHEMA,
    )

    hass.services.async_register(
        DOMAIN,
        SERVICE_ANALYZE_PATTERNS,
        analyze_patterns_service,
        schema=SERVICE_ANALYZE_PATTERNS_SCHEMA,
    )

    hass.services.async_register(
        DOMAIN,
        SERVICE_GENERATE_REPORT,
        generate_report_service,
        schema=SERVICE_GENERATE_REPORT_SCHEMA,
    )

    hass.services.async_register(
        DOMAIN,
        SERVICE_DAILY_RESET,
        daily_reset_service,
        schema=SERVICE_DAILY_RESET_SCHEMA,
    )

    # Register automation services
    hass.services.async_register(
        DOMAIN,
        SERVICE_RECALCULATE_HEALTH_PORTIONS,
        recalculate_health_portions_service,
        schema=SERVICE_RECALCULATE_HEALTH_PORTIONS_SCHEMA,
    )

    hass.services.async_register(
        DOMAIN,
        SERVICE_ADJUST_CALORIES_FOR_ACTIVITY,
        adjust_calories_for_activity_service,
        schema=SERVICE_ADJUST_CALORIES_FOR_ACTIVITY_SCHEMA,
    )

    hass.services.async_register(
        DOMAIN,
        SERVICE_ACTIVATE_DIABETIC_FEEDING_MODE,
        activate_diabetic_feeding_mode_service,
        schema=SERVICE_ACTIVATE_DIABETIC_FEEDING_MODE_SCHEMA,
    )

    hass.services.async_register(
        DOMAIN,
        SERVICE_FEED_WITH_MEDICATION,
        feed_with_medication_service,
        schema=SERVICE_FEED_WITH_MEDICATION_SCHEMA,
    )

    hass.services.async_register(
        DOMAIN,
        SERVICE_GENERATE_WEEKLY_HEALTH_REPORT,
        generate_weekly_health_report_service,
        schema=SERVICE_GENERATE_WEEKLY_HEALTH_REPORT_SCHEMA,
    )

    hass.services.async_register(
        DOMAIN,
        SERVICE_ACTIVATE_EMERGENCY_FEEDING_MODE,
        activate_emergency_feeding_mode_service,
        schema=SERVICE_ACTIVATE_EMERGENCY_FEEDING_MODE_SCHEMA,
    )

    hass.services.async_register(
        DOMAIN,
        SERVICE_START_DIET_TRANSITION,
        start_diet_transition_service,
        schema=SERVICE_START_DIET_TRANSITION_SCHEMA,
    )

    hass.services.async_register(
        DOMAIN,
        SERVICE_CHECK_FEEDING_COMPLIANCE,
        check_feeding_compliance_service,
        schema=SERVICE_CHECK_FEEDING_COMPLIANCE_SCHEMA,
    )

    hass.services.async_register(
        DOMAIN,
        SERVICE_ADJUST_DAILY_PORTIONS,
        adjust_daily_portions_service,
        schema=SERVICE_ADJUST_DAILY_PORTIONS_SCHEMA,
    )

    hass.services.async_register(
        DOMAIN,
        SERVICE_ADD_HEALTH_SNACK,
        add_health_snack_service,
        schema=SERVICE_ADD_HEALTH_SNACK_SCHEMA,
    )

    # Register missing services
    hass.services.async_register(
        DOMAIN,
        SERVICE_LOG_POOP,
        log_poop_service,
        schema=SERVICE_LOG_POOP_SCHEMA,
    )

    hass.services.async_register(
        DOMAIN,
        SERVICE_START_GROOMING,
        start_grooming_service,
        schema=SERVICE_START_GROOMING_SCHEMA,
    )

    # NEW: Register garden tracking services
    hass.services.async_register(
        DOMAIN,
        SERVICE_START_GARDEN,
        start_garden_session_service,
        schema=SERVICE_START_GARDEN_SCHEMA,
    )

    hass.services.async_register(
        DOMAIN,
        SERVICE_END_GARDEN,
        end_garden_session_service,
        schema=SERVICE_END_GARDEN_SCHEMA,
    )

    hass.services.async_register(
        DOMAIN,
        SERVICE_ADD_GARDEN_ACTIVITY,
        add_garden_activity_service,
        schema=SERVICE_ADD_GARDEN_ACTIVITY_SCHEMA,
    )

    hass.services.async_register(
        DOMAIN,
        SERVICE_CONFIRM_POOP,
        confirm_garden_poop_service,
        schema=SERVICE_CONFIRM_POOP_SCHEMA,
    )

    # NEW: Register weather services
    hass.services.async_register(
        DOMAIN,
        SERVICE_UPDATE_WEATHER,
        update_weather_service,
        schema=SERVICE_UPDATE_WEATHER_SCHEMA,
    )

    hass.services.async_register(
        DOMAIN,
        SERVICE_GET_WEATHER_ALERTS,
        get_weather_alerts_service,
        schema=SERVICE_GET_WEATHER_ALERTS_SCHEMA,
    )

    hass.services.async_register(
        DOMAIN,
        SERVICE_GET_WEATHER_RECOMMENDATIONS,
        get_weather_recommendations_service,
        schema=SERVICE_GET_WEATHER_RECOMMENDATIONS_SCHEMA,
    )

    _LOGGER.info(
        "Registered PawControl services with enhanced automation, GPS setup, garden tracking, and weather health functionality"
    )


async def async_unload_services(hass: HomeAssistant) -> None:
    """Unload PawControl services.

    Args:
        hass: Home Assistant instance
    """
    services_to_remove = [
        SERVICE_ADD_FEEDING,
        SERVICE_FEED_DOG,
        SERVICE_START_WALK,
        SERVICE_END_WALK,
        SERVICE_ADD_GPS_POINT,
        SERVICE_UPDATE_HEALTH,
        SERVICE_LOG_HEALTH,
        SERVICE_LOG_MEDICATION,
        SERVICE_LOG_POOP,
        SERVICE_START_GROOMING,
        SERVICE_TOGGLE_VISITOR_MODE,
        SERVICE_GPS_START_WALK,
        SERVICE_GPS_END_WALK,
        SERVICE_GPS_POST_LOCATION,
        SERVICE_GPS_EXPORT_ROUTE,
        SERVICE_SETUP_AUTOMATIC_GPS,  # NEW: Include the new service
        SERVICE_SEND_NOTIFICATION,
        SERVICE_ACKNOWLEDGE_NOTIFICATION,
        SERVICE_CALCULATE_PORTION,
        SERVICE_EXPORT_DATA,
        SERVICE_ANALYZE_PATTERNS,
        SERVICE_GENERATE_REPORT,
        SERVICE_DAILY_RESET,
        # Automation services
        SERVICE_RECALCULATE_HEALTH_PORTIONS,
        SERVICE_ADJUST_CALORIES_FOR_ACTIVITY,
        SERVICE_ACTIVATE_DIABETIC_FEEDING_MODE,
        SERVICE_FEED_WITH_MEDICATION,
        SERVICE_GENERATE_WEEKLY_HEALTH_REPORT,
        SERVICE_ACTIVATE_EMERGENCY_FEEDING_MODE,
        SERVICE_START_DIET_TRANSITION,
        SERVICE_CHECK_FEEDING_COMPLIANCE,
        SERVICE_ADJUST_DAILY_PORTIONS,
        SERVICE_ADD_HEALTH_SNACK,
        # NEW: Garden tracking services
        SERVICE_START_GARDEN,
        SERVICE_END_GARDEN,
        SERVICE_ADD_GARDEN_ACTIVITY,
        SERVICE_CONFIRM_POOP,
        # NEW: Weather services
        SERVICE_UPDATE_WEATHER,
        SERVICE_GET_WEATHER_ALERTS,
        SERVICE_GET_WEATHER_RECOMMENDATIONS,
    ]

    for service in services_to_remove:
        hass.services.async_remove(DOMAIN, service)

    _LOGGER.info("Unloaded PawControl services")


class PawControlServiceManager:
    """Manage registration of PawControl services."""

    def __init__(self, hass: HomeAssistant) -> None:
        """Initialize the service manager and register services when needed."""

        self._hass = hass
        self._services_task: asyncio.Task | None = None

        domain_data = hass.data.setdefault(DOMAIN, {})
        existing: PawControlServiceManager | None = domain_data.get("service_manager")
        if existing is not None:
            self._services_task = existing._services_task
            return

        domain_data["service_manager"] = self

        if not hass.services.has_service(DOMAIN, SERVICE_ADD_FEEDING):
            self._services_task = hass.async_create_task(async_setup_services(hass))

    async def async_shutdown(self) -> None:
        """Unload registered services when the integration is removed."""

        if self._services_task and not self._services_task.done():
            with suppress(asyncio.CancelledError):
                await self._services_task

        await async_unload_services(self._hass)

        domain_data = self._hass.data.get(DOMAIN)
        if domain_data and domain_data.get("service_manager") is self:
            domain_data.pop("service_manager")


async def _perform_daily_reset(hass: HomeAssistant, entry: ConfigEntry) -> None:
    """Perform maintenance tasks for the daily reset."""

    runtime_data = getattr(entry, "runtime_data", None)
    if runtime_data is None:
        entry_store = hass.data.get(DOMAIN, {}).get(entry.entry_id)
        if isinstance(entry_store, dict):
            runtime_data = entry_store.get("runtime_data")

    if runtime_data is None:
        _LOGGER.debug(
            "Skipping daily reset for entry %s: runtime data unavailable",
            entry.entry_id,
        )
        return

    coordinator = runtime_data["coordinator"]
    walk_manager = runtime_data.get("walk_manager")
    notification_manager = runtime_data.get("notification_manager")

    try:
        if walk_manager and hasattr(walk_manager, "async_cleanup"):
            await walk_manager.async_cleanup()

        if notification_manager and hasattr(
            notification_manager, "async_cleanup_expired_notifications"
        ):
            await notification_manager.async_cleanup_expired_notifications()

        await coordinator.async_request_refresh()

        runtime_data.performance_stats.setdefault("daily_resets", 0)
        runtime_data.performance_stats["daily_resets"] = (
            runtime_data.performance_stats.get("daily_resets", 0) + 1
        )
        _LOGGER.debug("Daily reset completed for entry %s", entry.entry_id)
    except Exception as err:  # pragma: no cover - defensive logging
        _LOGGER.error("Daily reset failed for entry %s: %s", entry.entry_id, err)


async def async_setup_daily_reset_scheduler(
    hass: HomeAssistant, entry: ConfigEntry
) -> Callable[[], None] | None:
    """Schedule the daily reset based on the configured reset time."""

    reset_time_str = entry.options.get(CONF_RESET_TIME, DEFAULT_RESET_TIME)
    reset_time = dt_util.parse_time(reset_time_str)
    if reset_time is None:
        _LOGGER.warning(
            "Invalid reset time '%s', falling back to default '%s'",
            reset_time_str,
            DEFAULT_RESET_TIME,
        )
        reset_time = dt_util.parse_time(DEFAULT_RESET_TIME)

    if reset_time is None:
        return None

    domain_data = hass.data.setdefault(DOMAIN, {})
    existing = domain_data.get(entry.entry_id, {})
    if isinstance(existing, dict) and (unsub := existing.get("daily_reset_unsub")):
        try:
            unsub()
        except Exception as err:  # pragma: no cover - best effort cleanup
            _LOGGER.debug("Failed to cancel previous daily reset listener: %s", err)

    async def _async_run_reset() -> None:
        await _perform_daily_reset(hass, entry)

    @callback
    def _scheduled_reset(_: datetime | None = None) -> None:
        hass.async_create_task(_async_run_reset())

    unsubscribe = async_track_time_change(
        hass,
        _scheduled_reset,
        hour=reset_time.hour,
        minute=reset_time.minute,
        second=reset_time.second,
    )

    entry.async_on_unload(unsubscribe)
    return unsubscribe<|MERGE_RESOLUTION|>--- conflicted
+++ resolved
@@ -1961,12 +1961,7 @@
         detection_method = call.data.get("detection_method", "manual")
         weather_conditions = call.data.get("weather_conditions")
         temperature = call.data.get("temperature")
-
-<<<<<<< HEAD
-        dog_name = dog_config.get(CONF_DOG_NAME) or dog_id
-=======
         dog_name = coordinator.get_configured_dog_name(dog_id) or dog_id
->>>>>>> b4bacf4a
 
         try:
             session_id = await garden_manager.async_start_garden_session(
