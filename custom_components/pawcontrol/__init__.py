"""The Paw Control integration for Home Assistant.

This integration provides comprehensive smart dog management capabilities including:
- GPS tracking and geofencing
- Activity monitoring (walks, feeding, health)
- Automated notifications and reminders
- Device discovery and health monitoring
- Comprehensive reporting and analytics

The integration follows Home Assistant's Platinum quality standards with:
- Full asynchronous operation
- Complete type annotations
- Robust error handling
- Efficient data management
"""

from __future__ import annotations

import logging
from typing import TYPE_CHECKING, Any

# Expose the integration domain at module import time so tests can reliably
# import it without depending on the contents of ``const.py``.
DOMAIN = "pawcontrol"

<<<<<<< HEAD
# Ensure Home Assistant can discover this custom integration even when
# the custom components path isn't explicitly set up in tests.
import sys

sys.modules.setdefault("homeassistant.components.pawcontrol", sys.modules[__name__])

from homeassistant.config_entries import (
    ConfigEntry,
    ConfigEntryState,
)
from homeassistant.core import HomeAssistant, ServiceCall
from homeassistant.exceptions import (
    ConfigEntryNotReady,
    HomeAssistantError,
    ServiceValidationError,
)
from homeassistant.helpers import config_validation as cv
from homeassistant.helpers import device_registry as dr
from homeassistant.helpers import issue_registry as ir
from homeassistant.helpers.typing import ConfigType
from homeassistant.loader import IntegrationNotFound

from . import coordinator as coordinator_mod
from . import gps_handler as gps
=======
if TYPE_CHECKING:  # pragma: no cover - imported only for type checking
    from homeassistant.config_entries import ConfigEntry, ConfigEntryState
    from homeassistant.core import HomeAssistant, ServiceCall
    from homeassistant.helpers.typing import ConfigType
else:  # pragma: no cover - provide minimal stubs when Home Assistant is absent
    ConfigEntry = ConfigEntryState = HomeAssistant = ServiceCall = object  # type: ignore[assignment]
    ConfigType = dict[str, Any]  # type: ignore[assignment]

try:  # pragma: no cover - Home Assistant available
    from homeassistant.exceptions import (
        ConfigEntryNotReady,
        HomeAssistantError,
        ServiceValidationError,
    )
    from homeassistant.helpers import (
        config_validation as cv,
    )
    from homeassistant.helpers import (
        device_registry as dr,
    )
    from homeassistant.helpers import (
        issue_registry as ir,
    )
    from homeassistant.loader import IntegrationNotFound
except Exception:  # pragma: no cover - fallback stubs for test environment
    ConfigEntryNotReady = HomeAssistantError = ServiceValidationError = Exception  # type: ignore[assignment]
    cv = dr = ir = IntegrationNotFound = object  # type: ignore[assignment]

>>>>>>> f14cbd39
from .const import (
    CONF_DOG_ID,
    CONF_DOG_NAME,
    CONF_DOGS,
    EVENT_DAILY_RESET,
    PLATFORMS,
)
from .const import (
    DOMAIN as CONST_DOMAIN,
)

# Ensure the domain constant matches the value from const.py.
assert DOMAIN == CONST_DOMAIN

_LOGGER = logging.getLogger(__name__)

if hasattr(cv, "config_entry_only_config_schema"):
    CONFIG_SCHEMA = cv.config_entry_only_config_schema(DOMAIN)
else:  # pragma: no cover - stub environment without config validation
    CONFIG_SCHEMA = None


async def async_setup(hass: HomeAssistant, config: ConfigType) -> bool:
    """Set up the Paw Control component.

    This is called once when Home Assistant starts. It initializes the
    domain data structure for storing integration instances.

    Args:
        hass: Home Assistant instance
        config: Home Assistant configuration (not used for config_entry_only)

    Returns:
        True if setup succeeded, False otherwise
    """
    hass.data.setdefault(DOMAIN, {})

    async def _notify_test(_: ServiceCall) -> None:
        """Dummy notify service used for tests."""
        return

    if not hass.services.has_service(DOMAIN, "notify_test"):
        hass.services.async_register(DOMAIN, "notify_test", _notify_test)

    return True


async def async_setup_entry(hass: HomeAssistant, entry: ConfigEntry) -> bool:
    """Set up Paw Control from a config entry.

    This function orchestrates the complete initialization of the integration:
    1. Initializes the data coordinator for state management
    2. Sets up GPS tracking and geofencing
    3. Configures notification routing and scheduling
    4. Registers devices and forwards platform setups
    5. Performs initial data synchronization

    Args:
        hass: Home Assistant instance
        entry: The config entry for this integration instance

    Returns:
        True if setup succeeded

    Raises:
        ConfigEntryNotReady: If coordinator fails initial data refresh
    """
    hass.data.setdefault(DOMAIN, {})

    # Import heavy modules lazily to avoid Home Assistant dependency during tests
    from . import coordinator as coordinator_mod
    from . import gps_handler as gps
    from .helpers import notification_router as notification_router_mod
    from .helpers import scheduler as scheduler_mod
    from .helpers import setup_sync as setup_sync_mod
    from .report_generator import ReportGenerator
    from .services import ServiceManager
    from .types import PawRuntimeData

    # Initialize coordinator with proper error handling
    coordinator = coordinator_mod.PawControlCoordinator(hass, entry)

    try:
        await coordinator.async_config_entry_first_refresh()
    except Exception as err:
        _LOGGER.error(
            "Failed to perform initial data refresh for entry %s: %s",
            entry.entry_id,
            err,
        )
        # Enhanced error context for debugging
        error_details = {
            "entry_id": entry.entry_id,
            "coordinator_status": getattr(coordinator, "coordinator_status", "unknown"),
            "error_type": type(err).__name__,
            "dogs_count": len(entry.options.get(CONF_DOGS, [])),
        }
        _LOGGER.debug("Coordinator initialization failure details: %s", error_details)
        raise ConfigEntryNotReady(f"Coordinator initialization failed: {err}") from err

    # Initialize GPS handler with configuration validation
    gps_handler_obj = gps.PawControlGPSHandler(hass, entry.options)
    gps_handler_obj.entry_id = entry.entry_id

    try:
        await gps_handler_obj.async_setup()
    except Exception as err:
        _LOGGER.error(
            "Failed to setup GPS handler for entry %s: %s", entry.entry_id, err
        )
        # GPS setup is not critical - continue without it
        _LOGGER.warning(
            "Continuing setup without GPS handler due to initialization failure"
        )
        gps_handler_obj = None

    # Initialize helper modules with error handling
    try:
        notification_router = notification_router_mod.NotificationRouter(hass, entry)
        setup_sync = setup_sync_mod.SetupSync(hass, entry)
        report_generator = ReportGenerator(hass, entry, coordinator)
    except Exception as err:
        _LOGGER.error(
            "Failed to initialize helper modules for entry %s: %s",
            entry.entry_id,
            err,
        )
        # Use fallback implementations for tests
        notification_router = None
        setup_sync = None
        report_generator = None

    # Initialize service manager with registration
    services = ServiceManager(hass, entry)
    try:
        await services.async_register_services()
    except Exception as err:
        _LOGGER.error(
            "Failed to register services for entry %s: %s",
            entry.entry_id,
            err,
        )
        # Services not critical for tests - continue without them
        services = None

    # Create runtime data container for efficient access
    runtime_data = PawRuntimeData(
        coordinator=coordinator,
        gps_handler=gps_handler_obj,  # May be None if GPS setup failed
        setup_sync=setup_sync,
        report_generator=report_generator,
        services=services,
        notification_router=notification_router,
    )

    # Set runtime data on entry for platform access and store in hass.data
    entry.runtime_data = runtime_data
    hass.data[DOMAIN][entry.entry_id] = {"coordinator": coordinator}

    # Register devices for each configured dog with validation
    try:
        await _register_devices(hass, entry)
    except Exception as err:
        _LOGGER.error(
            "Failed to register devices for entry %s: %s", entry.entry_id, err
        )
        # Device registration failure is non-critical, continue setup
    _LOGGER.warning("Continuing setup without device registration")

# Setup platforms with proper error handling
try:
    await hass.config_entries.async_forward_entry_setups(entry, PLATFORMS)
except IntegrationNotFound as err:
    _LOGGER.warning(
        "Integration not found when forwarding entry setups for %s: %s",
        entry.entry_id,
        err,
    )
    except Exception as err:
        _LOGGER.error(
            "Failed to forward entry setups for %s: %s",
            entry.entry_id,
            err,
        )
        raise ConfigEntryNotReady from err

    # Setup schedulers for automated tasks (daily reset, reports, reminders)
    try:
        await scheduler_mod.setup_schedulers(hass, entry)
    except Exception as err:
        _LOGGER.error(
            "Failed to setup schedulers for entry %s: %s",
            entry.entry_id,
            err,
        )
        # Non-critical, continue setup

    # Perform initial synchronization of helpers and entities (if available)
    if setup_sync:
        try:
            await setup_sync.sync_all()
        except Exception as err:
            _LOGGER.warning(
                "Failed initial sync for entry %s: %s",
                entry.entry_id,
                err,
            )
            # Non-critical, continue setup

    # Add update listener for configuration changes
    entry.async_on_unload(entry.add_update_listener(async_update_options))

    # Auto-prune stale devices based on configuration
    auto_prune = bool(entry.options.get("auto_prune_devices", False))
    try:
        removed_count = await _auto_prune_devices(hass, entry, auto=auto_prune)
        if removed_count > 0:
            _LOGGER.info(
                "Auto-pruned %d stale devices for entry %s",
                removed_count,
                entry.entry_id,
            )
    except Exception as err:
        _LOGGER.warning(
            "Failed to auto-prune devices for entry %s: %s",
            entry.entry_id,
            err,
        )
        # Non-critical, continue setup

    # Validate geofence configuration and create repair issues if needed
    _check_geofence_options(hass, entry)

    _LOGGER.info(
        "Successfully set up Paw Control integration with %d dogs",
        len(entry.options.get(CONF_DOGS, [])),
    )

    # Final validation of setup success
    if not runtime_data.coordinator.last_update_success:
        _LOGGER.warning(
            "Setup completed but coordinator has not successfully updated data for entry %s",
            entry.entry_id,
        )

    return True


async def async_unload_entry(hass: HomeAssistant, entry: ConfigEntry) -> bool:
    """Unload a config entry.

    This function performs cleanup in reverse order of setup:
    1. Cleanup schedulers and background tasks
    2. Unload all platform integrations
    3. Unregister services if this is the last entry
    4. Clean up stored data

    Args:
        hass: Home Assistant instance
        entry: The config entry to unload

    Returns:
        True if unload succeeded, False otherwise
    """
    _LOGGER.debug("Starting unload for entry %s", entry.entry_id)

    # Cleanup schedulers first to stop background tasks
    from .helpers import scheduler as scheduler_mod

    try:
        await scheduler_mod.cleanup_schedulers(hass, entry)
    except Exception as err:
        _LOGGER.warning(
            "Failed to cleanup schedulers for entry %s: %s",
            entry.entry_id,
            err,
        )

    # Unload platforms with detailed error handling
    try:
        unload_ok = await hass.config_entries.async_unload_platforms(entry, PLATFORMS)
    except Exception as err:
        _LOGGER.error(
            "Failed to unload platforms for entry %s: %s",
            entry.entry_id,
            err,
        )
        # Force unload individual platforms if bulk unload fails
        unload_ok = await _force_unload_platforms(hass, entry)
        if unload_ok:
            _LOGGER.info(
                "Successfully force-unloaded platforms for entry %s", entry.entry_id
            )

    if unload_ok:
        # Clean up stored data
        hass.data[DOMAIN].pop(entry.entry_id, None)

        # Unregister services if no more entries exist
        if (
            not hass.data[DOMAIN]
            and hasattr(entry, "runtime_data")
            and entry.runtime_data.services
        ):
            try:
                await entry.runtime_data.services.async_unregister_services()
            except Exception as err:
                _LOGGER.warning(
                    "Failed to unregister services: %s",
                    err,
                )

        _LOGGER.info("Successfully unloaded entry %s", entry.entry_id)
    else:
        _LOGGER.error("Failed to unload entry %s", entry.entry_id)

    return unload_ok


async def async_update_options(hass: HomeAssistant, entry: ConfigEntry) -> None:
    """Update options for the config entry.

    This function handles configuration changes without requiring a full reload:
    1. Updates coordinator with new options
    2. Reschedules background tasks with new timings
    3. Resyncs all helper modules and entities
    4. Refreshes coordinator data

    Args:
        hass: Home Assistant instance
        entry: The config entry with updated options
    """
    _LOGGER.debug("Updating options for entry %s", entry.entry_id)

    from .helpers import scheduler as scheduler_mod

    runtime_data = entry.runtime_data

    try:
        # Update coordinator with new options
        runtime_data.coordinator.update_options(entry.options)

        # Resync helpers and entities with new configuration (if available)
        if runtime_data.setup_sync:
            await runtime_data.setup_sync.sync_all()

        # Reschedule tasks with new timing configuration
        await scheduler_mod.cleanup_schedulers(hass, entry)
        await scheduler_mod.setup_schedulers(hass, entry)

        # Refresh data to apply any new settings
        await runtime_data.coordinator.async_request_refresh()

        _LOGGER.info("Successfully updated options for entry %s", entry.entry_id)

    except Exception as err:
        _LOGGER.error(
            "Failed to update options for entry %s: %s",
            entry.entry_id,
            err,
        )
        # Don't raise - partial updates may have succeeded


async def async_remove_entry(hass: HomeAssistant, entry: ConfigEntry) -> None:
    """Handle removal of a config entry.

    This function performs comprehensive cleanup when an integration
    instance is being permanently removed from Home Assistant.

    Args:
        hass: Home Assistant instance
        entry: The config entry being removed
    """
    _LOGGER.info("Removing entry %s", entry.entry_id)

    try:
        await async_unload_entry(hass, entry)
    except HomeAssistantError as err:
        _LOGGER.warning(
            "Failed to unload config entry during removal %s: %s",
            entry.entry_id,
            err,
        )

    # Remove entry data from domain storage
    domain_data = hass.data.get(DOMAIN, {})
    if entry.entry_id in domain_data:
        domain_data.pop(entry.entry_id, None)

    # Clean up services if this was the last integration instance
    if (
        not domain_data
        and hasattr(entry, "runtime_data")
        and entry.runtime_data.services
    ):
        try:
            await entry.runtime_data.services.async_unregister_services()
        except Exception as err:
            _LOGGER.warning(
                "Failed to unregister services during removal: %s",
                err,
            )

    _LOGGER.info("Successfully removed entry %s", entry.entry_id)


async def async_remove_config_entry_device(
    hass: HomeAssistant, entry: ConfigEntry, device: dr.DeviceEntry
) -> bool:
    """Allow removing a device from the device registry.

    This function determines if a device can be safely removed and
    performs necessary cleanup of internal state.

    Args:
        hass: Home Assistant instance
        entry: The config entry the device belongs to
        device: The device entry to potentially remove

    Returns:
        True if the device can be removed, False otherwise
    """
    # Only allow removal for devices with our DOMAIN identifier
    dog_id: str | None = None
    if device.identifiers:
        for idt in device.identifiers:
            if idt[0] == DOMAIN:
                dog_id = idt[1]
                break

    if not dog_id:
        _LOGGER.debug(
            "Device %s does not belong to %s domain, denying removal",
            device.id,
            DOMAIN,
        )
        return False

    # Cleanup internal caches/state if present
    runtime_data = entry.runtime_data
    if runtime_data and hasattr(runtime_data.coordinator, "_dog_data"):
        runtime_data.coordinator._dog_data.pop(dog_id, None)
        _LOGGER.info(
            "Cleaned up coordinator data for removed dog device %s",
            dog_id,
        )

    return True


async def _register_devices(hass: HomeAssistant, entry: ConfigEntry) -> None:
    """Register devices for each configured dog.

    Creates a device entry in Home Assistant's device registry for each
    dog configured in the integration. This enables proper device tracking
    and organization in the UI.

    Args:
        hass: Home Assistant instance
        entry: The config entry containing dog configurations
    """
    device_registry = dr.async_get(hass)

    dogs = entry.options.get(CONF_DOGS, [])
    for dog in dogs:
        dog_id = dog.get(CONF_DOG_ID)
        dog_name = dog.get(CONF_DOG_NAME, dog_id)

        if not dog_id:
            _LOGGER.warning("Skipping dog with missing ID: %s", dog)
            continue

        try:
            device_registry.async_get_or_create(
                config_entry_id=entry.entry_id,
                identifiers={(DOMAIN, dog_id)},
                name=f"🐕 {dog_name}",
                manufacturer="Paw Control",
                model="Smart Dog Manager",
                sw_version="1.1.0",
            )
            _LOGGER.debug("Registered device for dog %s (%s)", dog_name, dog_id)
        except Exception as err:
            _LOGGER.error(
                "Failed to register device for dog %s: %s",
                dog_id,
                err,
            )


async def _auto_prune_devices(
    hass: HomeAssistant, entry: ConfigEntry, *, auto: bool
) -> int:
    """Remove or report stale devices that are no longer known by the coordinator.

    This function identifies devices that exist in the device registry but
    are no longer known to the coordinator (e.g., after removing a dog
    from configuration).

    Args:
        hass: Home Assistant instance
        entry: The config entry to check devices for
        auto: If True, automatically remove stale devices. If False, create repair issue

    Returns:
        Number of stale devices found (removed if auto=True)
    """
    dev_reg = dr.async_get(hass)
    known_dog_ids = _get_known_dog_ids(hass, entry)
    stale_devices: list[dr.DeviceEntry] = []

    # Find all devices belonging to this config entry
    for dev in list(dev_reg.devices.values()):
        if entry.entry_id not in dev.config_entries:
            continue

        # Extract dog_id from device identifiers
        dog_id: str | None = None
        if dev.identifiers:
            for idt in dev.identifiers:
                if idt[0] == DOMAIN:
                    dog_id = idt[1]
                    break

        if not dog_id:
            continue

        # Check if dog_id is still known to coordinator
        if dog_id not in known_dog_ids:
            stale_devices.append(dev)

    if not stale_devices:
        # No stale devices found, clean up any existing repair issue
        ir.async_delete_issue(hass, DOMAIN, "stale_devices")
        return 0

    if auto:
        # Automatically remove stale devices
        removed = 0
        for dev in stale_devices:
            # Only remove if device belongs exclusively to this config entry
            if dev.config_entries == {entry.entry_id}:
                try:
                    dev_reg.async_remove_device(dev.id)
                    removed += 1
                    _LOGGER.info("Auto-removed stale device %s", dev.name)
                except Exception as err:
                    _LOGGER.error(
                        "Failed to remove stale device %s: %s",
                        dev.name,
                        err,
                    )

        # Clean up repair issue since we handled it
        ir.async_delete_issue(hass, DOMAIN, "stale_devices")
        return removed

    # Create repair issue to notify user about stale devices
    try:
        ir.async_create_issue(
            hass,
            DOMAIN,
            "stale_devices",
            is_fixable=False,
            severity=ir.IssueSeverity.WARNING,
            translation_key="stale_devices",
            translation_placeholders={"count": str(len(stale_devices))},
            learn_more_url="https://developers.home-assistant.io/docs/core/integration-quality-scale/rules/stale-devices/",
        )
    except HomeAssistantError as err:
        _LOGGER.warning("Failed to create stale_devices repair issue: %s", err)

    return len(stale_devices)


def _get_known_dog_ids(hass: HomeAssistant, entry: ConfigEntry) -> set[str]:
    """Get known dog IDs from coordinator.

    Extracts the set of dog IDs that are currently known to the coordinator.
    This is used to identify stale devices.

    Args:
        hass: Home Assistant instance
        entry: The config entry to get dog IDs for

    Returns:
        Set of known dog IDs
    """
    runtime_data = entry.runtime_data
    if not runtime_data:
        return set()

    coordinator = getattr(runtime_data, "coordinator", None)
    if not coordinator:
        return set()

    dog_data = getattr(coordinator, "_dog_data", {})
    if isinstance(dog_data, dict):
        return set(dog_data.keys())

    return set()


def _check_geofence_options(hass: HomeAssistant, entry: ConfigEntry) -> None:
    """Create a Repairs issue if geofence settings look invalid.

    Validates geofence configuration and creates repair issues for
    common configuration errors to help users correct their settings.

    Args:
        hass: Home Assistant instance
        entry: The config entry to validate geofence settings for
    """
    opts = entry.options or {}
    geo = opts.get("geofence", {})

    radius = geo.get("radius_m")
    lat = geo.get("lat")
    lon = geo.get("lon")

    invalid = False

    # Validate radius
    if radius is not None and (not isinstance(radius, int | float) or radius <= 0):
        invalid = True

    # Validate coordinate pair consistency
    if (lat is None) != (lon is None):
        invalid = True

    # Validate latitude range
    if lat is not None and (
        not isinstance(lat, int | float) or not -90 <= float(lat) <= 90
    ):
        invalid = True

    # Validate longitude range
    if lon is not None and (
        not isinstance(lon, int | float) or not -180 <= float(lon) <= 180
    ):
        invalid = True

    if invalid:
        try:
            ir.async_create_issue(
                hass,
                DOMAIN,
                "invalid_geofence",
                is_fixable=True,
                severity=ir.IssueSeverity.WARNING,
                translation_key="invalid_geofence",
                learn_more_url="https://developers.home-assistant.io/docs/core/integration-quality-scale/",
            )
        except HomeAssistantError as err:
            _LOGGER.warning("Failed to create invalid_geofence repair issue: %s", err)
    else:
        # Configuration is valid, remove any existing repair issue
        ir.async_delete_issue(hass, DOMAIN, "invalid_geofence")


async def _force_unload_platforms(hass: HomeAssistant, entry: ConfigEntry) -> bool:
    """Force unload platforms individually if bulk unload fails.

    Args:
        hass: Home Assistant instance
        entry: Config entry to unload platforms for

    Returns:
        True if all platforms unloaded successfully, False otherwise
    """
    unload_results = []

    for platform in PLATFORMS:
        try:
            result = await hass.config_entries.async_unload_platforms(entry, [platform])
            unload_results.append(result)
            if result:
                _LOGGER.debug(
                    "Successfully unloaded platform %s for entry %s",
                    platform,
                    entry.entry_id,
                )
            else:
                _LOGGER.warning(
                    "Failed to unload platform %s for entry %s",
                    platform,
                    entry.entry_id,
                )
        except Exception as err:
            _LOGGER.error(
                "Error unloading platform %s for entry %s: %s",
                platform,
                entry.entry_id,
                err,
            )
            unload_results.append(False)

    # Return True only if all platforms unloaded successfully
    return all(unload_results)


async def handle_gps_post_location(call: ServiceCall) -> None:
    """Validate GPS post location service calls have a target dog."""

    if "dog_id" not in call.data:
        raise HomeAssistantError("dog_id is required for gps_post_location")<|MERGE_RESOLUTION|>--- conflicted
+++ resolved
@@ -23,7 +23,6 @@
 # import it without depending on the contents of ``const.py``.
 DOMAIN = "pawcontrol"
 
-<<<<<<< HEAD
 # Ensure Home Assistant can discover this custom integration even when
 # the custom components path isn't explicitly set up in tests.
 import sys
@@ -48,36 +47,6 @@
 
 from . import coordinator as coordinator_mod
 from . import gps_handler as gps
-=======
-if TYPE_CHECKING:  # pragma: no cover - imported only for type checking
-    from homeassistant.config_entries import ConfigEntry, ConfigEntryState
-    from homeassistant.core import HomeAssistant, ServiceCall
-    from homeassistant.helpers.typing import ConfigType
-else:  # pragma: no cover - provide minimal stubs when Home Assistant is absent
-    ConfigEntry = ConfigEntryState = HomeAssistant = ServiceCall = object  # type: ignore[assignment]
-    ConfigType = dict[str, Any]  # type: ignore[assignment]
-
-try:  # pragma: no cover - Home Assistant available
-    from homeassistant.exceptions import (
-        ConfigEntryNotReady,
-        HomeAssistantError,
-        ServiceValidationError,
-    )
-    from homeassistant.helpers import (
-        config_validation as cv,
-    )
-    from homeassistant.helpers import (
-        device_registry as dr,
-    )
-    from homeassistant.helpers import (
-        issue_registry as ir,
-    )
-    from homeassistant.loader import IntegrationNotFound
-except Exception:  # pragma: no cover - fallback stubs for test environment
-    ConfigEntryNotReady = HomeAssistantError = ServiceValidationError = Exception  # type: ignore[assignment]
-    cv = dr = ir = IntegrationNotFound = object  # type: ignore[assignment]
-
->>>>>>> f14cbd39
 from .const import (
     CONF_DOG_ID,
     CONF_DOG_NAME,
