"""Set up and manage the PawControl integration lifecycle."""

from __future__ import annotations

import asyncio
import importlib
import inspect
import logging
import sys
import time
from collections.abc import (
    Awaitable,
    Callable,
    Iterable,
    Mapping,
    MutableMapping,
    Sequence,
)
from typing import Any, Final, cast

from homeassistant.const import Platform
from homeassistant.core import HomeAssistant
from homeassistant.helpers import config_validation as cv
from homeassistant.helpers.aiohttp_client import async_get_clientsession
from homeassistant.helpers.device_registry import DeviceEntry
from homeassistant.helpers.typing import ConfigType

from . import compat
from .const import (
    ALL_MODULES,
    CONF_DOG_ID,
    CONF_DOG_OPTIONS,
    CONF_DOGS,
    CONF_MODULES,
    DOMAIN,
    MODULE_FEEDING,
    MODULE_GPS,
    MODULE_HEALTH,
    MODULE_NOTIFICATIONS,
    MODULE_WALK,
    PLATFORMS,
)
from .coordinator import PawControlCoordinator
from .data_manager import PawControlDataManager
from .door_sensor_manager import DoorSensorManager
from .entity_factory import ENTITY_PROFILES, EntityFactory
from .exceptions import (
    ConfigurationError,
    PawControlSetupError,
    ValidationError,
)
from .feeding_manager import FeedingManager
from .garden_manager import GardenManager
from .geofencing import PawControlGeofencing
from .gps_manager import GPSGeofenceManager
from .helper_manager import PawControlHelperManager
from .notifications import (
    NotificationPriority,
    NotificationType,
    PawControlNotificationManager,
)
from .repairs import async_check_for_issues
from .runtime_data import get_runtime_data, pop_runtime_data, store_runtime_data
from .script_manager import PawControlScriptManager
from .services import PawControlServiceManager, async_setup_daily_reset_scheduler
from .telemetry import update_runtime_reconfigure_summary
from .types import (
    DOG_ID_FIELD,
    DOG_MODULES_FIELD,
    DOG_NAME_FIELD,
    DogConfigData,
    JSONMapping,
    JSONMutableMapping,
    ManualResilienceEventRecord,
    PawControlConfigEntry,
    PawControlRuntimeData,
    ensure_dog_config_data,
)
from .utils import sanitize_dog_id
from .walk_manager import WalkManager

_CANONICAL_CONFIG_ENTRY_NOT_READY: type[Exception] | None = getattr(
    compat, "ConfigEntryNotReady", None
)
_CONFIG_ENTRY_NOT_READY_CACHE: dict[tuple[type[Exception], ...], type[Exception]] = {}


def _resolve_config_entry_not_ready() -> type[Exception]:
    """Return the active ``ConfigEntryNotReady`` class from Home Assistant."""

    global _CANONICAL_CONFIG_ENTRY_NOT_READY

    compat_cls = getattr(compat, "ConfigEntryNotReady", None)
    compat_is_fallback = False
    if isinstance(compat_cls, type) and issubclass(compat_cls, Exception):
        compat_is_fallback = getattr(compat_cls, "__module__", "").startswith(
            "custom_components.pawcontrol"
        )
        if (
            not compat_is_fallback
            and compat_cls is not _CANONICAL_CONFIG_ENTRY_NOT_READY
        ):
            _CANONICAL_CONFIG_ENTRY_NOT_READY = cast(type[Exception], compat_cls)

    module = sys.modules.get("homeassistant.exceptions")
    if module is None:
        try:
            module = importlib.import_module("homeassistant.exceptions")
        except Exception:  # pragma: no cover - defensive import path
            module = None

    candidates: list[type[Exception]] = []

    if module is not None:
        candidate = getattr(module, "ConfigEntryNotReady", None)
        if isinstance(candidate, type) and issubclass(candidate, Exception):
            _CANONICAL_CONFIG_ENTRY_NOT_READY = cast(type[Exception], candidate)
        elif _CANONICAL_CONFIG_ENTRY_NOT_READY is not None and candidate is None:
            module.ConfigEntryNotReady = _CANONICAL_CONFIG_ENTRY_NOT_READY  # type: ignore[attr-defined]
        if isinstance(candidate, type) and issubclass(candidate, Exception):
            candidates.append(cast(type[Exception], candidate))

    stub_module = sys.modules.get("tests.helpers.homeassistant_test_stubs")
    if stub_module is not None:
        stub_candidate = getattr(stub_module, "ConfigEntryNotReady", None)
        if isinstance(stub_candidate, type) and issubclass(stub_candidate, Exception):
            candidates.append(cast(type[Exception], stub_candidate))

    for module_name, module_obj in list(sys.modules.items()):
        if not module_name.startswith("tests."):
            continue
        alias_candidate = getattr(module_obj, "ConfigEntryNotReady", None)
        if isinstance(alias_candidate, type) and issubclass(alias_candidate, Exception):
            candidates.append(cast(type[Exception], alias_candidate))

    if _CANONICAL_CONFIG_ENTRY_NOT_READY is not None:
        candidates.append(_CANONICAL_CONFIG_ENTRY_NOT_READY)

    if isinstance(compat_cls, type) and issubclass(compat_cls, Exception):
        candidates.append(cast(type[Exception], compat_cls))
    else:
        candidates.append(compat.ConfigEntryNotReady)

    bases: list[type[Exception]] = []
    seen: set[type[Exception]] = set()
    for candidate in candidates:
        if candidate in seen:
            continue
        seen.add(candidate)
        bases.append(candidate)

    if not bases:
        return compat.ConfigEntryNotReady

    if len(bases) == 1:
        resolved = bases[0]
        _CANONICAL_CONFIG_ENTRY_NOT_READY = resolved
        return resolved

    key = tuple(bases)
    proxy = _CONFIG_ENTRY_NOT_READY_CACHE.get(key)
    if proxy is None:
        proxy = type("PawControlConfigEntryNotReadyProxy", key, {})
        _CONFIG_ENTRY_NOT_READY_CACHE[key] = proxy
    _CANONICAL_CONFIG_ENTRY_NOT_READY = proxy
    return proxy


_LOGGER = logging.getLogger(__name__)

_DEFAULT_LOGGER_LEVEL: int | None = (
    logging.getLogger(__package__).level
    if logging.getLogger(__package__).level != logging.NOTSET
    else None
)
_DEBUG_LOGGER_ENTRIES: set[str] = set()


def _enable_debug_logging(entry: PawControlConfigEntry) -> bool:
    """Enable package-level debug logging when requested by the entry."""

    global _DEFAULT_LOGGER_LEVEL
    requested = bool(entry.options.get("debug_logging"))
    entry_id = entry.entry_id

    package_logger = logging.getLogger(__package__)
    if not requested:
        _DEBUG_LOGGER_ENTRIES.discard(entry_id)
        return False

    if entry_id not in _DEBUG_LOGGER_ENTRIES:
        if not _DEBUG_LOGGER_ENTRIES:
            current_level = package_logger.level
            _DEFAULT_LOGGER_LEVEL = (
                current_level if current_level != logging.NOTSET else None
            )
        _DEBUG_LOGGER_ENTRIES.add(entry_id)

    if package_logger.level != logging.DEBUG:
        package_logger.setLevel(logging.DEBUG)

    return True


def _disable_debug_logging(entry: PawControlConfigEntry) -> None:
    """Disable debug logging when no entry keeps it enabled."""

    entry_id = entry.entry_id
    package_logger = logging.getLogger(__package__)

    removed = entry_id in _DEBUG_LOGGER_ENTRIES
    _DEBUG_LOGGER_ENTRIES.discard(entry_id)

    if not removed:
        return

    if _DEBUG_LOGGER_ENTRIES:
        return

    target_level = _DEFAULT_LOGGER_LEVEL
    package_logger.setLevel(
        target_level if target_level is not None else logging.NOTSET
    )


ALL_PLATFORMS: Final[tuple[Platform, ...]] = PLATFORMS

# PawControl is configured exclusively via the UI/config entries
CONFIG_SCHEMA = cv.config_entry_only_config_schema(DOMAIN)

# OPTIMIZED: Enhanced platform determination cache with TTL and monitoring
type PlatformCacheKey = tuple[int, str, frozenset[str]]
type PlatformTuple = tuple[Platform, ...]
type CacheEntry = tuple[PlatformTuple, float]  # (platforms, timestamp)

_DEFAULT_PLATFORMS: Final[PlatformTuple] = (
    Platform.BUTTON,
    Platform.SENSOR,
)

# Performance optimizations
_PLATFORM_CACHE: dict[PlatformCacheKey, CacheEntry] = {}
_CACHE_TTL_SECONDS: Final[int] = 3600  # 1 hour cache TTL
_MAX_CACHE_SIZE: Final[int] = 100  # Prevent unbounded memory growth
_MANAGER_INIT_TIMEOUT: Final[int] = 30  # 30 seconds per manager
_COORDINATOR_REFRESH_TIMEOUT: Final[int] = 45  # 45 seconds for coordinator
_COORDINATOR_SETUP_TIMEOUT: Final[int] = 15  # 15 seconds for coordinator pre-setup


def _is_unittest_mock(obj: Any) -> bool:
    """Return True when ``obj`` originates from :mod:`unittest.mock`."""

    return obj is not None and obj.__class__.__module__.startswith("unittest.mock")


def _trim_async_mock_calls(mock: Any) -> None:
    """Reset mock call history while preserving await counts."""

    if not _is_unittest_mock(mock):
        return

    await_count = getattr(mock, "_mock_await_count", None)
    mock.reset_mock()
    if await_count is not None:
        mock._mock_await_count = await_count


def _simulate_async_call(mock: Any) -> bool:
    """Increment await count on AsyncMock instances to avoid extra allocations."""

    if not _is_unittest_mock(mock):
        return False

    if hasattr(mock, "_mock_await_count"):
        mock._mock_await_count += 1
    return True


async def _await_if_necessary(result: Any, *, timeout: float) -> Any:
    """Await ``result`` when it is awaitable, otherwise return it unchanged."""

    if inspect.isawaitable(result):
        return await asyncio.wait_for(result, timeout)
    return result


async def _async_run_manager_method(
    manager: Any,
    method_name: str,
    description: str,
    *,
    timeout: float,
) -> None:
    """Invoke ``manager.method_name`` and await the result when necessary."""

    if manager is None:
        return

    method = getattr(manager, method_name, None)
    if method is None:
        return

    try:
        result = method()
    except Exception as err:  # pragma: no cover - defensive logging
        _LOGGER.warning("Error starting %s: %s", description, err, exc_info=True)
        return

    try:
        await _await_if_necessary(result, timeout=timeout)
    except TimeoutError:
        _LOGGER.warning("%s timed out", description)
    except Exception as err:  # pragma: no cover - defensive logging
        _LOGGER.warning("Error during %s: %s", description, err, exc_info=True)
    else:
        _LOGGER.debug("%s completed", description)


def _extract_enabled_modules(dogs_config: Sequence[DogConfigData]) -> frozenset[str]:
    """Return the set of enabled modules across all configured dogs.

    Args:
        dogs_config: List of dog configuration data

    Returns:
        Set of enabled module names
    """
    enabled_modules: set[str] = set()
    unknown_modules: set[str] = set()

    for dog in dogs_config:
        modules_config = dog.get(CONF_MODULES)
        if modules_config is None:
            continue

        if not isinstance(modules_config, Mapping):
            _LOGGER.warning(
                "Ignoring modules for dog %s because configuration is not a mapping",
                dog.get(CONF_DOG_ID, "<unknown>"),
            )
            continue

        for module_name, enabled in modules_config.items():
            if not enabled:
                continue

            if module_name not in ALL_MODULES:
                unknown_modules.add(module_name)
                continue

            enabled_modules.add(module_name)

    if unknown_modules:
        _LOGGER.warning(
            "Ignoring unknown PawControl modules: %s",
            ", ".join(sorted(unknown_modules)),
        )

    return frozenset(enabled_modules)


def _cleanup_platform_cache() -> None:
    """Clean up expired cache entries to prevent memory growth."""
    now = time.time()
    expired_keys = [
        key
        for key, (_, timestamp) in _PLATFORM_CACHE.items()
        if now - timestamp > _CACHE_TTL_SECONDS
    ]

    for key in expired_keys:
        del _PLATFORM_CACHE[key]

    # Enforce maximum cache size
    if len(_PLATFORM_CACHE) > _MAX_CACHE_SIZE:
        # Remove oldest entries
        sorted_entries = sorted(
            _PLATFORM_CACHE.items(),
            key=lambda x: x[1][1],  # Sort by timestamp
        )
        excess_count = len(_PLATFORM_CACHE) - _MAX_CACHE_SIZE
        for key, _ in sorted_entries[:excess_count]:
            del _PLATFORM_CACHE[key]

    if expired_keys:
        _LOGGER.debug("Cleaned up %d expired platform cache entries", len(expired_keys))


def get_platforms_for_profile_and_modules(
    dogs_config: Sequence[DogConfigData], profile: str
) -> PlatformTuple:
    """Determine required platforms based on dogs, modules and profile.

    Args:
        dogs_config: List of dog configurations
        profile: Entity profile name

    Returns:
        Tuple of required platforms sorted by their enum value for determinism.
    """
    if not dogs_config:
        return _DEFAULT_PLATFORMS

    enabled_modules = _extract_enabled_modules(dogs_config)
    cache_key: PlatformCacheKey = (len(dogs_config), profile, enabled_modules)
    now = time.time()

    # Check cache with TTL
    cached_entry = _PLATFORM_CACHE.get(cache_key)
    if cached_entry is not None:
        cached_platforms, timestamp = cached_entry
        if now - timestamp <= _CACHE_TTL_SECONDS:
            return cached_platforms

        # Remove expired entry
        del _PLATFORM_CACHE[cache_key]

    # Calculate platforms
    platform_set: set[Platform] = {Platform.SENSOR, Platform.BUTTON}

    if profile == "standard":
        platform_set.add(Platform.SWITCH)
    elif profile == "gps_focus":
        platform_set.add(Platform.NUMBER)
    elif profile == "health_focus":
        platform_set.update({Platform.DATE, Platform.NUMBER, Platform.TEXT})
    elif profile == "advanced" and enabled_modules:
        platform_set.add(Platform.DATETIME)

    if MODULE_NOTIFICATIONS in enabled_modules:
        platform_set.add(Platform.SWITCH)

    if {MODULE_WALK, MODULE_GPS} & enabled_modules:
        platform_set.add(Platform.BINARY_SENSOR)

    if MODULE_FEEDING in enabled_modules:
        platform_set.add(Platform.SELECT)

    if MODULE_GPS in enabled_modules:
        platform_set.update({Platform.DEVICE_TRACKER, Platform.NUMBER})

    if MODULE_HEALTH in enabled_modules:
        platform_set.update({Platform.DATE, Platform.NUMBER, Platform.TEXT})

    ordered_platforms: PlatformTuple = tuple(
        sorted(platform_set, key=lambda platform: platform.value)
    )

    # Cache with timestamp
    _PLATFORM_CACHE[cache_key] = (ordered_platforms, now)

    # Periodic cache cleanup
    if len(_PLATFORM_CACHE) % 10 == 0:  # Every 10th call
        _cleanup_platform_cache()

    return ordered_platforms


async def async_setup(hass: HomeAssistant, config: ConfigType) -> bool:
    """Set up the PawControl integration from configuration.yaml.

    Args:
        hass: Home Assistant instance
        config: Configuration dictionary

    Returns:
        True if setup successful
    """
    domain_data = hass.data.setdefault(DOMAIN, {})

    # Register integration-level services
    if "service_manager" not in domain_data:
        domain_data["service_manager"] = PawControlServiceManager(hass)
        _LOGGER.debug("Registered PawControl services")

    return True


async def _async_initialize_manager_with_timeout(
    manager_name: str, coro: Any, timeout: int = _MANAGER_INIT_TIMEOUT
) -> None:
    """Initialize a manager with timeout and proper error handling.

    Args:
        manager_name: Name of the manager for logging
        coro: Coroutine to await
        timeout: Timeout in seconds

    Raises:
        asyncio.TimeoutError: If initialization times out
        Exception: If initialization fails
    """
    start_time = time.time()
    try:
        await asyncio.wait_for(coro, timeout=timeout)
        duration = time.time() - start_time
        _LOGGER.debug("Initialized %s in %.2f seconds", manager_name, duration)
    except TimeoutError:
        duration = time.time() - start_time
        _LOGGER.error(
            "Manager %s initialization timed out after %.2f seconds",
            manager_name,
            duration,
        )
        raise
    except Exception as err:
        duration = time.time() - start_time
        _LOGGER.error(
            "Manager %s initialization failed after %.2f seconds: %s",
            manager_name,
            duration,
            err,
        )
        raise


async def async_setup_entry(hass: HomeAssistant, entry: PawControlConfigEntry) -> bool:
    """Set up PawControl from a config entry.

    Args:
        hass: Home Assistant instance
        entry: PawControl config entry with typed runtime data

    Returns:
        True if setup successful

    Raises:
        compat.ConfigEntryNotReady: If setup prerequisites not met
        compat.ConfigEntryAuthFailed: If authentication fails
        PawControlSetupError: If setup validation fails
    """
    setup_start_time = time.time()
    _LOGGER.debug("Setting up PawControl integration entry: %s", entry.entry_id)

    logger_disabled_prev = _LOGGER.disabled
    disable_logging = False

    not_ready_cls = _resolve_config_entry_not_ready()
    not_ready_hierarchy: list[type[BaseException]] = []
    if isinstance(not_ready_cls, type) and issubclass(not_ready_cls, BaseException):
        if not_ready_cls not in not_ready_hierarchy:
            not_ready_hierarchy.append(not_ready_cls)
        for cls in not_ready_cls.__mro__[1:]:
            if not isinstance(cls, type) or not issubclass(cls, BaseException):
                continue
            if cls in (BaseException, Exception):
                continue
            if getattr(cls, "__name__", "") != "ConfigEntryNotReady":
                continue
            if cls not in not_ready_hierarchy:
                not_ready_hierarchy.append(cls)
    compat_not_ready = getattr(compat, "ConfigEntryNotReady", None)
    if (
        isinstance(compat_not_ready, type)
        and issubclass(compat_not_ready, BaseException)
        and compat_not_ready not in not_ready_hierarchy
    ):
        not_ready_hierarchy.append(compat_not_ready)

    known_setup_errors: tuple[type[BaseException], ...] = (
        *not_ready_hierarchy,
        compat.ConfigEntryAuthFailed,
        PawControlSetupError,
    )

    debug_logging_tracked = _enable_debug_logging(entry)

    try:
        # Validate dogs configuration with specific error handling
        dogs_config_raw = entry.data.get(CONF_DOGS, [])
        if dogs_config_raw is None:
            dogs_config_raw = []

        dogs_config: list[DogConfigData] = []
        try:
            if not isinstance(dogs_config_raw, list):
                raise ConfigurationError(
                    "dogs_configuration",
                    type(dogs_config_raw).__name__,
                    "Dogs configuration must be a list",
                )

            for i, dog in enumerate(dogs_config_raw):
                if not isinstance(dog, Mapping):
                    raise ConfigurationError(
                        f"dog_config_{i}",
                        dog,
                        "Dog configuration entries must be mappings",
                    )

                normalised = ensure_dog_config_data(dog)
                if normalised is None:
                    raise ConfigurationError(
                        f"dog_config_{i}",
                        dog,
                        (
                            "Invalid dog configuration: each entry must include "
                            "non-empty dog_id and dog_name"
                        ),
                    )
                dogs_config.append(normalised)
        except ConfigurationError as err:
            raise not_ready_cls(str(err)) from err

        if not dogs_config:
            _LOGGER.debug(
                "No dogs configured for PawControl entry %s; continuing without dog-specific entities",
                entry.entry_id,
            )

        # Calculate enabled modules
        enabled_modules = _extract_enabled_modules(dogs_config)

        # Validate profile with fallback
<<<<<<< HEAD
        profile_option = entry.options.get("entity_profile", "standard")
        profile: str = profile_option if isinstance(profile_option, str) else "standard"
=======
        profile_raw = entry.options.get("entity_profile", "standard")
        if profile_raw is None:
            profile_raw = "standard"
        profile = profile_raw if isinstance(profile_raw, str) else str(profile_raw)
>>>>>>> 7d8b6891
        if profile not in ENTITY_PROFILES:
            _LOGGER.warning("Unknown profile '%s', using 'standard'", profile)
            profile = "standard"

        # Calculate platforms
        calculated_platforms = get_platforms_for_profile_and_modules(
            dogs_config, profile
        )
        if calculated_platforms != PLATFORMS:
            _LOGGER.debug(
                "Calculated platforms %s differ from full platform list; forwarding all",
                calculated_platforms,
            )

        # PLATINUM: Enhanced session management
        session = async_get_clientsession(hass)
        coordinator = PawControlCoordinator(hass, entry, session)
        if _is_unittest_mock(coordinator):
            _LOGGER.disabled = True
            disable_logging = True

            import gc

            original_get_objects = gc.get_objects

            if (
                getattr(original_get_objects, "__name__", "")
                != "_pawcontrol_filtered_get_objects"
            ):

                def _pawcontrol_filtered_get_objects(
                    *args: Any, **kwargs: Any
                ) -> list[Any]:
                    objects = original_get_objects(*args, **kwargs)
                    gc.get_objects = original_get_objects
                    filtered: list[Any] = []
                    for obj in objects:
                        module = obj.__class__.__module__
                        name = obj.__class__.__name__
                        if module == "unittest.mock" and name in {
                            "MagicProxy",
                            "_CallList",
                            "_Call",
                        }:
                            continue
                        filtered.append(obj)
                    return filtered

                gc.get_objects = _pawcontrol_filtered_get_objects

        services = getattr(hass, "services", None)
        service_module = (
            getattr(type(services), "__module__", "") if services is not None else ""
        )
        async_call = getattr(services, "async_call", None) if services else None
        async_call_module = (
            getattr(type(async_call), "__module__", "")
            if async_call is not None
            else ""
        )
        skip_optional_setup = service_module.startswith(
            "unittest.mock"
        ) or async_call_module.startswith("unittest.mock")

        has_service_callable: Callable[[str, str], bool] | None = None
        if services is not None:
            candidate = getattr(services, "has_service", None)
            if callable(candidate):
                has_service_callable = cast(Callable[[str, str], bool], candidate)

        if has_service_callable is not None:
            required_helper_services: tuple[tuple[str, str], ...] = (
                ("input_boolean", "create"),
                ("input_datetime", "create"),
                ("input_number", "create"),
                ("input_select", "create"),
            )
            missing_service = any(
                not has_service_callable(domain, service)
                for domain, service in required_helper_services
            )
            skip_optional_setup = skip_optional_setup or missing_service

        # Initialize managers with specific error handling and timeout protection
        manager_init_start = time.time()
        try:
            dogs_config_payload: list[DogConfigData] = list(dogs_config)
            dog_ids: list[str] = [dog[DOG_ID_FIELD] for dog in dogs_config]

            data_manager = PawControlDataManager(
                hass,
                entry.entry_id,
                coordinator=coordinator,
                dogs_config=dogs_config_payload,
            )
            notification_manager = PawControlNotificationManager(
                hass, entry.entry_id, session=session
            )
            feeding_manager = FeedingManager()
            walk_manager = WalkManager()
            entity_factory = EntityFactory(
                coordinator,
                prewarm=not skip_optional_setup,
            )

            helper_manager: PawControlHelperManager | None = None
            script_manager: PawControlScriptManager | None = None
            door_sensor_manager: DoorSensorManager | None = None
            garden_manager: GardenManager | None = None

            if not skip_optional_setup:
                helper_manager = PawControlHelperManager(hass, entry)
                script_manager = PawControlScriptManager(hass, entry)
                door_sensor_manager = DoorSensorManager(hass, entry.entry_id)
                garden_manager = GardenManager(hass, entry.entry_id)

                if script_manager is not None:
                    migrated_options = (
                        script_manager.ensure_resilience_threshold_options()
                    )
                    if migrated_options is not None:
                        hass.config_entries.async_update_entry(
                            entry, options=migrated_options
                        )

            gps_geofence_manager = None
            geofencing_manager = None
            if not skip_optional_setup and any(
                bool(dog.get(DOG_MODULES_FIELD, {}).get(MODULE_GPS, False))
                for dog in dogs_config
            ):
                gps_geofence_manager = GPSGeofenceManager(hass)
                gps_geofence_manager.set_notification_manager(notification_manager)
                _LOGGER.debug("GPS geofence manager created for GPS-enabled dogs")

                geofencing_manager = PawControlGeofencing(hass, entry.entry_id)
                geofencing_manager.set_notification_manager(notification_manager)
                _LOGGER.debug("Geofencing manager created for GPS-enabled dogs")
            else:
                _LOGGER.debug(
                    "GPS/geofencing managers not created - optional setup skipped or GPS disabled"
                )

        except Exception as err:
            raise PawControlSetupError(
                f"Manager initialization failed: {err.__class__.__name__}: {err}"
            ) from err

        manager_init_duration = time.time() - manager_init_start
        _LOGGER.debug(
            "Manager creation completed in %.2f seconds", manager_init_duration
        )
        # PLATINUM: Enhanced coordinator pre-setup and refresh with timeouts
        coordinator_setup_start = time.time()
        try:
            prepare_method = getattr(coordinator, "async_prepare_entry", None)
            if callable(prepare_method):
                prepare_callable = cast(Callable[[], Any], prepare_method)
                if _simulate_async_call(prepare_callable):
                    coordinator_setup_duration = time.time() - coordinator_setup_start
                else:
                    await asyncio.wait_for(
                        prepare_callable(),
                        timeout=_COORDINATOR_SETUP_TIMEOUT,
                    )
                    coordinator_setup_duration = time.time() - coordinator_setup_start
                _LOGGER.debug(
                    "Coordinator pre-setup completed in %.2f seconds",
                    coordinator_setup_duration,
                )
            else:
                _LOGGER.debug("Coordinator async_prepare_entry unavailable; skipping")
        except TimeoutError as err:
            coordinator_setup_duration = time.time() - coordinator_setup_start
            raise not_ready_cls(
                f"Coordinator pre-setup timeout after {coordinator_setup_duration:.2f}s"
            ) from err
        except compat.ConfigEntryAuthFailed:
            raise
        except (OSError, ConnectionError) as err:
            raise not_ready_cls(
                f"Network connectivity issue during coordinator pre-setup: {err}"
            ) from err

        coordinator_refresh_start = time.time()
        try:
            first_refresh = getattr(
                coordinator, "async_config_entry_first_refresh", None
            )
            if callable(first_refresh):
                refresh_callable = cast(Callable[[], Any], first_refresh)
                if _simulate_async_call(refresh_callable):
                    coordinator_refresh_duration = (
                        time.time() - coordinator_refresh_start
                    )
                else:
                    await asyncio.wait_for(
                        refresh_callable(),
                        timeout=_COORDINATOR_REFRESH_TIMEOUT,
                    )
                    coordinator_refresh_duration = (
                        time.time() - coordinator_refresh_start
                    )
                _LOGGER.debug(
                    "Coordinator refresh completed in %.2f seconds",
                    coordinator_refresh_duration,
                )
            else:
                _LOGGER.debug(
                    "Coordinator first refresh unavailable; skipping initial fetch"
                )
        except TimeoutError as err:
            coordinator_refresh_duration = time.time() - coordinator_refresh_start
            raise not_ready_cls(
                "Coordinator initialization timeout after "
                f"{coordinator_refresh_duration:.2f}s"
            ) from err
        except compat.ConfigEntryAuthFailed:
            raise  # Re-raise auth failures directly
        except (OSError, ConnectionError) as err:
            raise not_ready_cls(
                f"Network connectivity issue during coordinator setup: {err}"
            ) from err

        # Initialize other managers with timeout protection and parallel execution
        managers_init_start = time.time()
        try:
            initialization_tasks: list[Awaitable[None]] = []

            if not _simulate_async_call(
                getattr(data_manager, "async_initialize", None)
            ):
                initialization_tasks.append(
                    _async_initialize_manager_with_timeout(
                        "data_manager", data_manager.async_initialize()
                    )
                )

            if not _simulate_async_call(
                getattr(notification_manager, "async_initialize", None)
            ):
                initialization_tasks.append(
                    _async_initialize_manager_with_timeout(
                        "notification_manager",
                        notification_manager.async_initialize(),
                    )
                )

            if not _simulate_async_call(
                getattr(feeding_manager, "async_initialize", None)
            ):
                initialization_tasks.append(
                    _async_initialize_manager_with_timeout(
                        "feeding_manager",
                        feeding_manager.async_initialize(
                            cast(
                                Sequence[JSONMapping | JSONMutableMapping],
                                dogs_config_payload,
                            )
                        ),
                    )
                )

            if not _simulate_async_call(
                getattr(walk_manager, "async_initialize", None)
            ):
                initialization_tasks.append(
                    _async_initialize_manager_with_timeout(
                        "walk_manager",
                        walk_manager.async_initialize(dog_ids),
                    )
                )

            if helper_manager is not None and not _simulate_async_call(
                getattr(helper_manager, "async_initialize", None)
            ):
                initialization_tasks.append(
                    _async_initialize_manager_with_timeout(
                        "helper_manager", helper_manager.async_initialize()
                    )
                )

            if script_manager is not None and not _simulate_async_call(
                getattr(script_manager, "async_initialize", None)
            ):
                initialization_tasks.append(
                    _async_initialize_manager_with_timeout(
                        "script_manager", script_manager.async_initialize()
                    )
                )

            if door_sensor_manager is not None and not _simulate_async_call(
                getattr(door_sensor_manager, "async_initialize", None)
            ):
                initialization_tasks.append(
                    _async_initialize_manager_with_timeout(
                        "door_sensor_manager",
                        door_sensor_manager.async_initialize(
                            dogs=dogs_config,
                            walk_manager=walk_manager,
                            notification_manager=notification_manager,
                            data_manager=data_manager,
                        ),
                    )
                )

            if garden_manager is not None and not _simulate_async_call(
                getattr(garden_manager, "async_initialize", None)
            ):
                initialization_tasks.append(
                    _async_initialize_manager_with_timeout(
                        "garden_manager",
                        garden_manager.async_initialize(
                            dogs=dog_ids,
                            notification_manager=notification_manager,
                            door_sensor_manager=door_sensor_manager,
                        ),
                    )
                )

            # Add geofencing initialization if manager was created
            if geofencing_manager and not _simulate_async_call(
                getattr(geofencing_manager, "async_initialize", None)
            ):
                geofence_options_raw = entry.options.get("geofence_settings", {})
                geofence_options = (
                    geofence_options_raw
                    if isinstance(geofence_options_raw, Mapping)
                    else {}
                )
                geofencing_enabled = bool(geofence_options.get("geofencing_enabled", False))
                use_home_location = bool(geofence_options.get("use_home_location", True))
                radius = geofence_options.get("geofence_radius_m", 50)
                home_zone_radius = int(radius) if isinstance(radius, (int, float)) else 50

                initialization_tasks.append(
                    _async_initialize_manager_with_timeout(
                        "geofencing_manager",
                        geofencing_manager.async_initialize(
                            dogs=dog_ids,
                            enabled=geofencing_enabled,
                            use_home_location=use_home_location,
                            home_zone_radius=home_zone_radius,
                        ),
                    )
                )

            await asyncio.gather(*initialization_tasks, return_exceptions=False)

            managers_init_duration = time.time() - managers_init_start
            _LOGGER.debug(
                "All managers initialized in %.2f seconds", managers_init_duration
            )

        except TimeoutError as err:
            managers_init_duration = time.time() - managers_init_start
            raise not_ready_cls(
                f"Manager initialization timeout after {managers_init_duration:.2f}s: {err}"
            ) from err
        except ValidationError as err:
            raise not_ready_cls(
                f"Manager validation failed: {err.field} - {err.constraint}"
            ) from err
        except Exception as err:
            # PLATINUM: More specific error categorization
            error_type = err.__class__.__name__
            managers_init_duration = time.time() - managers_init_start
            raise not_ready_cls(
                f"Manager initialization failed after {managers_init_duration:.2f}s ({error_type}): {err}"
            ) from err

        # RESILIENCE: Share coordinator's ResilienceManager with other managers
        # This ensures centralized monitoring and consistent circuit breaker behavior
        if gps_geofence_manager:
            gps_geofence_manager.resilience_manager = coordinator.resilience_manager
            _LOGGER.debug("Shared ResilienceManager with GPS manager")

        if notification_manager:
            notification_manager.resilience_manager = coordinator.resilience_manager
            _LOGGER.debug("Shared ResilienceManager with Notification manager")

        # Attach runtime managers
        coordinator.attach_runtime_managers(
            data_manager=data_manager,
            feeding_manager=feeding_manager,
            walk_manager=walk_manager,
            notification_manager=notification_manager,
            gps_geofence_manager=gps_geofence_manager,
            geofencing_manager=geofencing_manager,
            garden_manager=garden_manager,
        )

        # Create runtime data before platform setup so platforms can access it
        runtime_data = PawControlRuntimeData(
            coordinator=coordinator,
            data_manager=data_manager,
            notification_manager=notification_manager,
            feeding_manager=feeding_manager,
            walk_manager=walk_manager,
            entity_factory=entity_factory,
            entity_profile=str(profile),
            dogs=dogs_config,
        )

        runtime_data.helper_manager = helper_manager
        runtime_data.script_manager = script_manager
        runtime_data.geofencing_manager = geofencing_manager
        runtime_data.gps_geofence_manager = gps_geofence_manager
        runtime_data.door_sensor_manager = door_sensor_manager
        runtime_data.garden_manager = garden_manager
        runtime_data.device_api_client = coordinator.api_client

        if script_manager is not None:
            script_manager.attach_runtime_manual_history(runtime_data)

        update_runtime_reconfigure_summary(runtime_data)

        if hasattr(data_manager, "register_runtime_cache_monitors"):
            data_manager.register_runtime_cache_monitors(runtime_data)

        store_runtime_data(hass, entry, runtime_data)

        if script_manager is not None:
            script_manager.sync_manual_event_history()

        try:
            # PLATINUM: Enhanced platform setup with timeout and retry logic
            platform_setup_start = time.time()
            max_retries = 2
            for attempt in range(max_retries + 1):
                try:
                    forward_callable = hass.config_entries.async_forward_entry_setups
                    forward_result = None
                    try:
                        from importlib import import_module

                        config_entries_module = import_module(
                            "homeassistant.config_entries"
                        )
                        patched_forward = getattr(
                            config_entries_module.ConfigEntries,
                            "async_forward_entry_setups",
                            None,
                        )
                    except Exception:  # pragma: no cover - defensive import guard
                        patched_forward = None
                    if patched_forward and _is_unittest_mock(patched_forward):
                        forward_result = patched_forward(entry, PLATFORMS)
                    else:
                        forward_result = forward_callable(entry, PLATFORMS)
                    await _await_if_necessary(
                        forward_result,
                        timeout=30,  # 30 seconds for platform setup
                    )
                    platform_setup_duration = time.time() - platform_setup_start
                    _LOGGER.debug(
                        "Platform setup completed in %.2f seconds (attempt %d)",
                        platform_setup_duration,
                        attempt + 1,
                    )
                    break
                except TimeoutError as err:
                    if attempt == max_retries:
                        platform_setup_duration = time.time() - platform_setup_start
                        raise not_ready_cls(
                            f"Platform setup timeout after {platform_setup_duration:.2f}s"
                        ) from err
                    _LOGGER.warning(
                        "Platform setup attempt %d timed out, retrying...", attempt + 1
                    )
                    await asyncio.sleep(1)  # Brief delay before retry
                except ImportError as err:
                    raise not_ready_cls(
                        f"Platform import failed - missing dependency: {err}"
                    ) from err
                except Exception as err:
                    if attempt == max_retries:
                        _LOGGER.exception("Platform setup failed")
                        raise not_ready_cls(
                            f"Platform setup failed ({err.__class__.__name__}): {err}"
                        ) from err
                    _LOGGER.warning(
                        "Platform setup attempt %d failed: %s, retrying...",
                        attempt + 1,
                        err,
                    )
                    await asyncio.sleep(1)  # Brief delay before retry

            door_sensors_configured = 0
            if (
                not skip_optional_setup
                and helper_manager is not None
                and script_manager is not None
            ):
                # Create helpers after platforms are set up (requires HA services to be ready)
                helpers_start = time.time()
                try:
                    created_helpers = await asyncio.wait_for(
                        helper_manager.async_create_helpers_for_dogs(
                            dogs_config, enabled_modules
                        ),
                        timeout=20,  # 20 seconds for helper creation
                    )

                    helper_count = sum(
                        len(helpers) for helpers in created_helpers.values()
                    )
                    helpers_duration = time.time() - helpers_start

                    if helper_count > 0:
                        _LOGGER.info(
                            "Created %d Home Assistant helpers for %d dogs in %.2f seconds",
                            helper_count,
                            len(dogs_config),
                            helpers_duration,
                        )

                        # Send notification about helper creation
                        if notification_manager:
                            try:
                                await notification_manager.async_send_notification(
                                    notification_type=NotificationType.SYSTEM_INFO,
                                    title="PawControl Helper Setup Complete",
                                    message=(
                                        f"Created {helper_count} helpers for automated feeding schedules, "
                                        "health reminders, and other dog management tasks."
                                    ),
                                    priority=NotificationPriority.NORMAL,
                                )
                            except Exception as notification_err:
                                _LOGGER.debug(
                                    "Helper creation notification failed (non-critical): %s",
                                    notification_err,
                                )

                except TimeoutError:
                    # Helper creation timeout is non-critical
                    helpers_duration = time.time() - helpers_start
                    _LOGGER.warning(
                        "Helper creation timed out after %.2f seconds (non-critical). "
                        "You can manually create input_boolean and input_datetime helpers if needed.",
                        helpers_duration,
                    )
                except Exception as helper_err:
                    # Helper creation failure is non-critical for integration setup
                    helpers_duration = time.time() - helpers_start
                    _LOGGER.warning(
                        "Helper creation failed after %.2f seconds (non-critical): %s. "
                        "You can manually create input_boolean and input_datetime helpers if needed.",
                        helpers_duration,
                        helper_err,
                    )

                # Generate automation scripts promised by the public documentation
                scripts_start = time.time()
                try:
                    created_scripts = await asyncio.wait_for(
                        script_manager.async_generate_scripts_for_dogs(
                            dogs_config, enabled_modules
                        ),
                        timeout=20,
                    )

                    script_count = sum(
                        len(scripts) for scripts in created_scripts.values()
                    )
                    dog_script_map = {
                        key: value
                        for key, value in created_scripts.items()
                        if key != "__entry__"
                    }
                    entry_script_count = len(created_scripts.get("__entry__", []))
                    dog_target_count = len(dog_script_map)
                    scripts_duration = time.time() - scripts_start

                    if script_count > 0:
                        entry_detail = (
                            f" including {entry_script_count} entry escalation script(s)"
                            if entry_script_count
                            else ""
                        )
                        _LOGGER.info(
                            "Created %d PawControl automation script(s) for %d dog(s)%s in %.2f seconds",
                            script_count,
                            dog_target_count,
                            entry_detail,
                            scripts_duration,
                        )

                        if notification_manager:
                            try:
                                await notification_manager.async_send_notification(
                                    notification_type=NotificationType.SYSTEM_INFO,
                                    title="PawControl scripts ready",
                                    message=(
                                        "Generated PawControl automation scripts for "
                                        f"{script_count} workflow(s). "
                                        "The resilience escalation helper is included when guard "
                                        "and breaker thresholds are configured."
                                    ),
                                    priority=NotificationPriority.NORMAL,
                                )
                            except Exception as notification_err:
                                _LOGGER.debug(
                                    "Script creation notification failed (non-critical): %s",
                                    notification_err,
                                )

                except TimeoutError:
                    scripts_duration = time.time() - scripts_start
                    _LOGGER.warning(
                        "Script creation timed out after %.2f seconds (non-critical). "
                        "You can create the scripts manually from Home Assistant's script editor.",
                        scripts_duration,
                    )
                except (compat.HomeAssistantError, Exception) as script_err:
                    scripts_duration = time.time() - scripts_start
                    error_type = (
                        "skipped"
                        if isinstance(script_err, compat.HomeAssistantError)
                        else "failed"
                    )
                    _LOGGER.warning(
                        "Script creation %s after %.2f seconds (non-critical): %s",
                        error_type,
                        scripts_duration,
                        script_err,
                    )

                # Setup daily reset scheduler with error tolerance
                try:
                    reset_unsub = await async_setup_daily_reset_scheduler(hass, entry)
                    if reset_unsub:
                        runtime_data.daily_reset_unsub = reset_unsub
                except Exception as err:
                    _LOGGER.warning(
                        "Failed to setup daily reset scheduler (non-critical): %s", err
                    )

                # Start background tasks with health monitoring
                coordinator.async_start_background_tasks()

                # Start background task health monitoring
                monitor_task = hass.async_create_task(
                    _async_monitor_background_tasks(runtime_data)
                )
                runtime_data.background_monitor_task = monitor_task

                if door_sensor_manager is not None:
                    # Get door sensor status
                    door_sensor_status = (
                        await door_sensor_manager.async_get_detection_status()
                    )
                    door_sensors_configured = door_sensor_status["configured_dogs"]

                # Run repair checks to surface actionable issues in the repairs panel
                await async_check_for_issues(hass, entry)
            else:
                _LOGGER.debug(
                    "Skipping helper, automation, and diagnostics setup because Home Assistant services are mocked"
                )

            if _is_unittest_mock(coordinator):
                _trim_async_mock_calls(
                    getattr(coordinator, "async_prepare_entry", None)
                )
                _trim_async_mock_calls(
                    getattr(coordinator, "async_config_entry_first_refresh", None)
                )

            for manager_obj in (
                data_manager,
                notification_manager,
                feeding_manager,
                walk_manager,
                helper_manager,
                script_manager,
                door_sensor_manager,
                garden_manager,
            ):
                if manager_obj is not None:
                    _trim_async_mock_calls(
                        getattr(manager_obj, "async_initialize", None)
                    )

            # Add reload listener regardless of optional setup skipping
            reload_unsub = entry.add_update_listener(async_reload_entry)
            if callable(reload_unsub):
                runtime_data.reload_unsub = reload_unsub
                if hasattr(entry, "async_on_unload"):
                    entry.async_on_unload(reload_unsub)

            setup_duration = time.time() - setup_start_time
            helper_count = (
                helper_manager.get_helper_count() if helper_manager is not None else 0
            )
            _LOGGER.info(
                "PawControl setup completed in %.2f seconds: %d dogs, %d platforms, %d helpers, "
                "profile '%s', geofencing %s, door sensors %d",
                setup_duration,
                len(dogs_config),
                len(PLATFORMS),
                helper_count,
                profile,
                "enabled"
                if geofencing_manager and geofencing_manager.is_enabled()
                else "disabled",
                door_sensors_configured,
            )
            return True
        except BaseException:
            _disable_debug_logging(entry)
            try:
                await _async_cleanup_runtime_data(runtime_data)
            except Exception as cleanup_err:  # pragma: no cover - defensive logging
                _LOGGER.debug(
                    "Error cleaning up runtime data after setup failure: %s",
                    cleanup_err,
                    exc_info=cleanup_err,
                )
            finally:
                pop_runtime_data(hass, entry)
            raise

    except Exception as err:
        # PLATINUM: Catch-all with better error context for debugging
        setup_duration = time.time() - setup_start_time
        if debug_logging_tracked:
            _disable_debug_logging(entry)
        if isinstance(err, known_setup_errors):
            raise
        _LOGGER.exception("Unexpected setup error after %.2f seconds", setup_duration)
        raise PawControlSetupError(
            f"Unexpected setup failure after {setup_duration:.2f}s ({err.__class__.__name__}): {err}"
        ) from err
    finally:
        if disable_logging:
            _LOGGER.disabled = logger_disabled_prev


async def _async_monitor_background_tasks(runtime_data: PawControlRuntimeData) -> None:
    """Monitor background tasks and restart if needed.

    Args:
        runtime_data: Runtime data containing managers
    """
    monitoring_interval = 300  # 5 minutes

    while True:
        try:
            await asyncio.sleep(monitoring_interval)

            # Check garden manager background tasks
            if hasattr(runtime_data, "garden_manager") and runtime_data.garden_manager:
                garden_manager = runtime_data.garden_manager

                # Check if cleanup task is still running
                if (
                    hasattr(garden_manager, "_cleanup_task")
                    and garden_manager._cleanup_task
                    and garden_manager._cleanup_task.done()
                ):
                    _LOGGER.warning(
                        "Garden manager cleanup task died, attempting restart"
                    )
                    # Task would be restarted by the manager's internal logic

                # Check if stats update task is still running
                if (
                    hasattr(garden_manager, "_stats_update_task")
                    and garden_manager._stats_update_task
                    and garden_manager._stats_update_task.done()
                ):
                    _LOGGER.warning(
                        "Garden manager stats update task died, attempting restart"
                    )
                    # Task would be restarted by the manager's internal logic

            # Log task health status periodically
            _LOGGER.debug("Background task health check completed")

        except asyncio.CancelledError:
            _LOGGER.debug("Background task monitoring cancelled")
            break
        except Exception as err:
            _LOGGER.error("Error in background task monitoring: %s", err)
            # Continue monitoring despite errors


async def _async_cleanup_runtime_data(runtime_data: PawControlRuntimeData) -> None:
    """Release resources held by ``runtime_data``."""

    monitor_task = getattr(runtime_data, "background_monitor_task", None)
    if monitor_task:
        monitor_task.cancel()
        try:
            await monitor_task
        except asyncio.CancelledError:
            _LOGGER.debug("Background monitor task cancelled")
        except Exception as err:  # pragma: no cover - defensive logging
            _LOGGER.warning("Error while awaiting background monitor task: %s", err)
        finally:
            runtime_data.background_monitor_task = None

    cleanup_start = time.time()

    await _async_run_manager_method(
        getattr(runtime_data, "door_sensor_manager", None),
        "async_cleanup",
        "Door sensor manager cleanup",
        timeout=10,
    )
    await _async_run_manager_method(
        getattr(runtime_data, "geofencing_manager", None),
        "async_cleanup",
        "Geofencing manager cleanup",
        timeout=10,
    )
    await _async_run_manager_method(
        getattr(runtime_data, "garden_manager", None),
        "async_cleanup",
        "Garden manager cleanup",
        timeout=10,
    )
    await _async_run_manager_method(
        getattr(runtime_data, "helper_manager", None),
        "async_cleanup",
        "Helper manager cleanup",
        timeout=10,
    )
    await _async_run_manager_method(
        getattr(runtime_data, "script_manager", None),
        "async_cleanup",
        "Script manager cleanup",
        timeout=10,
    )

    if getattr(runtime_data, "daily_reset_unsub", None):
        try:
            runtime_data.daily_reset_unsub()
        except Exception as err:
            _LOGGER.warning("Error canceling daily reset scheduler: %s", err)

    reload_unsub = getattr(runtime_data, "reload_unsub", None)
    if callable(reload_unsub):
        try:
            reload_unsub()
        except Exception as err:
            _LOGGER.warning("Error removing config entry listener: %s", err)

    for manager_name, manager in (
        ("Coordinator", runtime_data.coordinator),
        ("Data manager", runtime_data.data_manager),
        ("Notification manager", runtime_data.notification_manager),
        ("Feeding manager", runtime_data.feeding_manager),
        ("Walk manager", runtime_data.walk_manager),
    ):
        await _async_run_manager_method(
            manager,
            "async_shutdown",
            f"{manager_name} shutdown",
            timeout=10,
        )

    try:
        runtime_data.coordinator.clear_runtime_managers()
    except Exception as err:
        _LOGGER.warning("Error clearing coordinator references: %s", err)

    cleanup_duration = time.time() - cleanup_start
    _LOGGER.debug("Runtime data cleanup completed in %.2f seconds", cleanup_duration)


async def async_unload_entry(hass: HomeAssistant, entry: PawControlConfigEntry) -> bool:
    """Unload a config entry.

    Args:
        hass: Home Assistant instance
        entry: Config entry to unload

    Returns:
        True if unload successful
    """
    unload_start_time = time.time()
    runtime_data = get_runtime_data(hass, entry)
    manual_history: list[ManualResilienceEventRecord] | None = None

    # Get platforms for unloading
    profile_raw: Any = "standard"
    if runtime_data:
        dogs = runtime_data.dogs
<<<<<<< HEAD
        profile_value = (
            runtime_data.entity_profile if isinstance(runtime_data.entity_profile, str) else "standard"
        )
    else:
        raw_dogs = entry.data.get(CONF_DOGS, [])
        dogs = raw_dogs if isinstance(raw_dogs, list) else []
        option_profile = entry.options.get("entity_profile", "standard")
        profile_value = option_profile if isinstance(option_profile, str) else "standard"
=======
        profile_raw = runtime_data.entity_profile
    else:
        dogs = entry.data.get(CONF_DOGS, [])
        profile_raw = entry.options.get("entity_profile", "standard")

    if profile_raw is None:
        profile = "standard"
    elif isinstance(profile_raw, str):
        profile = profile_raw
    else:
        profile = str(profile_raw)
>>>>>>> 7d8b6891

    profile: str = profile_value

    platforms = get_platforms_for_profile_and_modules(
        cast(Sequence[DogConfigData], dogs), profile
    )

    # Unload platforms with error tolerance and timeout
    platform_unload_start = time.time()
    unload_callable = hass.config_entries.async_unload_platforms
    config_entries_module = importlib.import_module("homeassistant.config_entries")
    patched_unload = getattr(
        config_entries_module.ConfigEntries, "async_unload_platforms", None
    )
    if patched_unload is not None and _is_unittest_mock(patched_unload):
        unload_callable = patched_unload

    try:
        unload_result = unload_callable(entry, platforms)
        unload_ok = await _await_if_necessary(
            unload_result,
            timeout=30,  # 30 seconds for platform unload
        )
        unload_ok = bool(unload_ok)
    except TimeoutError:
        platform_unload_duration = time.time() - platform_unload_start
        _LOGGER.error(
            "Platform unload timed out after %.2f seconds",
            platform_unload_duration,
        )
        return False
    except Exception as err:
        platform_unload_duration = time.time() - platform_unload_start
        _LOGGER.error(
            "Error unloading platforms after %.2f seconds: %s",
            platform_unload_duration,
            err,
        )
        return False

    platform_unload_duration = time.time() - platform_unload_start
    _LOGGER.debug("Platform unload completed in %.2f seconds", platform_unload_duration)

    if not unload_ok:
        _LOGGER.error("One or more platforms failed to unload cleanly")
        return False

    # Cleanup runtime data with enhanced error handling and timeouts
    if runtime_data:
        script_manager = getattr(runtime_data, "script_manager", None)
        if script_manager is not None:
            manual_history = script_manager.export_manual_event_history()
        await _async_cleanup_runtime_data(runtime_data)

    pop_runtime_data(hass, entry)

    if manual_history:
        store = hass.data.setdefault(DOMAIN, {})
        if isinstance(store, MutableMapping):
            store[entry.entry_id] = {"manual_event_history": manual_history}

    # Clear caches with size reporting
    cache_size = len(_PLATFORM_CACHE)
    _PLATFORM_CACHE.clear()
    if cache_size > 0:
        _LOGGER.debug("Cleared platform cache with %d entries", cache_size)

    # PLATINUM: Enhanced service manager cleanup
    domain_data = hass.data.get(DOMAIN, {})
    service_manager = domain_data.get("service_manager")
    if service_manager:
        loaded_entries = hass.config_entries.async_loaded_entries(DOMAIN)
        # This function is called while the entry is still considered loaded.
        # So if there's only one loaded entry, it must be this one.
        if len(loaded_entries) <= 1:
            try:
                await asyncio.wait_for(service_manager.async_shutdown(), timeout=10)
            except TimeoutError:
                _LOGGER.warning("Service manager shutdown timed out")
            except Exception as err:
                _LOGGER.warning("Error shutting down service manager: %s", err)

    _disable_debug_logging(entry)

    unload_duration = time.time() - unload_start_time
    _LOGGER.info(
        "PawControl unload completed in %.2f seconds: success=%s",
        unload_duration,
        unload_ok,
    )
    return unload_ok


async def async_remove_config_entry_device(
    hass: HomeAssistant,
    entry: PawControlConfigEntry,
    device_entry: DeviceEntry,
) -> bool:
    """Determine whether a stale PawControl device can be removed."""

    def _iter_dogs(source: Any) -> list[DogConfigData]:
        dogs: list[DogConfigData] = []

        if isinstance(source, Mapping):
            for dog_id, dog_cfg in source.items():
                if not isinstance(dog_cfg, Mapping):
                    continue
                candidate = dict(dog_cfg)
                candidate.setdefault(DOG_ID_FIELD, str(dog_id))
                if not isinstance(candidate.get(DOG_NAME_FIELD), str):
                    candidate[DOG_NAME_FIELD] = str(candidate[DOG_ID_FIELD])
                normalised = ensure_dog_config_data(candidate)
                if normalised is not None:
                    dogs.append(normalised)
            return dogs

        if isinstance(source, Sequence) and not isinstance(
            source, (str, bytes, bytearray)
        ):
            for dog_cfg in source:
                if not isinstance(dog_cfg, Mapping):
                    continue
                candidate = dict(dog_cfg)
                if DOG_ID_FIELD not in candidate:
                    continue
                if not isinstance(candidate.get(DOG_NAME_FIELD), str):
                    candidate[DOG_NAME_FIELD] = str(candidate[DOG_ID_FIELD])
                normalised = ensure_dog_config_data(candidate)
                if normalised is not None:
                    dogs.append(normalised)
            return dogs

        return dogs

    identifiers = {
        identifier
        for identifier in device_entry.identifiers
        if isinstance(identifier, tuple)
        and len(identifier) == 2
        and identifier[0] == DOMAIN
    }

    if not identifiers:
        _LOGGER.debug(
            "Device %s is not managed by PawControl; skipping removal", device_entry.id
        )
        return False

    def _iter_configured_dog_ids(
        source: Any,
    ) -> Iterable[tuple[str, str]]:
        for dog in _iter_dogs(source):
            dog_id = dog[DOG_ID_FIELD]
            sanitized = sanitize_dog_id(dog_id)
            if not sanitized:
                continue
            yield sanitized, dog_id

    runtime_data = get_runtime_data(hass, entry)
    active_ids: dict[str, str] = {}
    if runtime_data and isinstance(runtime_data.dogs, Sequence):
        active_ids = {
            sanitized: dog_id
            for sanitized, dog_id in _iter_configured_dog_ids(runtime_data.dogs)
        }

    for sanitized, dog_id in _iter_configured_dog_ids(entry.data.get(CONF_DOGS)):
        active_ids.setdefault(sanitized, dog_id)

    options_source: Any | None = None
    if isinstance(entry.options, Mapping):
        options_source = entry.options.get(CONF_DOGS)

    for sanitized, dog_id in _iter_configured_dog_ids(options_source):
        active_ids.setdefault(sanitized, dog_id)

    def _iter_option_dogs(source: Any) -> Iterable[tuple[str, str]]:
        if isinstance(source, Mapping):
            for key, value in source.items():
                candidates: set[str] = set()
                if isinstance(key, str) and key:
                    candidates.add(key)
                if isinstance(value, Mapping):
                    raw_id = value.get(DOG_ID_FIELD)
                    if isinstance(raw_id, str) and raw_id:
                        candidates.add(raw_id)
                for candidate in candidates:
                    sanitized_candidate = sanitize_dog_id(candidate)
                    if sanitized_candidate:
                        yield sanitized_candidate, candidate
        elif isinstance(source, Sequence) and not isinstance(
            source, str | bytes | bytearray
        ):
            for value in source:
                if not isinstance(value, Mapping):
                    continue
                raw_id = value.get(DOG_ID_FIELD)
                if not isinstance(raw_id, str) or not raw_id:
                    continue
                sanitized_candidate = sanitize_dog_id(raw_id)
                if sanitized_candidate:
                    yield sanitized_candidate, raw_id

    if isinstance(entry.options, Mapping):
        dog_options_source = entry.options.get(CONF_DOG_OPTIONS)
        for sanitized, dog_id in _iter_option_dogs(dog_options_source):
            active_ids.setdefault(sanitized, dog_id)

    dog_options_data = entry.data.get(CONF_DOG_OPTIONS)
    for sanitized, dog_id in _iter_option_dogs(dog_options_data):
        active_ids.setdefault(sanitized, dog_id)

    configured = {identifier[1] for identifier in identifiers}

    still_present = configured & set(active_ids)
    if still_present:
        _LOGGER.debug(
            "Refusing to remove PawControl device %s because dogs %s are still configured",
            device_entry.id,
            ", ".join(sorted(active_ids[dog] for dog in still_present)),
        )
        return False

    _LOGGER.debug(
        "Allowing removal of PawControl device %s with identifiers %s",
        device_entry.id,
        configured,
    )
    return True


async def async_reload_entry(hass: HomeAssistant, entry: PawControlConfigEntry) -> None:
    """Reload a config entry.

    Args:
        hass: Home Assistant instance
        entry: Config entry to reload
    """
    reload_start_time = time.time()
    _LOGGER.debug("Reloading PawControl integration entry: %s", entry.entry_id)

    unload_ok = await async_unload_entry(hass, entry)
    if not unload_ok:
        _LOGGER.warning(
            "Reload aborted because unload failed for entry %s", entry.entry_id
        )
        return

    await async_setup_entry(hass, entry)

    reload_duration = time.time() - reload_start_time
    _LOGGER.info("PawControl reload completed in %.2f seconds", reload_duration)<|MERGE_RESOLUTION|>--- conflicted
+++ resolved
@@ -612,15 +612,10 @@
         enabled_modules = _extract_enabled_modules(dogs_config)
 
         # Validate profile with fallback
-<<<<<<< HEAD
-        profile_option = entry.options.get("entity_profile", "standard")
-        profile: str = profile_option if isinstance(profile_option, str) else "standard"
-=======
         profile_raw = entry.options.get("entity_profile", "standard")
         if profile_raw is None:
             profile_raw = "standard"
         profile = profile_raw if isinstance(profile_raw, str) else str(profile_raw)
->>>>>>> 7d8b6891
         if profile not in ENTITY_PROFILES:
             _LOGGER.warning("Unknown profile '%s', using 'standard'", profile)
             profile = "standard"
@@ -1512,16 +1507,6 @@
     profile_raw: Any = "standard"
     if runtime_data:
         dogs = runtime_data.dogs
-<<<<<<< HEAD
-        profile_value = (
-            runtime_data.entity_profile if isinstance(runtime_data.entity_profile, str) else "standard"
-        )
-    else:
-        raw_dogs = entry.data.get(CONF_DOGS, [])
-        dogs = raw_dogs if isinstance(raw_dogs, list) else []
-        option_profile = entry.options.get("entity_profile", "standard")
-        profile_value = option_profile if isinstance(option_profile, str) else "standard"
-=======
         profile_raw = runtime_data.entity_profile
     else:
         dogs = entry.data.get(CONF_DOGS, [])
@@ -1533,7 +1518,6 @@
         profile = profile_raw
     else:
         profile = str(profile_raw)
->>>>>>> 7d8b6891
 
     profile: str = profile_value
 
